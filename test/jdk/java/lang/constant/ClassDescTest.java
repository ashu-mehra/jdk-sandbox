/*
 * Copyright (c) 2018, 2019, Oracle and/or its affiliates. All rights reserved.
 * DO NOT ALTER OR REMOVE COPYRIGHT NOTICES OR THIS FILE HEADER.
 *
 * This code is free software; you can redistribute it and/or modify it
 * under the terms of the GNU General Public License version 2 only, as
 * published by the Free Software Foundation.
 *
 * This code is distributed in the hope that it will be useful, but WITHOUT
 * ANY WARRANTY; without even the implied warranty of MERCHANTABILITY or
 * FITNESS FOR A PARTICULAR PURPOSE.  See the GNU General Public License
 * version 2 for more details (a copy is included in the LICENSE file that
 * accompanied this code).
 *
 * You should have received a copy of the GNU General Public License version
 * 2 along with this work; if not, write to the Free Software Foundation,
 * Inc., 51 Franklin St, Fifth Floor, Boston, MA 02110-1301 USA.
 *
 * Please contact Oracle, 500 Oracle Parkway, Redwood Shores, CA 94065 USA
 * or visit www.oracle.com if you need additional information or have any
 * questions.
 */

import java.lang.invoke.MethodHandles;
import java.lang.constant.ClassDesc;
import java.lang.constant.ConstantDescs;
import java.lang.reflect.Array;
import java.lang.reflect.Field;
import java.lang.reflect.Modifier;
import java.util.Arrays;
import java.util.List;
import java.util.Map;

import org.testng.annotations.Test;

import static org.testng.Assert.assertEquals;
import static org.testng.Assert.assertFalse;
import static org.testng.Assert.assertNotEquals;
import static org.testng.Assert.assertNull;
import static org.testng.Assert.assertTrue;
import static org.testng.Assert.fail;

/**
 * @test
 * @bug 8215510 8283075
 * @compile ClassDescTest.java
 * @run testng ClassDescTest
 * @summary unit tests for java.lang.constant.ClassDesc
 */
@Test
public class ClassDescTest extends SymbolicDescTest {

    private void testClassDesc(ClassDesc r) throws ReflectiveOperationException {
        testSymbolicDesc(r);

        // Test descriptor accessor, factory, equals
        assertEquals(r, ClassDesc.ofDescriptor(r.descriptorString()));

        if (!r.descriptorString().equals("V")) {
            assertEquals(r, r.arrayType().componentType());
            // Commutativity: array -> resolve -> componentType -> toSymbolic
            assertEquals(r, ((Class<?>) r.arrayType().resolveConstantDesc(LOOKUP)).getComponentType().describeConstable().orElseThrow());
            // Commutativity: resolve -> array -> toSymbolic -> component type
            assertEquals(r, Array.newInstance(((Class<?>) r.resolveConstantDesc(LOOKUP)), 0).getClass().describeConstable().orElseThrow().componentType());
        }

        if (r.isArray()) {
            assertEquals(r, r.componentType().arrayType());
            assertEquals(r, ((Class<?>) r.resolveConstantDesc(LOOKUP)).getComponentType().describeConstable().orElseThrow().arrayType());
            assertEquals(r, Array.newInstance(((Class<?>) r.componentType().resolveConstantDesc(LOOKUP)), 0).getClass().describeConstable().orElseThrow());
        }
    }

    private void testClassDesc(ClassDesc r, Class<?> c) throws ReflectiveOperationException {
        testClassDesc(r);

        assertEquals(r.resolveConstantDesc(LOOKUP), c);
        assertEquals(c.describeConstable().orElseThrow(), r);
        assertEquals(ClassDesc.ofDescriptor(c.descriptorString()), r);
    }

    public void testSymbolicDescsConstants() throws ReflectiveOperationException {
        int tested = 0;
        Field[] fields = ConstantDescs.class.getDeclaredFields();
        for (Field f : fields) {
            try {
                if (f.getType().equals(ClassDesc.class)
                    && ((f.getModifiers() & Modifier.STATIC) != 0)
                    && ((f.getModifiers() & Modifier.PUBLIC) != 0)) {
                    ClassDesc cr = (ClassDesc) f.get(null);
                    Class c = (Class)cr.resolveConstantDesc(MethodHandles.lookup());
                    testClassDesc(cr, c);
                    ++tested;
                }
            }
            catch (Throwable e) {
                System.out.println(e.getMessage());
                fail("Error testing field " + f.getName(), e);
            }
        }

        assertTrue(tested > 0);
    }

    public void testPrimitiveClassDesc() throws ReflectiveOperationException {
        for (Primitives p : Primitives.values()) {
            List<ClassDesc> descs = List.of(ClassDesc.ofDescriptor(p.descriptor),
                                           p.classDesc,
                                           (ClassDesc) p.clazz.describeConstable().orElseThrow());
            for (ClassDesc c : descs) {
                testClassDesc(c, p.clazz);
                assertTrue(c.isPrimitive());
                assertEquals(p.descriptor, c.descriptorString());
                assertEquals(p.name, c.displayName());
                descs.forEach(cc -> assertEquals(c, cc));
                if (p != Primitives.VOID) {
                    testClassDesc(c.arrayType(), p.arrayClass);
                    assertEquals(c, ((ClassDesc) p.arrayClass.describeConstable().orElseThrow()).componentType());
                    assertEquals(c, p.classDesc.arrayType().componentType());
                }
            }

            for (Primitives other : Primitives.values()) {
                ClassDesc otherDescr = ClassDesc.ofDescriptor(other.descriptor);
                if (p != other)
                    descs.forEach(c -> assertNotEquals(c, otherDescr));
                else
                    descs.forEach(c -> assertEquals(c, otherDescr));
            }
        }
    }

    public void testSimpleClassDesc() throws ReflectiveOperationException {

        List<ClassDesc> stringClassDescs = Arrays.asList(ClassDesc.ofDescriptor("Ljava/lang/String;"),
                                                        ClassDesc.ofInternalName("java/lang/String"),
                                                        ClassDesc.of("java.lang", "String"),
                                                        ClassDesc.of("java.lang.String"),
                                                        ClassDesc.of("java.lang.String").arrayType().componentType(),
                                                        String.class.describeConstable().orElseThrow());
        for (ClassDesc r : stringClassDescs) {
            testClassDesc(r, String.class);
            assertFalse(r.isPrimitive());
            assertEquals("Ljava/lang/String;", r.descriptorString());
            assertEquals("String", r.displayName());
            assertEquals(r.arrayType().resolveConstantDesc(LOOKUP), String[].class);
            stringClassDescs.forEach(rr -> assertEquals(r, rr));
        }

        testClassDesc(ClassDesc.of("java.lang.String").arrayType(), String[].class);
        testClassDesc(ClassDesc.of("java.util.Map").nested("Entry"), Map.Entry.class);

        assertEquals(ClassDesc.of("java.lang.String"), ClassDesc.ofDescriptor("Ljava/lang/String;"));
        assertEquals(ClassDesc.of("java.lang.String"), ClassDesc.ofInternalName("java/lang/String"));

        ClassDesc thisClassDesc = ClassDesc.ofDescriptor("LClassDescTest;");
        assertEquals(thisClassDesc, ClassDesc.of("", "ClassDescTest"));
        assertEquals(thisClassDesc, ClassDesc.of("ClassDescTest"));
        assertEquals(thisClassDesc.displayName(), "ClassDescTest");
        testClassDesc(thisClassDesc, ClassDescTest.class);
    }

    public void testPackageName() {
        assertEquals("com.foo", ClassDesc.of("com.foo.Bar").packageName());
        assertEquals("com.foo", ClassDesc.of("com.foo.Bar").nested("Baz").packageName());
        assertEquals("", ClassDesc.of("Bar").packageName());
        assertEquals("", ClassDesc.of("Bar").nested("Baz").packageName());
        assertEquals("", ClassDesc.of("Bar").nested("Baz", "Foo").packageName());

        assertEquals("", ConstantDescs.CD_int.packageName());
        assertEquals("", ConstantDescs.CD_int.arrayType().packageName());
        assertEquals("", ConstantDescs.CD_String.arrayType().packageName());
        assertEquals("", ClassDesc.of("Bar").arrayType().packageName());
    }

    private void testBadArrayRank(ClassDesc cr) {
        try {
            cr.arrayType(-1);
            fail("");
        } catch (IllegalArgumentException e) {
            // good
        }
        try {
            cr.arrayType(0);
            fail("");
        } catch (IllegalArgumentException e) {
            // good
        }
    }

    private void testArrayRankOverflow() {
        ClassDesc TwoDArrayDesc =
            String.class.describeConstable().get().arrayType().arrayType();

        try {
            TwoDArrayDesc.arrayType(Integer.MAX_VALUE);
            fail("");
        } catch (IllegalArgumentException iae) {
            // Expected
        }
    }


    public void testArrayClassDesc() throws ReflectiveOperationException {
        for (String d : basicDescs) {
            ClassDesc a0 = ClassDesc.ofDescriptor(d);
            ClassDesc a1 = a0.arrayType();
            ClassDesc a2 = a1.arrayType();

            testClassDesc(a0);
            testClassDesc(a1);
            testClassDesc(a2);
            assertFalse(a0.isArray());
            assertTrue(a1.isArray());
            assertTrue(a2.isArray());
            assertFalse(a1.isPrimitive());
            assertFalse(a2.isPrimitive());
            assertEquals(a0.descriptorString(), d);
            assertEquals(a1.descriptorString(), "[" + a0.descriptorString());
            assertEquals(a2.descriptorString(), "[[" + a0.descriptorString());

            assertNull(a0.componentType());
            assertEquals(a0, a1.componentType());
            assertEquals(a1, a2.componentType());

            assertNotEquals(a0, a1);
            assertNotEquals(a1, a2);

            assertEquals(a1, ClassDesc.ofDescriptor("[" + d));
            assertEquals(a2, ClassDesc.ofDescriptor("[[" + d));
            assertEquals(classToDescriptor((Class<?>) a0.resolveConstantDesc(LOOKUP)), a0.descriptorString());
            assertEquals(classToDescriptor((Class<?>) a1.resolveConstantDesc(LOOKUP)), a1.descriptorString());
            assertEquals(classToDescriptor((Class<?>) a2.resolveConstantDesc(LOOKUP)), a2.descriptorString());

            testBadArrayRank(ConstantDescs.CD_int);
            testBadArrayRank(ConstantDescs.CD_String);
            testBadArrayRank(ClassDesc.of("Bar"));
            testArrayRankOverflow();
        }
    }

    public void testBadClassDescs() {
        List<String> badDescriptors = List.of("II", "I;", "Q", "L", "",
                                              "java.lang.String", "[]", "Ljava/lang/String",
                                              "Ljava.lang.String;", "java/lang/String");

        for (String d : badDescriptors) {
            try {
                ClassDesc constant = ClassDesc.ofDescriptor(d);
                fail(d);
            }
            catch (IllegalArgumentException e) {
                // good
            }
        }

        List<String> badBinaryNames = List.of("I;", "[]", "Ljava/lang/String",
                "Ljava.lang.String;", "java/lang/String");
        for (String d : badBinaryNames) {
            try {
                ClassDesc constant = ClassDesc.of(d);
                fail(d);
            } catch (IllegalArgumentException e) {
                // good
            }
        }

<<<<<<< HEAD
        List<String> badInternalNames = List.of("I;", "[]",
=======
        List<String> badInternalNames = List.of("I;", "[]", "[Ljava/lang/String;",
>>>>>>> e3a03cb1
                "Ljava.lang.String;", "java.lang.String");
        for (String d : badInternalNames) {
            try {
                ClassDesc constant = ClassDesc.ofInternalName(d);
                fail(d);
            } catch (IllegalArgumentException e) {
                // good
            }
        }

        for (Primitives p : Primitives.values()) {
            testBadNestedClasses(ClassDesc.ofDescriptor(p.descriptor), "any");
            testBadNestedClasses(ClassDesc.ofDescriptor(p.descriptor), "any", "other");
        }

        ClassDesc stringDesc = ClassDesc.ofDescriptor("Ljava/lang/String;");
        ClassDesc stringArrDesc = stringDesc.arrayType(255);
        try {
            ClassDesc arrGreaterThan255 = stringArrDesc.arrayType();
            fail("can't create an array type descriptor with more than 255 dimensions");
        } catch (IllegalStateException e) {
            // good
        }
        String descWith255ArrayDims = new String(new char[255]).replace('\0', '[');
        try {
            ClassDesc arrGreaterThan255 = ClassDesc.ofDescriptor(descWith255ArrayDims + "[Ljava/lang/String;");
            fail("can't create an array type descriptor with more than 255 dimensions");
        } catch (IllegalArgumentException e) {
            // good
        }
        try {
            ClassDesc arrWith255Dims = ClassDesc.ofDescriptor(descWith255ArrayDims + "Ljava/lang/String;");
            arrWith255Dims.arrayType(1);
            fail("can't create an array type descriptor with more than 255 dimensions");
        } catch (IllegalArgumentException e) {
            // good
        }
    }

    private void testBadNestedClasses(ClassDesc cr, String firstNestedName, String... moreNestedNames) {
        try {
            cr.nested(firstNestedName, moreNestedNames);
            fail("");
        } catch (IllegalStateException e) {
            // good
        }
    }

    public void testLangClasses() {
        Double d = 1.0;
        assertEquals(d.resolveConstantDesc(LOOKUP), d);
        assertEquals(d.describeConstable().get(), d);

        Integer i = 1;
        assertEquals(i.resolveConstantDesc(LOOKUP), i);
        assertEquals(i.describeConstable().get(), i);

        Float f = 1.0f;
        assertEquals(f.resolveConstantDesc(LOOKUP), f);
        assertEquals(f.describeConstable().get(), f);

        Long l = 1L;
        assertEquals(l.resolveConstantDesc(LOOKUP), l);
        assertEquals(l.describeConstable().get(), l);

        String s = "";
        assertEquals(s.resolveConstantDesc(LOOKUP), s);
        assertEquals(s.describeConstable().get(), s);
    }

    public void testNullNestedClasses() {
        ClassDesc cd = ClassDesc.of("Bar");
        try {
            cd.nested(null);
            fail("");
        } catch (NullPointerException e) {
            // good
        }

        try {
            cd.nested("good", null);
            fail("");
        } catch (NullPointerException e) {
            // good
        }

        try {
            cd.nested("good", "goodToo", null);
            fail("");
        } catch (NullPointerException e) {
            // good
        }
    }
}<|MERGE_RESOLUTION|>--- conflicted
+++ resolved
@@ -265,11 +265,7 @@
             }
         }
 
-<<<<<<< HEAD
-        List<String> badInternalNames = List.of("I;", "[]",
-=======
         List<String> badInternalNames = List.of("I;", "[]", "[Ljava/lang/String;",
->>>>>>> e3a03cb1
                 "Ljava.lang.String;", "java.lang.String");
         for (String d : badInternalNames) {
             try {
