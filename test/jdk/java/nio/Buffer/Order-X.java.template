/*
<<<<<<< HEAD
 * Copyright (c) 2015, 2020, Oracle and/or its affiliates. All rights reserved.
=======
 * Copyright (c) 2015, 2021, Oracle and/or its affiliates. All rights reserved.
>>>>>>> 707bce08
 * DO NOT ALTER OR REMOVE COPYRIGHT NOTICES OR THIS FILE HEADER.
 *
 * This code is free software; you can redistribute it and/or modify it
 * under the terms of the GNU General Public License version 2 only, as
 * published by the Free Software Foundation.
 *
 * This code is distributed in the hope that it will be useful, but WITHOUT
 * ANY WARRANTY; without even the implied warranty of MERCHANTABILITY or
 * FITNESS FOR A PARTICULAR PURPOSE.  See the GNU General Public License
 * version 2 for more details (a copy is included in the LICENSE file that
 * accompanied this code).
 *
 * You should have received a copy of the GNU General Public License version
 * 2 along with this work; if not, write to the Free Software Foundation,
 * Inc., 51 Franklin St, Fifth Floor, Boston, MA 02110-1301 USA.
 *
 * Please contact Oracle, 500 Oracle Parkway, Redwood Shores, CA 94065 USA
 * or visit www.oracle.com if you need additional information or have any
 * questions.
 */

/* Type-specific source code for unit test
 *
 * Regenerate the OrderX classes via genOrder.sh whenever this file changes.
 * We check in the generated source files so that the test tree can be used
 * independently of the rest of the source tree.
 */

#warn This file is preprocessed before being compiled

import java.nio.*;

public class Order$Type$ extends Order {
    private static void ck$Type$Buffer($Type$Buffer buf, ByteOrder expected) {
        ck(buf.asReadOnlyBuffer().order(), expected);
        ck(buf.duplicate().order(), expected);
        ck(buf.slice().order(), expected);
<<<<<<< HEAD
        ck(buf.slice(buf.position(), buf.remaining()).order(), expected);
        ck(buf.slice(buf.position(), buf.position()).order(), expected);
=======
>>>>>>> 707bce08
#if[char]
        ck(buf.subSequence(buf.position(), buf.remaining()).order(), expected);
        ck(buf.subSequence(buf.position(), buf.position()).order(), expected);
#end[char]
    }

    static void ck$Type$Buffer() {
        $type$[] array = new $type$[LENGTH];
        $Type$Buffer buf = $Type$Buffer.wrap(array);
        ck(buf.order(), nord);
        ck$Type$Buffer(buf, nord);

        buf = $Type$Buffer.wrap(array, LENGTH/2, LENGTH/2);
        ck(buf.order(), nord);
        ck$Type$Buffer(buf, nord);

        buf = $Type$Buffer.allocate(LENGTH);
        ck(buf.order(), nord);
        ck$Type$Buffer(buf, nord);
<<<<<<< HEAD

#if[char]
        buf = CharBuffer.wrap("abcdefghij");
        ck(buf.order(), nord);
        ckCharBuffer(buf, nord);

        buf = CharBuffer.wrap("abcdefghij", 0, 10);
        ck(buf.order(), nord);
        ckCharBuffer(buf, nord);

        buf = CharBuffer.wrap(array).subSequence(0, LENGTH);
        ck(buf.order(), nord);
        ckCharBuffer(buf, nord);

        buf = ByteBuffer.wrap(new byte[LENGTH]).asCharBuffer();
        ck(buf.order(), be);
        ckCharBuffer(buf, be);

        buf = ByteBuffer.wrap(new byte[LENGTH]).order(le).asCharBuffer();
        ck(buf.order(), le);
        ckCharBuffer(buf, le);
=======
#if[char]
        buf = $Type$Buffer.wrap("abcdefghijk");
        ck(buf.order(), nord);
        ck$Type$Buffer(buf, nord);

        buf = $Type$Buffer.wrap("abcdefghijk", 0, 5);
        ck(buf.order(), nord);
        ck$Type$Buffer(buf, nord);

        buf = $Type$Buffer.wrap(array).subSequence(0, LENGTH);
        ck(buf.order(), nord);
        ck$Type$Buffer(buf, nord);

        buf = ByteBuffer.wrap(new byte[LENGTH]).as$Type$Buffer();
        ck(buf.order(), be);
        ck$Type$Buffer(buf, be);

        buf = ByteBuffer.wrap(new byte[LENGTH]).order(le).as$Type$Buffer();
        ck(buf.order(), le);
        ck$Type$Buffer(buf, le);
>>>>>>> 707bce08
#end[char]
    }
}
<|MERGE_RESOLUTION|>--- conflicted
+++ resolved
@@ -1,9 +1,5 @@
 /*
-<<<<<<< HEAD
- * Copyright (c) 2015, 2020, Oracle and/or its affiliates. All rights reserved.
-=======
  * Copyright (c) 2015, 2021, Oracle and/or its affiliates. All rights reserved.
->>>>>>> 707bce08
  * DO NOT ALTER OR REMOVE COPYRIGHT NOTICES OR THIS FILE HEADER.
  *
  * This code is free software; you can redistribute it and/or modify it
@@ -41,11 +37,8 @@
         ck(buf.asReadOnlyBuffer().order(), expected);
         ck(buf.duplicate().order(), expected);
         ck(buf.slice().order(), expected);
-<<<<<<< HEAD
         ck(buf.slice(buf.position(), buf.remaining()).order(), expected);
         ck(buf.slice(buf.position(), buf.position()).order(), expected);
-=======
->>>>>>> 707bce08
 #if[char]
         ck(buf.subSequence(buf.position(), buf.remaining()).order(), expected);
         ck(buf.subSequence(buf.position(), buf.position()).order(), expected);
@@ -65,29 +58,6 @@
         buf = $Type$Buffer.allocate(LENGTH);
         ck(buf.order(), nord);
         ck$Type$Buffer(buf, nord);
-<<<<<<< HEAD
-
-#if[char]
-        buf = CharBuffer.wrap("abcdefghij");
-        ck(buf.order(), nord);
-        ckCharBuffer(buf, nord);
-
-        buf = CharBuffer.wrap("abcdefghij", 0, 10);
-        ck(buf.order(), nord);
-        ckCharBuffer(buf, nord);
-
-        buf = CharBuffer.wrap(array).subSequence(0, LENGTH);
-        ck(buf.order(), nord);
-        ckCharBuffer(buf, nord);
-
-        buf = ByteBuffer.wrap(new byte[LENGTH]).asCharBuffer();
-        ck(buf.order(), be);
-        ckCharBuffer(buf, be);
-
-        buf = ByteBuffer.wrap(new byte[LENGTH]).order(le).asCharBuffer();
-        ck(buf.order(), le);
-        ckCharBuffer(buf, le);
-=======
 #if[char]
         buf = $Type$Buffer.wrap("abcdefghijk");
         ck(buf.order(), nord);
@@ -108,7 +78,6 @@
         buf = ByteBuffer.wrap(new byte[LENGTH]).order(le).as$Type$Buffer();
         ck(buf.order(), le);
         ck$Type$Buffer(buf, le);
->>>>>>> 707bce08
 #end[char]
     }
 }
