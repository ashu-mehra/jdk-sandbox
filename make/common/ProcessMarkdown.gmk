--- conflicted
+++ resolved
@@ -76,11 +76,7 @@
   $1_$2_VARDEPS_FILE := $$(call DependOnVariable, $1_$2_VARDEPS, \
       $$(SUPPORT_OUTPUTDIR)/markdown/$$($1_$2_MARKER).vardeps)
 
-<<<<<<< HEAD
-$$($1_$2_PANDOC_OUTPUT): $$($1_$2_PANDOC_INPUT) $$($1_$2_VARDEPS_FILE) $$($1_EXTRA_DEPS)
-=======
   $$($1_$2_PANDOC_OUTPUT): $$($1_$2_PANDOC_INPUT) $$($1_$2_VARDEPS_FILE) $$($1_EXTRA_DEPS)
->>>>>>> b31f2518
 	$$(call LogInfo, Converting $2 to $$($1_FORMAT))
 	$$(call MakeDir, $$(SUPPORT_OUTPUTDIR)/markdown $$(dir $$($1_$2_PANDOC_OUTPUT)))
 	$$(call ExecuteWithLog, $$(SUPPORT_OUTPUTDIR)/markdown/$$($1_$2_MARKER), \
@@ -99,11 +95,7 @@
   # If we have no post processing, PANDOC_OUTPUT is set to OUTPUT_FILE. Otherwise
   # PANDOC_OUTPUT is a temporary file, and we must now create the real OUTPUT_FILE.
   ifneq ($$($1_POST_PROCESS), )
-<<<<<<< HEAD
-$$($1_$2_OUTPUT_FILE): $$($1_$2_PANDOC_OUTPUT)
-=======
     $$($1_$2_OUTPUT_FILE): $$($1_$2_PANDOC_OUTPUT)
->>>>>>> b31f2518
 	$$(call LogInfo, Post-processing markdown file $2)
 	$$(call MakeDir, $$(SUPPORT_OUTPUTDIR)/markdown $$($1_$2_TARGET_DIR))
 	$$(call ExecuteWithLog, $$(SUPPORT_OUTPUTDIR)/markdown/$$($1_$2_MARKER)_post, \
