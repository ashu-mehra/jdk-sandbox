--- conflicted
+++ resolved
@@ -78,27 +78,25 @@
     CFLAGS_windows := -EHsc, \
     CFLAGS_solaris := -DGTEST_HAS_EXCEPTIONS=0 -library=stlport4, \
     CFLAGS_macosx := -DGTEST_OS_MAC=1, \
-<<<<<<< HEAD
-    DISABLED_WARNINGS_gcc := suggest-attribute=format unknown-pragmas comment \
+    DISABLED_WARNINGS_gcc := $(DISABLED_WARNINGS_gcc) \
+        undef \
+        \
+        suggest-attribute=format unknown-pragmas comment \
         delete-non-virtual-dtor ignored-qualifiers parentheses reorder \
         unused-local-typedefs unused-variable address \
         missing-field-initializers unused-but-set-variable char-subscripts \
         array-bounds narrowing empty-body unused-but-set-parameter undef \
         maybe-uninitialized logical-op \
         implicit-fallthrough expansion-to-defined, \
-    DISABLED_WARNINGS_clang := undef switch format-nonliteral \
-        tautological-undefined-compare $(BUILD_LIBJVM_DISABLED_WARNINGS_clang), \
-    DISABLED_WARNINGS_solstudio := $(BUILD_LIBJVM_DISABLED_WARNINGS_solstudio), \
-    DISABLED_WARNINGS_CXX_microsoft := 4996, \
-=======
-    DISABLED_WARNINGS_gcc := $(DISABLED_WARNINGS_gcc) \
-        undef, \
     DISABLED_WARNINGS_clang := $(DISABLED_WARNINGS_clang) \
         undef switch format-nonliteral tautological-undefined-compare \
-        self-assign-overloaded, \
+        self-assign-overloaded \
+        \
+        undef switch format-nonliteral \
+        tautological-undefined-compare $(BUILD_LIBJVM_DISABLED_WARNINGS_clang), \
     DISABLED_WARNINGS_solstudio := $(DISABLED_WARNINGS_solstudio) \
         identexpected, \
->>>>>>> 6147018a
+    DISABLED_WARNINGS_CXX_microsoft := 4996, \
     LDFLAGS := $(JVM_LDFLAGS), \
     LDFLAGS_solaris := -library=stlport4 $(call SET_SHARED_LIBRARY_ORIGIN), \
     LIBS := $(JVM_LIBS), \
