#
# Copyright (c) 2016, 2018, Oracle and/or its affiliates. All rights reserved.
# DO NOT ALTER OR REMOVE COPYRIGHT NOTICES OR THIS FILE HEADER.
#
# This code is free software; you can redistribute it and/or modify it
# under the terms of the GNU General Public License version 2 only, as
# published by the Free Software Foundation.  Oracle designates this
# particular file as subject to the "Classpath" exception as provided
# by Oracle in the LICENSE file that accompanied this code.
#
# This code is distributed in the hope that it will be useful, but WITHOUT
# ANY WARRANTY; without even the implied warranty of MERCHANTABILITY or
# FITNESS FOR A PARTICULAR PURPOSE.  See the GNU General Public License
# version 2 for more details (a copy is included in the LICENSE file that
# accompanied this code).
#
# You should have received a copy of the GNU General Public License version
# 2 along with this work; if not, write to the Free Software Foundation,
# Inc., 51 Franklin St, Fifth Floor, Boston, MA 02110-1301 USA.
#
# Please contact Oracle, 500 Oracle Parkway, Redwood Shores, CA 94065 USA
# or visit www.oracle.com if you need additional information or have any
# questions.
#

$(eval $(call IncludeCustomExtension, hotspot/lib/CompileGtest.gmk))

GTEST_TEST_SRC += $(TOPDIR)/test/hotspot/gtest
GTEST_LAUNCHER_SRC := $(TOPDIR)/test/hotspot/gtest/gtestLauncher.cpp
GTEST_FRAMEWORK_SRC := $(TOPDIR)/test/fmw/gtest

# On Windows, there are no internal debug symbols so must set copying to true
# to get any at all.
ifeq ($(OPENJDK_TARGET_OS), windows)
  GTEST_COPY_DEBUG_SYMBOLS := true
else
  GTEST_COPY_DEBUG_SYMBOLS := false
endif

################################################################################

ifeq ($(OPENJDK_TARGET_OS), windows)
  GTEST_JVM_MAPFILE := $(JVM_MAPFILE)
else
  GTEST_JVM_MAPFILE := $(JVM_OUTPUTDIR)/gtest/mapfile

  $(JVM_OUTPUTDIR)/gtest/symbols: $(JVM_OUTPUTDIR)/symbols
	$(call MakeDir, $(@D))
	( $(CAT) $< ; echo "runUnitTests" ) > $@

  $(GTEST_JVM_MAPFILE): $(JVM_OUTPUTDIR)/gtest/symbols
	$(call create-mapfile)
endif

# Disabling undef, switch, format-nonliteral and tautological-undefined-compare
# warnings for clang because of test source.

# Note: On AIX, the gtest test classes linked into the libjvm.so push the TOC
# size beyond 64k, so we need to link with bigtoc. However, this means that
# -qpic=large would be advisable to lessen the performance effect of bigtoc.
# But we want to avoid imposing -qpic=large onto the regular libjvm.so, which
# has no problem with its TOC, so do this only for object files which are
# exclusive to the gtest libjvm.so.

$(eval $(call SetupNativeCompilation, BUILD_GTEST_LIBJVM, \
    NAME := jvm, \
    TOOLCHAIN := TOOLCHAIN_LINK_CXX, \
    OUTPUT_DIR := $(JVM_OUTPUTDIR)/gtest, \
    OBJECT_DIR := $(JVM_OUTPUTDIR)/gtest/objs, \
    SRC := $(GTEST_TEST_SRC), \
    EXCLUDES := $(JVM_EXCLUDES), \
    EXCLUDE_FILES := gtestLauncher.cpp, \
    EXCLUDE_PATTERNS := $(JVM_EXCLUDE_PATTERNS), \
    EXTRA_FILES := $(GTEST_FRAMEWORK_SRC)/src/gtest-all.cc, \
    EXTRA_OBJECT_FILES := $(filter-out %/operator_new$(OBJ_SUFFIX), \
        $(BUILD_LIBJVM_ALL_OBJS)), \
    CFLAGS := $(JVM_CFLAGS) -I$(GTEST_FRAMEWORK_SRC) \
        -I$(GTEST_FRAMEWORK_SRC)/include \
        $(addprefix -I,$(GTEST_TEST_SRC)), \
    CFLAGS_windows := -EHsc, \
    CFLAGS_solaris := -DGTEST_HAS_EXCEPTIONS=0 -library=stlport4, \
    CFLAGS_macosx := -DGTEST_OS_MAC=1, \
    CFLAGS_aix := -qpic=large, \
<<<<<<< HEAD
    CFLAGS_DEBUG_SYMBOLS := $(JVM_CFLAGS_SYMBOLS), \
    CXXFLAGS_DEBUG_SYMBOLS := $(JVM_CFLAGS_SYMBOLS), \
    DISABLED_WARNINGS_gcc := suggest-attribute=format unknown-pragmas comment \
        delete-non-virtual-dtor ignored-qualifiers parentheses reorder \
        unused-local-typedefs unused-variable address \
        missing-field-initializers unused-but-set-variable char-subscripts \
        array-bounds narrowing empty-body unused-but-set-parameter undef \
        maybe-uninitialized logical-op \
        implicit-fallthrough expansion-to-defined, \
=======
    DISABLED_WARNINGS_gcc := undef, \
>>>>>>> 7bdcc7ea
    DISABLED_WARNINGS_clang := undef switch format-nonliteral \
        tautological-undefined-compare $(BUILD_LIBJVM_DISABLED_WARNINGS_clang), \
    DISABLED_WARNINGS_solstudio := $(BUILD_LIBJVM_DISABLED_WARNINGS_solstudio), \
    DISABLED_WARNINGS_CXX_microsoft := 4996, \
    LDFLAGS := $(JVM_LDFLAGS), \
    LDFLAGS_solaris := -library=stlport4 $(call SET_SHARED_LIBRARY_ORIGIN), \
    LDFLAGS_aix := -bbigtoc, \
    LIBS := $(JVM_LIBS), \
    OPTIMIZATION := $(JVM_OPTIMIZATION), \
    MAPFILE := $(GTEST_JVM_MAPFILE), \
    USE_MAPFILE_FOR_SYMBOLS := true, \
    COPY_DEBUG_SYMBOLS := $(GTEST_COPY_DEBUG_SYMBOLS), \
    ZIP_EXTERNAL_DEBUG_SYMBOLS := false, \
    STRIP_SYMBOLS := false, \
    PRECOMPILED_HEADER := $(JVM_PRECOMPILED_HEADER), \
    PRECOMPILED_HEADER_EXCLUDE := gtest-all.cc gtestMain.cpp, \
))

TARGETS += $(BUILD_GTEST_LIBJVM)

################################################################################

$(eval $(call SetupNativeCompilation, BUILD_GTEST_LAUNCHER, \
    TOOLCHAIN := TOOLCHAIN_LINK_CXX, \
    NAME := gtestLauncher, \
    TYPE := EXECUTABLE, \
    OUTPUT_DIR := $(JVM_OUTPUTDIR)/gtest, \
    EXTRA_FILES := $(GTEST_LAUNCHER_SRC), \
    OBJECT_DIR := $(JVM_OUTPUTDIR)/gtest/launcher-objs, \
    CFLAGS := $(JVM_CFLAGS) -I$(GTEST_FRAMEWORK_SRC) \
        -I$(GTEST_FRAMEWORK_SRC)/include, \
    LDFLAGS := $(LDFLAGS_JDKEXE), \
    LDFLAGS_unix := -L$(JVM_OUTPUTDIR)/gtest $(call SET_SHARED_LIBRARY_ORIGIN), \
    LDFLAGS_solaris := -library=stlport4, \
    LIBS_linux := $(LIBCXX), \
    LIBS_unix := -ljvm, \
    LIBS_windows := $(JVM_OUTPUTDIR)/gtest/objs/jvm.lib, \
    COPY_DEBUG_SYMBOLS := $(GTEST_COPY_DEBUG_SYMBOLS), \
    ZIP_EXTERNAL_DEBUG_SYMBOLS := false, \
))

$(BUILD_GTEST_LAUNCHER): $(BUILD_GTEST_LIBJVM)

TARGETS += $(BUILD_GTEST_LAUNCHER)

################################################################################<|MERGE_RESOLUTION|>--- conflicted
+++ resolved
@@ -81,9 +81,6 @@
     CFLAGS_solaris := -DGTEST_HAS_EXCEPTIONS=0 -library=stlport4, \
     CFLAGS_macosx := -DGTEST_OS_MAC=1, \
     CFLAGS_aix := -qpic=large, \
-<<<<<<< HEAD
-    CFLAGS_DEBUG_SYMBOLS := $(JVM_CFLAGS_SYMBOLS), \
-    CXXFLAGS_DEBUG_SYMBOLS := $(JVM_CFLAGS_SYMBOLS), \
     DISABLED_WARNINGS_gcc := suggest-attribute=format unknown-pragmas comment \
         delete-non-virtual-dtor ignored-qualifiers parentheses reorder \
         unused-local-typedefs unused-variable address \
@@ -91,9 +88,6 @@
         array-bounds narrowing empty-body unused-but-set-parameter undef \
         maybe-uninitialized logical-op \
         implicit-fallthrough expansion-to-defined, \
-=======
-    DISABLED_WARNINGS_gcc := undef, \
->>>>>>> 7bdcc7ea
     DISABLED_WARNINGS_clang := undef switch format-nonliteral \
         tautological-undefined-compare $(BUILD_LIBJVM_DISABLED_WARNINGS_clang), \
     DISABLED_WARNINGS_solstudio := $(BUILD_LIBJVM_DISABLED_WARNINGS_solstudio), \
