--- conflicted
+++ resolved
@@ -117,11 +117,7 @@
     # exposure to API changes in header files. Bumping this is likely to
     # require code changes to build.
     MACOSX_VERSION_MIN=10.7.0
-<<<<<<< HEAD
-    MACOSX_VERSION_MIN_NODOTS=1070
-=======
     MACOSX_VERSION_MIN_NODOTS=${MACOSX_VERSION_MIN//\./}
->>>>>>> b64d0ef6
 
     AC_SUBST(MACOSX_VERSION_MIN)
 
@@ -144,11 +140,7 @@
         ],
         [MACOSX_VERSION_MAX=]
     )
-<<<<<<< HEAD
-    MACOSX_VERSION_MAX_NODOTS=`$ECHO $MACOSX_VERSION_MAX | $TR -d .`
-=======
     MACOSX_VERSION_MAX_NODOTS=${MACOSX_VERSION_MAX//\./}
->>>>>>> b64d0ef6
 
     AC_SUBST(MACOSX_VERSION_MAX)
   fi
