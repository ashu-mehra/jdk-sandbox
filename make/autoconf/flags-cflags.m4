--- conflicted
+++ resolved
@@ -170,7 +170,6 @@
     solstudio)
       DISABLE_WARNING_PREFIX="-erroff="
       CFLAGS_WARNINGS_ARE_ERRORS="-errwarn=%all"
-<<<<<<< HEAD
       LDFLAGS_WARNINGS_ARE_ERRORS="-Wl,-z,fatal-warnings"
 
       WARNINGS_ENABLE_ALL_CFLAGS="-v -fd -xtransition"
@@ -178,38 +177,18 @@
 
       DISABLED_WARNINGS_C="E_OLD_STYLE_FUNC_DECL E_SEMANTICS_OF_OP_CHG_IN_ANSI_C E_NO_REPLACEMENT_IN_STRING"
       DISABLED_WARNINGS_CXX="inllargeuse doubunder notused wemptydecl wunreachable"
-=======
-
-      WARNINGS_ENABLE_ALL_CFLAGS="-v"
-      WARNINGS_ENABLE_ALL_CXXFLAGS="+w"
-
-      DISABLED_WARNINGS_C=""
-      DISABLED_WARNINGS_CXX=""
->>>>>>> 3b68bb29
       ;;
 
     gcc)
       DISABLE_WARNING_PREFIX="-Wno-"
       CFLAGS_WARNINGS_ARE_ERRORS="-Werror"
 
-<<<<<<< HEAD
       # -Wall -Wextra does not enable all warnings. We add some more that we
       # consider relevant:
       WARNINGS_ENABLE_ADDITIONAL="-Wpointer-arith -Wreturn-type -Wsign-compare -Wtype-limits -Wundef -Wuninitialized -Wunused-function -Wunused-value"
       WARNINGS_ENABLE_ADDITIONAL_CXX="-Woverloaded-virtual"
       WARNINGS_ENABLE_ALL="-Wall -Wextra -Wformat=2 $WARNINGS_ENABLE_ADDITIONAL"
       WARNINGS_ENABLE_ALL_CXXFLAGS="$WARNINGS_ENABLE_ADDITIONAL_CXX"
-=======
-      # Additional warnings that are not activated by -Wall and -Wextra
-      WARNINGS_ENABLE_ADDITIONAL="-Wpointer-arith -Wsign-compare \
-          -Wunused-function -Wundef -Wunused-value -Wreturn-type \
-          -Wtrampolines"
-      WARNINGS_ENABLE_ADDITIONAL_CXX="-Woverloaded-virtual -Wreorder"
-      WARNINGS_ENABLE_ALL_CFLAGS="-Wall -Wextra -Wformat=2 $WARNINGS_ENABLE_ADDITIONAL"
-      WARNINGS_ENABLE_ALL_CXXFLAGS="$WARNINGS_ENABLE_ALL_CFLAGS $WARNINGS_ENABLE_ADDITIONAL_CXX"
-
-      DISABLED_WARNINGS="unused-parameter unused"
->>>>>>> 3b68bb29
 
       # Repeate the check for the BUILD_CC and BUILD_CXX. Need to also reset
       # CFLAGS since any target specific flags will likely not work with the
@@ -256,11 +235,8 @@
   AC_SUBST(DISABLE_WARNING_PREFIX)
   AC_SUBST(BUILD_CC_DISABLE_WARNING_PREFIX)
   AC_SUBST(CFLAGS_WARNINGS_ARE_ERRORS)
-<<<<<<< HEAD
   AC_SUBST(LDFLAGS_WARNINGS_ARE_ERRORS)
-=======
   AC_SUBST(DISABLED_WARNINGS)
->>>>>>> 3b68bb29
   AC_SUBST(DISABLED_WARNINGS_C)
   AC_SUBST(DISABLED_WARNINGS_CXX)
 ])
@@ -584,13 +560,7 @@
     TOOLCHAIN_CFLAGS="-errshort=tags"
 
     TOOLCHAIN_CFLAGS_JDK="-mt $TOOLCHAIN_FLAGS"
-<<<<<<< HEAD
     TOOLCHAIN_CFLAGS_JDK_CONLY="-xc99=%none -xCC -Xa -W0,-noglobal $TOOLCHAIN_CFLAGS" # C only
-    TOOLCHAIN_CFLAGS_JDK_CXXONLY="-features=no%except -norunpath -xnolib" # CXX only
-    TOOLCHAIN_CFLAGS_JVM="-template=no%extdef -features=no%split_init \
-        -library=stlport4 -mt -features=no%except $TOOLCHAIN_FLAGS"
-=======
-    TOOLCHAIN_CFLAGS_JDK_CONLY="-xCC -Xa -W0,-noglobal $TOOLCHAIN_CFLAGS" # C only
     TOOLCHAIN_CFLAGS_JDK_CXXONLY="-features=no%except -norunpath -xnolib" # CXX only
     TOOLCHAIN_CFLAGS_JVM="-template=no%extdef -features=no%split_init \
         -library=stlport4 -mt -features=no%except $TOOLCHAIN_FLAGS"
@@ -600,7 +570,6 @@
       TOOLCHAIN_CFLAGS_JVM="$TOOLCHAIN_CFLAGS_JVM +d"
     fi
 
->>>>>>> 3b68bb29
   elif test "x$TOOLCHAIN_TYPE" = xxlc; then
     # Suggested additions: -qsrcmsg to get improved error reporting
     TOOLCHAIN_CFLAGS_JDK="-qchars=signed -qfullpath -qsaveopt"  # add on both CFLAGS
@@ -615,13 +584,11 @@
   # CFLAGS WARNINGS STUFF
   # Set JVM_CFLAGS warning handling
   if test "x$TOOLCHAIN_TYPE" = xgcc; then
-<<<<<<< HEAD
     JDK_DISABLED="-Wno-pointer-arith -Wno-undef -Wno-unused-function -Wno-unused-value -Wno-unused-but-set-variable -Wno-unused-parameter -Wno-unused-variable -Wno-unused-label"
     JVM_DISABLED="-Wno-unknown-pragmas -Wno-comment -Wno-delete-non-virtual-dtor -Wno-ignored-qualifiers -Wno-parentheses -Wno-reorder -Wno-unused-local-typedefs -Wno-unused-parameter -Wno-unused-variable -Wno-address -Wno-missing-field-initializers -Wno-unused-but-set-variable -Wno-char-subscripts -Wno-array-bounds -Wno-narrowing -Wno-empty-body -Wno-unused-but-set-parameter"
-
-    WARNING_CFLAGS_JDK="$WARNINGS_ENABLE_ALL $JDK_DISABLED"
+    WARNING_CFLAGS_JDK_CONLY="$WARNINGS_ENABLE_ALL_CFLAGS"
     WARNING_CFLAGS_JDK_CXXONLY="$WARNINGS_ENABLE_ALL_CXXFLAGS"
-    WARNING_CFLAGS_JVM="$WARNINGS_ENABLE_ALL $WARNINGS_ENABLE_ALL_CXXFLAGS $JVM_DISABLED"
+    WARNING_CFLAGS_JVM="$WARNINGS_ENABLE_ALL_CXXFLAGS"
 
   elif test "x$TOOLCHAIN_TYPE" = xclang; then
     WARNING_CFLAGS_JVM="-Wpointer-arith -Wsign-compare -Wunused-function -Wno-deprecated"
@@ -629,23 +596,11 @@
       WARNING_CFLAGS_JVM="$WARNING_CFLAGS_JVM -Wno-sometimes-uninitialized"
       WARNING_CFLAGS_JDK="-Wall -Wextra -Wno-unused -Wno-unused-parameter -Wformat=2"
     fi
-=======
-    WARNING_CFLAGS_JDK_CONLY="$WARNINGS_ENABLE_ALL_CFLAGS"
-    WARNING_CFLAGS_JDK_CXXONLY="$WARNINGS_ENABLE_ALL_CXXFLAGS"
-    WARNING_CFLAGS_JVM="$WARNINGS_ENABLE_ALL_CXXFLAGS"
-
-  elif test "x$TOOLCHAIN_TYPE" = xclang; then
-    WARNING_CFLAGS="$WARNINGS_ENABLE_ALL"
-
->>>>>>> 3b68bb29
   elif test "x$TOOLCHAIN_TYPE" = xsolstudio; then
     WARNING_CFLAGS_JDK_CONLY="$WARNINGS_ENABLE_ALL_CFLAGS"
     WARNING_CFLAGS_JDK_CXXONLY="$WARNINGS_ENABLE_ALL_CXXFLAGS"
     WARNING_CFLAGS_JVM="$WARNINGS_ENABLE_ALL_CXXFLAGS"
-<<<<<<< HEAD
-=======
-
->>>>>>> 3b68bb29
+
   elif test "x$TOOLCHAIN_TYPE" = xmicrosoft; then
     WARNING_CFLAGS="$WARNINGS_ENABLE_ALL"
 
