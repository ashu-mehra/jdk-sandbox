--- conflicted
+++ resolved
@@ -90,11 +90,7 @@
 
 # To be able to call the javascript filter when generating man pages using
 # pandoc, we need to create this executable wrapper script.
-<<<<<<< HEAD
-ifneq ($(PANDOC), )
-=======
 ifeq ($(ENABLE_PANDOC), true)
->>>>>>> 9c2e3cff
   # PANDOC_TROFF_MANPAGE_FILTER is duplicated for export in ToolsJdk.gmk.
   PANDOC_TROFF_MANPAGE_FILTER := \
       $(BUILDTOOLS_OUTPUTDIR)/manpages/pandoc-troff-manpage-filter
