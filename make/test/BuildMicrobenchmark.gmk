#
# Copyright (c) 2018, 2020, Oracle and/or its affiliates. All rights reserved.
# DO NOT ALTER OR REMOVE COPYRIGHT NOTICES OR THIS FILE HEADER.
#
# This code is free software; you can redistribute it and/or modify it
# under the terms of the GNU General Public License version 2 only, as
# published by the Free Software Foundation.  Oracle designates this
# particular file as subject to the "Classpath" exception as provided
# by Oracle in the LICENSE file that accompanied this code.
#
# This code is distributed in the hope that it will be useful, but WITHOUT
# ANY WARRANTY; without even the implied warranty of MERCHANTABILITY or
# FITNESS FOR A PARTICULAR PURPOSE.  See the GNU General Public License
# version 2 for more details (a copy is included in the LICENSE file that
# accompanied this code).
#
# You should have received a copy of the GNU General Public License version
# 2 along with this work; if not, write to the Free Software Foundation,
# Inc., 51 Franklin St, Fifth Floor, Boston, MA 02110-1301 USA.
#
# Please contact Oracle, 500 Oracle Parkway, Redwood Shores, CA 94065 USA
# or visit www.oracle.com if you need additional information or have any
# questions.
#

# This must be the first rule
default: all

include $(SPEC)
include MakeBase.gmk
include JavaCompilation.gmk
include TestFilesCompilation.gmk

ifeq ($(JMH_CORE_JAR), )
  $(info Error: JMH is missing. Please use configure --with-jmh.)
  $(error Cannot continue)
endif

#### Variables

MICROBENCHMARK_SRC := $(TOPDIR)/test/micro
MICROBENCHMARK_IMAGE_DIR := $(TEST_IMAGE_DIR)/micro
MICROBENCHMARK_JAR := $(MICROBENCHMARK_IMAGE_DIR)/benchmarks.jar

MICROBENCHMARK_OUTPUT := $(SUPPORT_OUTPUTDIR)/test/micro
MICROBENCHMARK_CLASSES := $(MICROBENCHMARK_OUTPUT)/classes
MICROBENCHMARK_JAR_BIN := $(MICROBENCHMARK_OUTPUT)/jar

MICROBENCHMARK_TOOLS_CLASSES := $(MICROBENCHMARK_OUTPUT)/tools-classes
MICROBENCHMARK_INDIFY_DONE := $(MICROBENCHMARK_CLASSES)/_indify.marker

JMH_UNPACKED_DIR := $(MICROBENCHMARK_OUTPUT)/jmh_jars
JMH_UNPACKED_JARS_DONE := $(JMH_UNPACKED_DIR)/_unpacked.marker

# External dependencies
JMH_COMPILE_JARS := $(JMH_CORE_JAR) $(JMH_GENERATOR_JAR)
JMH_RUNTIME_JARS := $(JMH_CORE_JAR) $(JMH_COMMONS_MATH_JAR) $(JMH_JOPT_SIMPLE_JAR)

MICROBENCHMARK_CLASSPATH := $(call PathList, $(JMH_COMPILE_JARS))

# Native dependencies
MICROBENCHMARK_NATIVE_SRC_DIRS := $(MICROBENCHMARK_SRC)
MICROBENCHMARK_NATIVE_OUTPUT := $(MICROBENCHMARK_OUTPUT)/native
MICROBENCHMARK_NATIVE_EXCLUDE :=

###

# Need double \n to get new lines and no trailing spaces
MICROBENCHMARK_MANIFEST := Build: $(FULL_VERSION)\n\
\nJMH-Version: $(JMH_VERSION)\n\
\nName: OpenJDK Microbenchmark Suite

#### Compile Indify tool

$(eval $(call SetupJavaCompilation, BUILD_INDIFY, \
    TARGET_RELEASE := $(TARGET_RELEASE_BOOTJDK), \
    SRC := $(TOPDIR)/test/jdk/java/lang/invoke, \
    INCLUDE_FILES := indify/Indify.java, \
<<<<<<< HEAD
    DISABLED_WARNINGS := rawtypes unchecked serial deprecation options, \
=======
    DISABLED_WARNINGS := rawtypes serial, \
>>>>>>> 184b4336
    BIN := $(MICROBENCHMARK_TOOLS_CLASSES), \
    JAVAC_FLAGS := -XDstringConcat=inline, \
))

#### Compile Targets

# Building microbenchmark requires the jdk.unsupported and java.management modules.

# Build microbenchmark suite for the current JDK
$(eval $(call SetupJavaCompilation, BUILD_JDK_MICROBENCHMARK, \
<<<<<<< HEAD
    TARGET_RELEASE := $(TARGET_RELEASE_NEWJDK_UPGRADED), \
    SMALL_JAVA := false, \
    CLASSPATH := $(MICROBENCHMARK_CLASSPATH), \
    DISABLED_WARNINGS := processing rawtypes cast serial deprecation, \
=======
    SETUP := MICROBENCHMARK_JAVA_COMPILER, \
    ADD_JAVAC_FLAGS := -cp $(MICROBENCHMARK_CLASSPATH), \
    DISABLED_WARNINGS := processing rawtypes cast serial, \
>>>>>>> 184b4336
    SRC := $(MICROBENCHMARK_SRC), \
    BIN := $(MICROBENCHMARK_CLASSES), \
    JAVA_FLAGS := --add-modules jdk.unsupported --limit-modules java.management, \
))

$(BUILD_JDK_MICROBENCHMARK): $(JMH_COMPILE_JARS)

# Run Indify
$(MICROBENCHMARK_INDIFY_DONE): $(BUILD_INDIFY) $(BUILD_JDK_MICROBENCHMARK)
	$(call LogWarn, Running Indify on microbenchmark classes)
	$(JAVA_SMALL) -cp $(MICROBENCHMARK_TOOLS_CLASSES) \
	    indify.Indify --overwrite $(MICROBENCHMARK_CLASSES) \
	    $(LOG_DEBUG) 2>&1
	$(TOUCH) $@

# Unpacking dependencies for inclusion in the benchmark JARs
$(JMH_UNPACKED_JARS_DONE): $(JMH_RUNTIME_JARS)
	$(RM) -r $(JMH_UNPACKED_DIR)
	$(MKDIR) -p $(JMH_UNPACKED_DIR)
	$(foreach jar, $(JMH_RUNTIME_JARS), \
            $$($(UNZIP) -oq $(jar) -d $(JMH_UNPACKED_DIR)))
	$(RM) -r $(JMH_UNPACKED_DIR)/META-INF
	$(RM) $(JMH_UNPACKED_DIR)/*.xml
	$(TOUCH) $@

# Create benchmarks JAR file with benchmarks for both the old and new JDK
$(eval $(call SetupJarArchive, BUILD_JDK_JAR, \
    DEPENDENCIES := $(BUILD_JDK_MICROBENCHMARK) $(JMH_UNPACKED_JARS_DONE) \
        $(MICROBENCHMARK_INDIFY_DONE), \
    SRCS := $(MICROBENCHMARK_CLASSES) $(JMH_UNPACKED_DIR), \
    BIN := $(MICROBENCHMARK_JAR_BIN), \
    SUFFIXES := .*, \
    EXCLUDE_FILES:= _the.BUILD_JDK_MICROBENCHMARK_batch \
        _the.BUILD_JDK_MICROBENCHMARK.vardeps _unpacked.marker, \
    EXTRA_MANIFEST_ATTR := $(MICROBENCHMARK_MANIFEST), \
    JARMAIN := org.openjdk.jmh.Main, \
    JAR := $(MICROBENCHMARK_JAR), \
))

# Setup compilation of native library dependencies
$(eval $(call SetupTestFilesCompilation, BUILD_MICROBENCHMARK_LIBRARIES, \
    TYPE := LIBRARY, \
    SOURCE_DIRS := $(MICROBENCHMARK_NATIVE_SRC_DIRS), \
    OUTPUT_DIR := $(MICROBENCHMARK_NATIVE_OUTPUT), \
    EXCLUDE := $(MICROBENCHMARK_NATIVE_EXCLUDE), \
))

# Setup copy of native dependencies to image output dir
$(eval $(call SetupCopyFiles, COPY_MICROBENCHMARK_NATIVE, \
    SRC := $(MICROBENCHMARK_NATIVE_OUTPUT), \
    DEST := $(MICROBENCHMARK_IMAGE_DIR)/native, \
    FILES := $(BUILD_MICROBENCHMARK_LIBRARIES), \
    FLATTEN := true, \
))

all: $(MICROBENCHMARK_JAR) $(BUILD_MICROBENCHMARK_LIBRARIES) $(COPY_MICROBENCHMARK_NATIVE)

.PHONY: all<|MERGE_RESOLUTION|>--- conflicted
+++ resolved
@@ -76,11 +76,7 @@
     TARGET_RELEASE := $(TARGET_RELEASE_BOOTJDK), \
     SRC := $(TOPDIR)/test/jdk/java/lang/invoke, \
     INCLUDE_FILES := indify/Indify.java, \
-<<<<<<< HEAD
-    DISABLED_WARNINGS := rawtypes unchecked serial deprecation options, \
-=======
     DISABLED_WARNINGS := rawtypes serial, \
->>>>>>> 184b4336
     BIN := $(MICROBENCHMARK_TOOLS_CLASSES), \
     JAVAC_FLAGS := -XDstringConcat=inline, \
 ))
@@ -91,16 +87,10 @@
 
 # Build microbenchmark suite for the current JDK
 $(eval $(call SetupJavaCompilation, BUILD_JDK_MICROBENCHMARK, \
-<<<<<<< HEAD
     TARGET_RELEASE := $(TARGET_RELEASE_NEWJDK_UPGRADED), \
     SMALL_JAVA := false, \
     CLASSPATH := $(MICROBENCHMARK_CLASSPATH), \
-    DISABLED_WARNINGS := processing rawtypes cast serial deprecation, \
-=======
-    SETUP := MICROBENCHMARK_JAVA_COMPILER, \
-    ADD_JAVAC_FLAGS := -cp $(MICROBENCHMARK_CLASSPATH), \
     DISABLED_WARNINGS := processing rawtypes cast serial, \
->>>>>>> 184b4336
     SRC := $(MICROBENCHMARK_SRC), \
     BIN := $(MICROBENCHMARK_CLASSES), \
     JAVA_FLAGS := --add-modules jdk.unsupported --limit-modules java.management, \
