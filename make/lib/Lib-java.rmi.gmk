--- conflicted
+++ resolved
@@ -30,11 +30,7 @@
 $(eval $(call SetupJdkLibrary, BUILD_LIBRMI, \
     NAME := rmi, \
     OPTIMIZATION := LOW, \
-<<<<<<< HEAD
-    CFLAGS := $(CFLAGS_JDKLIB) -I$(SUPPORT_OUTPUTDIR)/headers/java.rmi, \
-=======
     CFLAGS := $(CFLAGS_JDKLIB), \
->>>>>>> 9be1418d
     LDFLAGS := $(LDFLAGS_JDKLIB) \
         $(call SET_SHARED_LIBRARY_ORIGIN), \
     LIBS_unix := -ljvm, \
