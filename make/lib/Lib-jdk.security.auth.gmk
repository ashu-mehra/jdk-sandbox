--- conflicted
+++ resolved
@@ -27,26 +27,8 @@
 
 ################################################################################
 
-<<<<<<< HEAD
-LIBJAAS_MAPFILE :=
-ifeq ($(OPENJDK_TARGET_OS), solaris)
-  # only on solaris...wonder why
-  LIBJAAS_MAPFILE := $(TOPDIR)/make/mapfiles/libjaas/mapfile-vers
-endif
-
-LIBJAAS_NAME := jaas_unix
-ifeq ($(OPENJDK_TARGET_OS), windows)
-  LIBJAAS_NAME := jaas_nt
-endif
-
-$(eval $(call SetupNativeCompilation, BUILD_LIBJAAS, \
-    NAME := $(LIBJAAS_NAME), \
-    OUTPUT_DIR := $(INSTALL_LIBRARIES_HERE), \
-    SRC := $(call FindSrcDirsForLib, jdk.security.auth, jaas), \
-=======
 $(eval $(call SetupJdkLibrary, BUILD_LIBJAAS, \
     NAME := jaas, \
->>>>>>> 9be1418d
     OPTIMIZATION := LOW, \
     CFLAGS := $(CFLAGS_JDKLIB), \
     LDFLAGS := $(LDFLAGS_JDKLIB) \
