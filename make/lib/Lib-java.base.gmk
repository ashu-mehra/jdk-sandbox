--- conflicted
+++ resolved
@@ -43,14 +43,9 @@
     NAME := net, \
     OPTIMIZATION := LOW, \
     CFLAGS := $(CFLAGS_JDKLIB), \
-<<<<<<< HEAD
-    DISABLED_WARNINGS_gcc := format-nonliteral logical-op, \
-    DISABLED_WARNINGS_clang := parentheses-equality constant-logical-operand, \
-=======
-    DISABLED_WARNINGS_gcc := format-nonliteral unused-function, \
+    DISABLED_WARNINGS_gcc := format-nonliteral unused-function logical-op, \
     DISABLED_WARNINGS_clang := parentheses-equality constant-logical-operand \
         format-nonliteral undef, \
->>>>>>> 6147018a
     DISABLED_WARNINGS_microsoft := 4244 4047 4133 4996, \
     DISABLED_WARNINGS_solstudio := E_ARG_INCOMPATIBLE_WITH_ARG_L, \
     LDFLAGS := $(LDFLAGS_JDKLIB) \
@@ -77,12 +72,9 @@
     OPTIMIZATION := HIGH, \
     WARNINGS_AS_ERRORS_xlc := false, \
     CFLAGS := $(CFLAGS_JDKLIB), \
-<<<<<<< HEAD
     DISABLED_WARNINGS_gcc := format-nonliteral logical-op, \
-=======
     DISABLED_WARNINGS_gcc := undef, \
     DISABLED_WARNINGS_clang := undef, \
->>>>>>> 6147018a
     EXTRA_HEADER_DIRS := \
         libnio/ch \
         libnio/fs \
