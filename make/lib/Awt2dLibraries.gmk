--- conflicted
+++ resolved
@@ -60,16 +60,6 @@
         $(call SET_SHARED_LIBRARY_ORIGIN), \
     LIBS := $(BUILD_LIBMLIB_LDLIBS) \
         $(JDKLIB_LIBS), \
-<<<<<<< HEAD
-    LIBS_solaris := -lc, \
-=======
-    VERSIONINFO_RESOURCE := $(GLOBAL_VERSION_INFO_RESOURCE), \
-    RC_FLAGS := $(RC_FLAGS) \
-        -D "JDK_FNAME=mlib_image.dll" \
-        -D "JDK_INTERNAL_NAME=mlib_image" \
-        -D "JDK_FTYPE=0x2L", \
-    OBJECT_DIR := $(SUPPORT_OUTPUTDIR)/native/$(MODULE)/libmlib_image, \
->>>>>>> 8280624a
 ))
 
 $(BUILD_LIBMLIB_IMAGE): $(call FindLib, java.base, java)
@@ -120,12 +110,7 @@
       MAPFILE := $(BUILD_LIBMLIB_IMAGE_MAPFILE), \
       LDFLAGS := $(LDFLAGS_JDKLIB) \
           $(call SET_SHARED_LIBRARY_ORIGIN), \
-<<<<<<< HEAD
-      LIBS := -ljava -ljvm -lc $(BUILD_LIBMLIB_LDLIBS), \
-=======
       LIBS := -ljava -ljvm $(BUILD_LIBMLIB_LDLIBS), \
-      OBJECT_DIR := $(SUPPORT_OUTPUTDIR)/native/$(MODULE)/libmlib_image_v, \
->>>>>>> 8280624a
   ))
 
   $(BUILD_LIBMLIB_IMAGE_V): $(call FindLib, java.base, java)
@@ -553,12 +538,7 @@
       REORDER := $(LIBAWT_HEADLESS_REORDER), \
       LIBS_unix := -lawt -ljvm -ljava, \
       LIBS_linux := $(LIBM) $(LIBDL), \
-<<<<<<< HEAD
-      LIBS_solaris := $(LIBM) $(LIBDL) $(LIBCXX) -lc, \
-=======
       LIBS_solaris := $(LIBM) $(LIBDL) $(LIBCXX), \
-      OBJECT_DIR := $(SUPPORT_OUTPUTDIR)/native/$(MODULE)/libawt_headless, \
->>>>>>> 8280624a
   ))
 
   # AIX warning explanation:
@@ -598,16 +578,6 @@
       DISABLED_WARNINGS_microsoft := 4267 2220 4244, \
       LDFLAGS := $(LDFLAGS_JDKLIB) \
           $(call SET_SHARED_LIBRARY_ORIGIN), \
-<<<<<<< HEAD
-      LIBS_solaris := -lc, \
-=======
-      VERSIONINFO_RESOURCE := $(GLOBAL_VERSION_INFO_RESOURCE), \
-      RC_FLAGS := $(RC_FLAGS) \
-          -D "JDK_FNAME=freetype.dll" \
-          -D "JDK_INTERNAL_NAME=freetype" \
-          -D "JDK_FTYPE=0x2L", \
-      OBJECT_DIR := $(SUPPORT_OUTPUTDIR)/native/$(MODULE)/libfreetype, \
->>>>>>> 8280624a
   ))
 
   TARGETS += $(BUILD_LIBFREETYPE)
