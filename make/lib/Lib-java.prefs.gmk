--- conflicted
+++ resolved
@@ -32,16 +32,9 @@
   LIBPREFS_EXCLUDE_SRC_PATTERNS := unix
 endif
 
-<<<<<<< HEAD
-$(eval $(call SetupNativeCompilation, BUILD_LIBPREFS, \
-    NAME := prefs, \
-    OUTPUT_DIR := $(INSTALL_LIBRARIES_HERE), \
-    SRC := $(LIBPREF_SRC_DIRS), \
-=======
 $(eval $(call SetupJdkLibrary, BUILD_LIBPREFS, \
     NAME := prefs, \
     EXCLUDE_SRC_PATTERNS := $(LIBPREFS_EXCLUDE_SRC_PATTERNS), \
->>>>>>> 9be1418d
     OPTIMIZATION := HIGH, \
     CFLAGS := $(CFLAGS_JDKLIB), \
     LDFLAGS := $(LDFLAGS_JDKLIB) \
