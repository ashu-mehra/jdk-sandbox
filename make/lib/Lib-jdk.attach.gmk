--- conflicted
+++ resolved
@@ -34,15 +34,8 @@
   LIBATTACH_CFLAGS := -DPSAPI_VERSION=1
 endif
 
-<<<<<<< HEAD
-$(eval $(call SetupNativeCompilation, BUILD_LIBATTACH, \
-    NAME := attach, \
-    OUTPUT_DIR := $(INSTALL_LIBRARIES_HERE), \
-    SRC := $(call FindSrcDirsForLib, jdk.attach, attach), \
-=======
 $(eval $(call SetupJdkLibrary, BUILD_LIBATTACH, \
     NAME := attach, \
->>>>>>> 9be1418d
     OPTIMIZATION := LOW, \
     CFLAGS := $(CFLAGS_JDKLIB) $(LIBATTACH_CFLAGS), \
     CFLAGS_windows := /Gy, \
