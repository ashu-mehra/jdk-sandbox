#
# Copyright (c) 2011, 2018, Oracle and/or its affiliates. All rights reserved.
# DO NOT ALTER OR REMOVE COPYRIGHT NOTICES OR THIS FILE HEADER.
#
# This code is free software; you can redistribute it and/or modify it
# under the terms of the GNU General Public License version 2 only, as
# published by the Free Software Foundation.  Oracle designates this
# particular file as subject to the "Classpath" exception as provided
# by Oracle in the LICENSE file that accompanied this code.
#
# This code is distributed in the hope that it will be useful, but WITHOUT
# ANY WARRANTY; without even the implied warranty of MERCHANTABILITY or
# FITNESS FOR A PARTICULAR PURPOSE.  See the GNU General Public License
# version 2 for more details (a copy is included in the LICENSE file that
# accompanied this code).
#
# You should have received a copy of the GNU General Public License version
# 2 along with this work; if not, write to the Free Software Foundation,
# Inc., 51 Franklin St, Fifth Floor, Boston, MA 02110-1301 USA.
#
# Please contact Oracle, 500 Oracle Parkway, Redwood Shores, CA 94065 USA
# or visit www.oracle.com if you need additional information or have any
# questions.
#

include LibCommon.gmk

################################################################################

<<<<<<< HEAD
LIBJ2PCSC_SRC := $(TOPDIR)/src/java.smartcardio/share/native/libj2pcsc \
    $(TOPDIR)/src/java.smartcardio/$(OPENJDK_TARGET_OS_TYPE)/native/libj2pcsc
LIBJ2PCSC_CPPFLAGS := $(addprefix -I,$(LIBJ2PCSC_SRC)) \
    -I$(TOPDIR)/src/java.smartcardio/$(OPENJDK_TARGET_OS_TYPE)/native/libj2pcsc/MUSCLE \
    -I$(SUPPORT_OUTPUTDIR)/headers/java.smartcardio

$(eval $(call SetupNativeCompilation, BUILD_LIBJ2PCSC, \
    NAME := j2pcsc, \
    OUTPUT_DIR := $(INSTALL_LIBRARIES_HERE), \
    SRC := $(LIBJ2PCSC_SRC), \
=======
$(eval $(call SetupJdkLibrary, BUILD_LIBJ2PCSC, \
    NAME := j2pcsc, \
    CFLAGS := $(CFLAGS_JDKLIB), \
>>>>>>> 9be1418d
    CFLAGS_unix := -D__sun_jdk, \
    EXTRA_HEADER_DIRS := libj2pcsc/MUSCLE, \
    OPTIMIZATION := LOW, \
    LDFLAGS := $(LDFLAGS_JDKLIB) \
        $(call SET_SHARED_LIBRARY_ORIGIN), \
    LIBS_unix := $(LIBDL), \
    LIBS_windows := winscard.lib, \
))

TARGETS += $(BUILD_LIBJ2PCSC)

################################################################################<|MERGE_RESOLUTION|>--- conflicted
+++ resolved
@@ -27,22 +27,9 @@
 
 ################################################################################
 
-<<<<<<< HEAD
-LIBJ2PCSC_SRC := $(TOPDIR)/src/java.smartcardio/share/native/libj2pcsc \
-    $(TOPDIR)/src/java.smartcardio/$(OPENJDK_TARGET_OS_TYPE)/native/libj2pcsc
-LIBJ2PCSC_CPPFLAGS := $(addprefix -I,$(LIBJ2PCSC_SRC)) \
-    -I$(TOPDIR)/src/java.smartcardio/$(OPENJDK_TARGET_OS_TYPE)/native/libj2pcsc/MUSCLE \
-    -I$(SUPPORT_OUTPUTDIR)/headers/java.smartcardio
-
-$(eval $(call SetupNativeCompilation, BUILD_LIBJ2PCSC, \
-    NAME := j2pcsc, \
-    OUTPUT_DIR := $(INSTALL_LIBRARIES_HERE), \
-    SRC := $(LIBJ2PCSC_SRC), \
-=======
 $(eval $(call SetupJdkLibrary, BUILD_LIBJ2PCSC, \
     NAME := j2pcsc, \
     CFLAGS := $(CFLAGS_JDKLIB), \
->>>>>>> 9be1418d
     CFLAGS_unix := -D__sun_jdk, \
     EXTRA_HEADER_DIRS := libj2pcsc/MUSCLE, \
     OPTIMIZATION := LOW, \
