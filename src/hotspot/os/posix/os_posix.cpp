--- conflicted
+++ resolved
@@ -166,15 +166,7 @@
 
   return num_of_frames;
 }
-<<<<<<< HEAD
 #endif
-
-bool os::unsetenv(const char* name) {
-  assert(name != NULL, "Null pointer");
-  return (::unsetenv(name) == 0);
-}
-=======
->>>>>>> 8de77634
 
 int os::get_last_error() {
   return errno;
