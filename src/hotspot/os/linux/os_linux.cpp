/*
 * Copyright (c) 1999, 2021, Oracle and/or its affiliates. All rights reserved.
 * DO NOT ALTER OR REMOVE COPYRIGHT NOTICES OR THIS FILE HEADER.
 *
 * This code is free software; you can redistribute it and/or modify it
 * under the terms of the GNU General Public License version 2 only, as
 * published by the Free Software Foundation.
 *
 * This code is distributed in the hope that it will be useful, but WITHOUT
 * ANY WARRANTY; without even the implied warranty of MERCHANTABILITY or
 * FITNESS FOR A PARTICULAR PURPOSE.  See the GNU General Public License
 * version 2 for more details (a copy is included in the LICENSE file that
 * accompanied this code).
 *
 * You should have received a copy of the GNU General Public License version
 * 2 along with this work; if not, write to the Free Software Foundation,
 * Inc., 51 Franklin St, Fifth Floor, Boston, MA 02110-1301 USA.
 *
 * Please contact Oracle, 500 Oracle Parkway, Redwood Shores, CA 94065 USA
 * or visit www.oracle.com if you need additional information or have any
 * questions.
 *
 */

// no precompiled headers
#include "jvm.h"
#include "classfile/vmSymbols.hpp"
#include "code/icBuffer.hpp"
#include "code/vtableStubs.hpp"
#include "compiler/compileBroker.hpp"
#include "compiler/disassembler.hpp"
#include "interpreter/interpreter.hpp"
#include "jvmtifiles/jvmti.h"
#include "logging/log.hpp"
#include "logging/logStream.hpp"
#include "memory/allocation.inline.hpp"
#include "oops/oop.inline.hpp"
#include "os_linux.inline.hpp"
#include "os_posix.inline.hpp"
#include "os_share_linux.hpp"
#include "osContainer_linux.hpp"
#include "prims/jniFastGetField.hpp"
#include "prims/jvm_misc.hpp"
#include "runtime/arguments.hpp"
#include "runtime/atomic.hpp"
#include "runtime/globals.hpp"
#include "runtime/globals_extension.hpp"
#include "runtime/interfaceSupport.inline.hpp"
#include "runtime/init.hpp"
#include "runtime/java.hpp"
#include "runtime/javaCalls.hpp"
#include "runtime/mutexLocker.hpp"
#include "runtime/objectMonitor.hpp"
#include "runtime/osThread.hpp"
#include "runtime/perfMemory.hpp"
#include "runtime/sharedRuntime.hpp"
#include "runtime/statSampler.hpp"
#include "runtime/stubRoutines.hpp"
#include "runtime/thread.inline.hpp"
#include "runtime/threadCritical.hpp"
#include "runtime/threadSMR.hpp"
#include "runtime/timer.hpp"
#include "runtime/vm_version.hpp"
#include "signals_posix.hpp"
#include "semaphore_posix.hpp"
#include "services/memTracker.hpp"
#include "services/runtimeService.hpp"
#include "utilities/align.hpp"
#include "utilities/decoder.hpp"
#include "utilities/defaultStream.hpp"
#include "utilities/events.hpp"
#include "utilities/elfFile.hpp"
#include "utilities/growableArray.hpp"
#include "utilities/macros.hpp"
#include "utilities/powerOfTwo.hpp"
#include "utilities/vmError.hpp"

// put OS-includes here
# include <sys/types.h>
# include <sys/mman.h>
# include <sys/stat.h>
# include <sys/select.h>
# include <pthread.h>
# include <signal.h>
# include <endian.h>
# include <errno.h>
# include <dlfcn.h>
# include <stdio.h>
# include <unistd.h>
# include <sys/resource.h>
# include <pthread.h>
# include <sys/stat.h>
# include <sys/time.h>
# include <sys/times.h>
# include <sys/utsname.h>
# include <sys/socket.h>
# include <pwd.h>
# include <poll.h>
# include <fcntl.h>
# include <string.h>
# include <syscall.h>
# include <sys/sysinfo.h>
# include <sys/ipc.h>
# include <sys/shm.h>
# include <link.h>
# include <stdint.h>
# include <inttypes.h>
# include <sys/ioctl.h>
# include <linux/elf-em.h>
#ifdef __GLIBC__
# include <malloc.h>
#endif

#ifndef _GNU_SOURCE
  #define _GNU_SOURCE
  #include <sched.h>
  #undef _GNU_SOURCE
#else
  #include <sched.h>
#endif

// if RUSAGE_THREAD for getrusage() has not been defined, do it here. The code calling
// getrusage() is prepared to handle the associated failure.
#ifndef RUSAGE_THREAD
  #define RUSAGE_THREAD   (1)               /* only the calling thread */
#endif

#define MAX_PATH    (2 * K)

#define MAX_SECS 100000000

// for timer info max values which include all bits
#define ALL_64_BITS CONST64(0xFFFFFFFFFFFFFFFF)

#ifdef MUSL_LIBC
// dlvsym is not a part of POSIX
// and musl libc doesn't implement it.
static void *dlvsym(void *handle,
                    const char *symbol,
                    const char *version) {
   // load the latest version of symbol
   return dlsym(handle, symbol);
}
#endif

enum CoredumpFilterBit {
  FILE_BACKED_PVT_BIT = 1 << 2,
  FILE_BACKED_SHARED_BIT = 1 << 3,
  LARGEPAGES_BIT = 1 << 6,
  DAX_SHARED_BIT = 1 << 8
};

////////////////////////////////////////////////////////////////////////////////
// global variables
julong os::Linux::_physical_memory = 0;

address   os::Linux::_initial_thread_stack_bottom = NULL;
uintptr_t os::Linux::_initial_thread_stack_size   = 0;

int (*os::Linux::_pthread_getcpuclockid)(pthread_t, clockid_t *) = NULL;
int (*os::Linux::_pthread_setname_np)(pthread_t, const char*) = NULL;
pthread_t os::Linux::_main_thread;
int os::Linux::_page_size = -1;
bool os::Linux::_supports_fast_thread_cpu_time = false;
const char * os::Linux::_libc_version = NULL;
const char * os::Linux::_libpthread_version = NULL;
size_t os::Linux::_default_large_page_size = 0;

#ifdef __GLIBC__
os::Linux::mallinfo_func_t os::Linux::_mallinfo = NULL;
os::Linux::mallinfo2_func_t os::Linux::_mallinfo2 = NULL;
#endif // __GLIBC__

static int clock_tics_per_sec = 100;

// If the VM might have been created on the primordial thread, we need to resolve the
// primordial thread stack bounds and check if the current thread might be the
// primordial thread in places. If we know that the primordial thread is never used,
// such as when the VM was created by one of the standard java launchers, we can
// avoid this
static bool suppress_primordial_thread_resolution = false;

// utility functions

julong os::available_memory() {
  return Linux::available_memory();
}

julong os::Linux::available_memory() {
  // values in struct sysinfo are "unsigned long"
  struct sysinfo si;
  julong avail_mem;

  if (OSContainer::is_containerized()) {
    jlong mem_limit, mem_usage;
    if ((mem_limit = OSContainer::memory_limit_in_bytes()) < 1) {
      log_debug(os, container)("container memory limit %s: " JLONG_FORMAT ", using host value",
                             mem_limit == OSCONTAINER_ERROR ? "failed" : "unlimited", mem_limit);
    }
    if (mem_limit > 0 && (mem_usage = OSContainer::memory_usage_in_bytes()) < 1) {
      log_debug(os, container)("container memory usage failed: " JLONG_FORMAT ", using host value", mem_usage);
    }
    if (mem_limit > 0 && mem_usage > 0 ) {
      avail_mem = mem_limit > mem_usage ? (julong)mem_limit - (julong)mem_usage : 0;
      log_trace(os)("available container memory: " JULONG_FORMAT, avail_mem);
      return avail_mem;
    }
  }

  sysinfo(&si);
  avail_mem = (julong)si.freeram * si.mem_unit;
  log_trace(os)("available memory: " JULONG_FORMAT, avail_mem);
  return avail_mem;
}

julong os::physical_memory() {
  jlong phys_mem = 0;
  if (OSContainer::is_containerized()) {
    jlong mem_limit;
    if ((mem_limit = OSContainer::memory_limit_in_bytes()) > 0) {
      log_trace(os)("total container memory: " JLONG_FORMAT, mem_limit);
      return mem_limit;
    }
    log_debug(os, container)("container memory limit %s: " JLONG_FORMAT ", using host value",
                            mem_limit == OSCONTAINER_ERROR ? "failed" : "unlimited", mem_limit);
  }

  phys_mem = Linux::physical_memory();
  log_trace(os)("total system memory: " JLONG_FORMAT, phys_mem);
  return phys_mem;
}

static uint64_t initial_total_ticks = 0;
static uint64_t initial_steal_ticks = 0;
static bool     has_initial_tick_info = false;

static void next_line(FILE *f) {
  int c;
  do {
    c = fgetc(f);
  } while (c != '\n' && c != EOF);
}

bool os::Linux::get_tick_information(CPUPerfTicks* pticks, int which_logical_cpu) {
  FILE*         fh;
  uint64_t      userTicks, niceTicks, systemTicks, idleTicks;
  // since at least kernel 2.6 : iowait: time waiting for I/O to complete
  // irq: time  servicing interrupts; softirq: time servicing softirqs
  uint64_t      iowTicks = 0, irqTicks = 0, sirqTicks= 0;
  // steal (since kernel 2.6.11): time spent in other OS when running in a virtualized environment
  uint64_t      stealTicks = 0;
  // guest (since kernel 2.6.24): time spent running a virtual CPU for guest OS under the
  // control of the Linux kernel
  uint64_t      guestNiceTicks = 0;
  int           logical_cpu = -1;
  const int     required_tickinfo_count = (which_logical_cpu == -1) ? 4 : 5;
  int           n;

  memset(pticks, 0, sizeof(CPUPerfTicks));

  if ((fh = fopen("/proc/stat", "r")) == NULL) {
    return false;
  }

  if (which_logical_cpu == -1) {
    n = fscanf(fh, "cpu " UINT64_FORMAT " " UINT64_FORMAT " " UINT64_FORMAT " "
            UINT64_FORMAT " " UINT64_FORMAT " " UINT64_FORMAT " " UINT64_FORMAT " "
            UINT64_FORMAT " " UINT64_FORMAT " ",
            &userTicks, &niceTicks, &systemTicks, &idleTicks,
            &iowTicks, &irqTicks, &sirqTicks,
            &stealTicks, &guestNiceTicks);
  } else {
    // Move to next line
    next_line(fh);

    // find the line for requested cpu faster to just iterate linefeeds?
    for (int i = 0; i < which_logical_cpu; i++) {
      next_line(fh);
    }

    n = fscanf(fh, "cpu%u " UINT64_FORMAT " " UINT64_FORMAT " " UINT64_FORMAT " "
               UINT64_FORMAT " " UINT64_FORMAT " " UINT64_FORMAT " " UINT64_FORMAT " "
               UINT64_FORMAT " " UINT64_FORMAT " ",
               &logical_cpu, &userTicks, &niceTicks,
               &systemTicks, &idleTicks, &iowTicks, &irqTicks, &sirqTicks,
               &stealTicks, &guestNiceTicks);
  }

  fclose(fh);
  if (n < required_tickinfo_count || logical_cpu != which_logical_cpu) {
    return false;
  }
  pticks->used       = userTicks + niceTicks;
  pticks->usedKernel = systemTicks + irqTicks + sirqTicks;
  pticks->total      = userTicks + niceTicks + systemTicks + idleTicks +
                       iowTicks + irqTicks + sirqTicks + stealTicks + guestNiceTicks;

  if (n > required_tickinfo_count + 3) {
    pticks->steal = stealTicks;
    pticks->has_steal_ticks = true;
  } else {
    pticks->steal = 0;
    pticks->has_steal_ticks = false;
  }

  return true;
}

#ifndef SYS_gettid
// i386: 224, ia64: 1105, amd64: 186, sparc: 143
  #ifdef __ia64__
    #define SYS_gettid 1105
  #else
    #ifdef __i386__
      #define SYS_gettid 224
    #else
      #ifdef __amd64__
        #define SYS_gettid 186
      #else
        #ifdef __sparc__
          #define SYS_gettid 143
        #else
          #error define gettid for the arch
        #endif
      #endif
    #endif
  #endif
#endif


// pid_t gettid()
//
// Returns the kernel thread id of the currently running thread. Kernel
// thread id is used to access /proc.
pid_t os::Linux::gettid() {
  int rslt = syscall(SYS_gettid);
  assert(rslt != -1, "must be."); // old linuxthreads implementation?
  return (pid_t)rslt;
}

// Most versions of linux have a bug where the number of processors are
// determined by looking at the /proc file system.  In a chroot environment,
// the system call returns 1.
static bool unsafe_chroot_detected = false;
static const char *unstable_chroot_error = "/proc file system not found.\n"
                     "Java may be unstable running multithreaded in a chroot "
                     "environment on Linux when /proc filesystem is not mounted.";

void os::Linux::initialize_system_info() {
  set_processor_count(sysconf(_SC_NPROCESSORS_CONF));
  if (processor_count() == 1) {
    pid_t pid = os::Linux::gettid();
    char fname[32];
    jio_snprintf(fname, sizeof(fname), "/proc/%d", pid);
    FILE *fp = fopen(fname, "r");
    if (fp == NULL) {
      unsafe_chroot_detected = true;
    } else {
      fclose(fp);
    }
  }
  _physical_memory = (julong)sysconf(_SC_PHYS_PAGES) * (julong)sysconf(_SC_PAGESIZE);
  assert(processor_count() > 0, "linux error");
}

void os::init_system_properties_values() {
  // The next steps are taken in the product version:
  //
  // Obtain the JAVA_HOME value from the location of libjvm.so.
  // This library should be located at:
  // <JAVA_HOME>/lib/{client|server}/libjvm.so.
  //
  // If "/jre/lib/" appears at the right place in the path, then we
  // assume libjvm.so is installed in a JDK and we use this path.
  //
  // Otherwise exit with message: "Could not create the Java virtual machine."
  //
  // The following extra steps are taken in the debugging version:
  //
  // If "/jre/lib/" does NOT appear at the right place in the path
  // instead of exit check for $JAVA_HOME environment variable.
  //
  // If it is defined and we are able to locate $JAVA_HOME/jre/lib/<arch>,
  // then we append a fake suffix "hotspot/libjvm.so" to this path so
  // it looks like libjvm.so is installed there
  // <JAVA_HOME>/jre/lib/<arch>/hotspot/libjvm.so.
  //
  // Otherwise exit.
  //
  // Important note: if the location of libjvm.so changes this
  // code needs to be changed accordingly.

  // See ld(1):
  //      The linker uses the following search paths to locate required
  //      shared libraries:
  //        1: ...
  //        ...
  //        7: The default directories, normally /lib and /usr/lib.
#ifndef OVERRIDE_LIBPATH
  #if defined(_LP64)
    #define DEFAULT_LIBPATH "/usr/lib64:/lib64:/lib:/usr/lib"
  #else
    #define DEFAULT_LIBPATH "/lib:/usr/lib"
  #endif
#else
  #define DEFAULT_LIBPATH OVERRIDE_LIBPATH
#endif

// Base path of extensions installed on the system.
#define SYS_EXT_DIR     "/usr/java/packages"
#define EXTENSIONS_DIR  "/lib/ext"

  // Buffer that fits several sprintfs.
  // Note that the space for the colon and the trailing null are provided
  // by the nulls included by the sizeof operator.
  const size_t bufsize =
    MAX2((size_t)MAXPATHLEN,  // For dll_dir & friends.
         (size_t)MAXPATHLEN + sizeof(EXTENSIONS_DIR) + sizeof(SYS_EXT_DIR) + sizeof(EXTENSIONS_DIR)); // extensions dir
  char *buf = NEW_C_HEAP_ARRAY(char, bufsize, mtInternal);

  // sysclasspath, java_home, dll_dir
  {
    char *pslash;
    os::jvm_path(buf, bufsize);

    // Found the full path to libjvm.so.
    // Now cut the path to <java_home>/jre if we can.
    pslash = strrchr(buf, '/');
    if (pslash != NULL) {
      *pslash = '\0';            // Get rid of /libjvm.so.
    }
    pslash = strrchr(buf, '/');
    if (pslash != NULL) {
      *pslash = '\0';            // Get rid of /{client|server|hotspot}.
    }
    Arguments::set_dll_dir(buf);

    if (pslash != NULL) {
      pslash = strrchr(buf, '/');
      if (pslash != NULL) {
        *pslash = '\0';        // Get rid of /lib.
      }
    }
    Arguments::set_java_home(buf);
    if (!set_boot_path('/', ':')) {
      vm_exit_during_initialization("Failed setting boot class path.", NULL);
    }
  }

  // Where to look for native libraries.
  //
  // Note: Due to a legacy implementation, most of the library path
  // is set in the launcher. This was to accomodate linking restrictions
  // on legacy Linux implementations (which are no longer supported).
  // Eventually, all the library path setting will be done here.
  //
  // However, to prevent the proliferation of improperly built native
  // libraries, the new path component /usr/java/packages is added here.
  // Eventually, all the library path setting will be done here.
  {
    // Get the user setting of LD_LIBRARY_PATH, and prepended it. It
    // should always exist (until the legacy problem cited above is
    // addressed).
    const char *v = ::getenv("LD_LIBRARY_PATH");
    const char *v_colon = ":";
    if (v == NULL) { v = ""; v_colon = ""; }
    // That's +1 for the colon and +1 for the trailing '\0'.
    char *ld_library_path = NEW_C_HEAP_ARRAY(char,
                                             strlen(v) + 1 +
                                             sizeof(SYS_EXT_DIR) + sizeof("/lib/") + sizeof(DEFAULT_LIBPATH) + 1,
                                             mtInternal);
    sprintf(ld_library_path, "%s%s" SYS_EXT_DIR "/lib:" DEFAULT_LIBPATH, v, v_colon);
    Arguments::set_library_path(ld_library_path);
    FREE_C_HEAP_ARRAY(char, ld_library_path);
  }

  // Extensions directories.
  sprintf(buf, "%s" EXTENSIONS_DIR ":" SYS_EXT_DIR EXTENSIONS_DIR, Arguments::get_java_home());
  Arguments::set_ext_dirs(buf);

  FREE_C_HEAP_ARRAY(char, buf);

#undef DEFAULT_LIBPATH
#undef SYS_EXT_DIR
#undef EXTENSIONS_DIR
}

////////////////////////////////////////////////////////////////////////////////
// breakpoint support

void os::breakpoint() {
  BREAKPOINT;
}

extern "C" void breakpoint() {
  // use debugger to set breakpoint here
}

//////////////////////////////////////////////////////////////////////////////
// detecting pthread library

void os::Linux::libpthread_init() {
  // Save glibc and pthread version strings.
#if !defined(_CS_GNU_LIBC_VERSION) || \
    !defined(_CS_GNU_LIBPTHREAD_VERSION)
  #error "glibc too old (< 2.3.2)"
#endif

#ifdef MUSL_LIBC
  // confstr() from musl libc returns EINVAL for
  // _CS_GNU_LIBC_VERSION and _CS_GNU_LIBPTHREAD_VERSION
  os::Linux::set_libc_version("musl - unknown");
  os::Linux::set_libpthread_version("musl - unknown");
#else
  size_t n = confstr(_CS_GNU_LIBC_VERSION, NULL, 0);
  assert(n > 0, "cannot retrieve glibc version");
  char *str = (char *)malloc(n, mtInternal);
  confstr(_CS_GNU_LIBC_VERSION, str, n);
  os::Linux::set_libc_version(str);

  n = confstr(_CS_GNU_LIBPTHREAD_VERSION, NULL, 0);
  assert(n > 0, "cannot retrieve pthread version");
  str = (char *)malloc(n, mtInternal);
  confstr(_CS_GNU_LIBPTHREAD_VERSION, str, n);
  os::Linux::set_libpthread_version(str);
#endif
}

/////////////////////////////////////////////////////////////////////////////
// thread stack expansion

// os::Linux::manually_expand_stack() takes care of expanding the thread
// stack. Note that this is normally not needed: pthread stacks allocate
// thread stack using mmap() without MAP_NORESERVE, so the stack is already
// committed. Therefore it is not necessary to expand the stack manually.
//
// Manually expanding the stack was historically needed on LinuxThreads
// thread stacks, which were allocated with mmap(MAP_GROWSDOWN). Nowadays
// it is kept to deal with very rare corner cases:
//
// For one, user may run the VM on an own implementation of threads
// whose stacks are - like the old LinuxThreads - implemented using
// mmap(MAP_GROWSDOWN).
//
// Also, this coding may be needed if the VM is running on the primordial
// thread. Normally we avoid running on the primordial thread; however,
// user may still invoke the VM on the primordial thread.
//
// The following historical comment describes the details about running
// on a thread stack allocated with mmap(MAP_GROWSDOWN):


// Force Linux kernel to expand current thread stack. If "bottom" is close
// to the stack guard, caller should block all signals.
//
// MAP_GROWSDOWN:
//   A special mmap() flag that is used to implement thread stacks. It tells
//   kernel that the memory region should extend downwards when needed. This
//   allows early versions of LinuxThreads to only mmap the first few pages
//   when creating a new thread. Linux kernel will automatically expand thread
//   stack as needed (on page faults).
//
//   However, because the memory region of a MAP_GROWSDOWN stack can grow on
//   demand, if a page fault happens outside an already mapped MAP_GROWSDOWN
//   region, it's hard to tell if the fault is due to a legitimate stack
//   access or because of reading/writing non-exist memory (e.g. buffer
//   overrun). As a rule, if the fault happens below current stack pointer,
//   Linux kernel does not expand stack, instead a SIGSEGV is sent to the
//   application (see Linux kernel fault.c).
//
//   This Linux feature can cause SIGSEGV when VM bangs thread stack for
//   stack overflow detection.
//
//   Newer version of LinuxThreads (since glibc-2.2, or, RH-7.x) and NPTL do
//   not use MAP_GROWSDOWN.
//
// To get around the problem and allow stack banging on Linux, we need to
// manually expand thread stack after receiving the SIGSEGV.
//
// There are two ways to expand thread stack to address "bottom", we used
// both of them in JVM before 1.5:
//   1. adjust stack pointer first so that it is below "bottom", and then
//      touch "bottom"
//   2. mmap() the page in question
//
// Now alternate signal stack is gone, it's harder to use 2. For instance,
// if current sp is already near the lower end of page 101, and we need to
// call mmap() to map page 100, it is possible that part of the mmap() frame
// will be placed in page 100. When page 100 is mapped, it is zero-filled.
// That will destroy the mmap() frame and cause VM to crash.
//
// The following code works by adjusting sp first, then accessing the "bottom"
// page to force a page fault. Linux kernel will then automatically expand the
// stack mapping.
//
// _expand_stack_to() assumes its frame size is less than page size, which
// should always be true if the function is not inlined.

static void NOINLINE _expand_stack_to(address bottom) {
  address sp;
  size_t size;
  volatile char *p;

  // Adjust bottom to point to the largest address within the same page, it
  // gives us a one-page buffer if alloca() allocates slightly more memory.
  bottom = (address)align_down((uintptr_t)bottom, os::Linux::page_size());
  bottom += os::Linux::page_size() - 1;

  // sp might be slightly above current stack pointer; if that's the case, we
  // will alloca() a little more space than necessary, which is OK. Don't use
  // os::current_stack_pointer(), as its result can be slightly below current
  // stack pointer, causing us to not alloca enough to reach "bottom".
  sp = (address)&sp;

  if (sp > bottom) {
    size = sp - bottom;
    p = (volatile char *)alloca(size);
    assert(p != NULL && p <= (volatile char *)bottom, "alloca problem?");
    p[0] = '\0';
  }
}

void os::Linux::expand_stack_to(address bottom) {
  _expand_stack_to(bottom);
}

bool os::Linux::manually_expand_stack(JavaThread * t, address addr) {
  assert(t!=NULL, "just checking");
  assert(t->osthread()->expanding_stack(), "expand should be set");

  if (t->is_in_usable_stack(addr)) {
    sigset_t mask_all, old_sigset;
    sigfillset(&mask_all);
    pthread_sigmask(SIG_SETMASK, &mask_all, &old_sigset);
    _expand_stack_to(addr);
    pthread_sigmask(SIG_SETMASK, &old_sigset, NULL);
    return true;
  }
  return false;
}

//////////////////////////////////////////////////////////////////////////////
// create new thread

// Thread start routine for all newly created threads
static void *thread_native_entry(Thread *thread) {

  thread->record_stack_base_and_size();

#ifndef __GLIBC__
  // Try to randomize the cache line index of hot stack frames.
  // This helps when threads of the same stack traces evict each other's
  // cache lines. The threads can be either from the same JVM instance, or
  // from different JVM instances. The benefit is especially true for
  // processors with hyperthreading technology.
  // This code is not needed anymore in glibc because it has MULTI_PAGE_ALIASING
  // and we did not see any degradation in performance without `alloca()`.
  static int counter = 0;
  int pid = os::current_process_id();
  int random = ((pid ^ counter++) & 7) * 128;
  void *stackmem = alloca(random != 0 ? random : 1); // ensure we allocate > 0
  // Ensure the alloca result is used in a way that prevents the compiler from eliding it.
  *(char *)stackmem = 1;
#endif

  thread->initialize_thread_current();

  OSThread* osthread = thread->osthread();
  Monitor* sync = osthread->startThread_lock();

  osthread->set_thread_id(os::current_thread_id());

  if (UseNUMA) {
    int lgrp_id = os::numa_get_group_id();
    if (lgrp_id != -1) {
      thread->set_lgrp_id(lgrp_id);
    }
  }
  // initialize signal mask for this thread
  PosixSignals::hotspot_sigmask(thread);

  // initialize floating point control register
  os::Linux::init_thread_fpu_state();

  // handshaking with parent thread
  {
    MutexLocker ml(sync, Mutex::_no_safepoint_check_flag);

    // notify parent thread
    osthread->set_state(INITIALIZED);
    sync->notify_all();

    // wait until os::start_thread()
    while (osthread->get_state() == INITIALIZED) {
      sync->wait_without_safepoint_check();
    }
  }

  log_info(os, thread)("Thread is alive (tid: " UINTX_FORMAT ", pthread id: " UINTX_FORMAT ").",
    os::current_thread_id(), (uintx) pthread_self());

  assert(osthread->pthread_id() != 0, "pthread_id was not set as expected");

  // call one more level start routine
  thread->call_run();

  // Note: at this point the thread object may already have deleted itself.
  // Prevent dereferencing it from here on out.
  thread = NULL;

  log_info(os, thread)("Thread finished (tid: " UINTX_FORMAT ", pthread id: " UINTX_FORMAT ").",
    os::current_thread_id(), (uintx) pthread_self());

  return 0;
}

// On Linux, glibc places static TLS blocks (for __thread variables) on
// the thread stack. This decreases the stack size actually available
// to threads.
//
// For large static TLS sizes, this may cause threads to malfunction due
// to insufficient stack space. This is a well-known issue in glibc:
// http://sourceware.org/bugzilla/show_bug.cgi?id=11787.
//
// As a workaround, we call a private but assumed-stable glibc function,
// __pthread_get_minstack() to obtain the minstack size and derive the
// static TLS size from it. We then increase the user requested stack
// size by this TLS size.
//
// Due to compatibility concerns, this size adjustment is opt-in and
// controlled via AdjustStackSizeForTLS.
typedef size_t (*GetMinStack)(const pthread_attr_t *attr);

GetMinStack _get_minstack_func = NULL;

static void get_minstack_init() {
  _get_minstack_func =
        (GetMinStack)dlsym(RTLD_DEFAULT, "__pthread_get_minstack");
  log_info(os, thread)("Lookup of __pthread_get_minstack %s",
                       _get_minstack_func == NULL ? "failed" : "succeeded");
}

// Returns the size of the static TLS area glibc puts on thread stacks.
// The value is cached on first use, which occurs when the first thread
// is created during VM initialization.
static size_t get_static_tls_area_size(const pthread_attr_t *attr) {
  size_t tls_size = 0;
  if (_get_minstack_func != NULL) {
    // Obtain the pthread minstack size by calling __pthread_get_minstack.
    size_t minstack_size = _get_minstack_func(attr);

    // Remove non-TLS area size included in minstack size returned
    // by __pthread_get_minstack() to get the static TLS size.
    // In glibc before 2.27, minstack size includes guard_size.
    // In glibc 2.27 and later, guard_size is automatically added
    // to the stack size by pthread_create and is no longer included
    // in minstack size. In both cases, the guard_size is taken into
    // account, so there is no need to adjust the result for that.
    //
    // Although __pthread_get_minstack() is a private glibc function,
    // it is expected to have a stable behavior across future glibc
    // versions while glibc still allocates the static TLS blocks off
    // the stack. Following is glibc 2.28 __pthread_get_minstack():
    //
    // size_t
    // __pthread_get_minstack (const pthread_attr_t *attr)
    // {
    //   return GLRO(dl_pagesize) + __static_tls_size + PTHREAD_STACK_MIN;
    // }
    //
    //
    // The following 'minstack_size > os::vm_page_size() + PTHREAD_STACK_MIN'
    // if check is done for precaution.
    if (minstack_size > (size_t)os::vm_page_size() + PTHREAD_STACK_MIN) {
      tls_size = minstack_size - os::vm_page_size() - PTHREAD_STACK_MIN;
    }
  }

  log_info(os, thread)("Stack size adjustment for TLS is " SIZE_FORMAT,
                       tls_size);
  return tls_size;
}

bool os::create_thread(Thread* thread, ThreadType thr_type,
                       size_t req_stack_size) {
  assert(thread->osthread() == NULL, "caller responsible");

  // Allocate the OSThread object
  OSThread* osthread = new OSThread(NULL, NULL);
  if (osthread == NULL) {
    return false;
  }

  // set the correct thread state
  osthread->set_thread_type(thr_type);

  // Initial state is ALLOCATED but not INITIALIZED
  osthread->set_state(ALLOCATED);

  thread->set_osthread(osthread);

  // init thread attributes
  pthread_attr_t attr;
  pthread_attr_init(&attr);
  pthread_attr_setdetachstate(&attr, PTHREAD_CREATE_DETACHED);

  // Calculate stack size if it's not specified by caller.
  size_t stack_size = os::Posix::get_initial_stack_size(thr_type, req_stack_size);
  // In glibc versions prior to 2.7 the guard size mechanism
  // is not implemented properly. The posix standard requires adding
  // the size of the guard pages to the stack size, instead Linux
  // takes the space out of 'stacksize'. Thus we adapt the requested
  // stack_size by the size of the guard pages to mimick proper
  // behaviour. However, be careful not to end up with a size
  // of zero due to overflow. Don't add the guard page in that case.
  size_t guard_size = os::Linux::default_guard_size(thr_type);
  // Configure glibc guard page. Must happen before calling
  // get_static_tls_area_size(), which uses the guard_size.
  pthread_attr_setguardsize(&attr, guard_size);

  size_t stack_adjust_size = 0;
  if (AdjustStackSizeForTLS) {
    // Adjust the stack_size for on-stack TLS - see get_static_tls_area_size().
    stack_adjust_size += get_static_tls_area_size(&attr);
  } else {
    stack_adjust_size += guard_size;
  }

  stack_adjust_size = align_up(stack_adjust_size, os::vm_page_size());
  if (stack_size <= SIZE_MAX - stack_adjust_size) {
    stack_size += stack_adjust_size;
  }
  assert(is_aligned(stack_size, os::vm_page_size()), "stack_size not aligned");

  int status = pthread_attr_setstacksize(&attr, stack_size);
  if (status != 0) {
    // pthread_attr_setstacksize() function can fail
    // if the stack size exceeds a system-imposed limit.
    assert_status(status == EINVAL, status, "pthread_attr_setstacksize");
    log_warning(os, thread)("The %sthread stack size specified is invalid: " SIZE_FORMAT "k",
                            (thr_type == compiler_thread) ? "compiler " : ((thr_type == java_thread) ? "" : "VM "),
                            stack_size / K);
    thread->set_osthread(NULL);
    delete osthread;
    return false;
  }

  ThreadState state;

  {
    ResourceMark rm;
    pthread_t tid;
    int ret = 0;
    int limit = 3;
    do {
      ret = pthread_create(&tid, &attr, (void* (*)(void*)) thread_native_entry, thread);
    } while (ret == EAGAIN && limit-- > 0);

    char buf[64];
    if (ret == 0) {
      log_info(os, thread)("Thread \"%s\" started (pthread id: " UINTX_FORMAT ", attributes: %s). ",
                           thread->name(), (uintx) tid, os::Posix::describe_pthread_attr(buf, sizeof(buf), &attr));
    } else {
      log_warning(os, thread)("Failed to start thread \"%s\" - pthread_create failed (%s) for attributes: %s.",
                              thread->name(), os::errno_name(ret), os::Posix::describe_pthread_attr(buf, sizeof(buf), &attr));
      // Log some OS information which might explain why creating the thread failed.
      log_info(os, thread)("Number of threads approx. running in the VM: %d", Threads::number_of_threads());
      LogStream st(Log(os, thread)::info());
      os::Posix::print_rlimit_info(&st);
      os::print_memory_info(&st);
      os::Linux::print_proc_sys_info(&st);
      os::Linux::print_container_info(&st);
    }

    pthread_attr_destroy(&attr);

    if (ret != 0) {
      // Need to clean up stuff we've allocated so far
      thread->set_osthread(NULL);
      delete osthread;
      return false;
    }

    // Store pthread info into the OSThread
    osthread->set_pthread_id(tid);

    // Wait until child thread is either initialized or aborted
    {
      Monitor* sync_with_child = osthread->startThread_lock();
      MutexLocker ml(sync_with_child, Mutex::_no_safepoint_check_flag);
      while ((state = osthread->get_state()) == ALLOCATED) {
        sync_with_child->wait_without_safepoint_check();
      }
    }
  }

  // The thread is returned suspended (in state INITIALIZED),
  // and is started higher up in the call chain
  assert(state == INITIALIZED, "race condition");
  return true;
}

/////////////////////////////////////////////////////////////////////////////
// attach existing thread

// bootstrap the main thread
bool os::create_main_thread(JavaThread* thread) {
  assert(os::Linux::_main_thread == pthread_self(), "should be called inside main thread");
  return create_attached_thread(thread);
}

bool os::create_attached_thread(JavaThread* thread) {
#ifdef ASSERT
  thread->verify_not_published();
#endif

  // Allocate the OSThread object
  OSThread* osthread = new OSThread(NULL, NULL);

  if (osthread == NULL) {
    return false;
  }

  // Store pthread info into the OSThread
  osthread->set_thread_id(os::Linux::gettid());
  osthread->set_pthread_id(::pthread_self());

  // initialize floating point control register
  os::Linux::init_thread_fpu_state();

  // Initial thread state is RUNNABLE
  osthread->set_state(RUNNABLE);

  thread->set_osthread(osthread);

  if (UseNUMA) {
    int lgrp_id = os::numa_get_group_id();
    if (lgrp_id != -1) {
      thread->set_lgrp_id(lgrp_id);
    }
  }

  if (os::is_primordial_thread()) {
    // If current thread is primordial thread, its stack is mapped on demand,
    // see notes about MAP_GROWSDOWN. Here we try to force kernel to map
    // the entire stack region to avoid SEGV in stack banging.
    // It is also useful to get around the heap-stack-gap problem on SuSE
    // kernel (see 4821821 for details). We first expand stack to the top
    // of yellow zone, then enable stack yellow zone (order is significant,
    // enabling yellow zone first will crash JVM on SuSE Linux), so there
    // is no gap between the last two virtual memory regions.

    StackOverflow* overflow_state = thread->stack_overflow_state();
    address addr = overflow_state->stack_reserved_zone_base();
    assert(addr != NULL, "initialization problem?");
    assert(overflow_state->stack_available(addr) > 0, "stack guard should not be enabled");

    osthread->set_expanding_stack();
    os::Linux::manually_expand_stack(thread, addr);
    osthread->clear_expanding_stack();
  }

  // initialize signal mask for this thread
  // and save the caller's signal mask
  PosixSignals::hotspot_sigmask(thread);

  log_info(os, thread)("Thread attached (tid: " UINTX_FORMAT ", pthread id: " UINTX_FORMAT ").",
    os::current_thread_id(), (uintx) pthread_self());

  return true;
}

void os::pd_start_thread(Thread* thread) {
  OSThread * osthread = thread->osthread();
  assert(osthread->get_state() != INITIALIZED, "just checking");
  Monitor* sync_with_child = osthread->startThread_lock();
  MutexLocker ml(sync_with_child, Mutex::_no_safepoint_check_flag);
  sync_with_child->notify();
}

// Free Linux resources related to the OSThread
void os::free_thread(OSThread* osthread) {
  assert(osthread != NULL, "osthread not set");

  // We are told to free resources of the argument thread,
  // but we can only really operate on the current thread.
  assert(Thread::current()->osthread() == osthread,
         "os::free_thread but not current thread");

#ifdef ASSERT
  sigset_t current;
  sigemptyset(&current);
  pthread_sigmask(SIG_SETMASK, NULL, &current);
  assert(!sigismember(&current, PosixSignals::SR_signum), "SR signal should not be blocked!");
#endif

  // Restore caller's signal mask
  sigset_t sigmask = osthread->caller_sigmask();
  pthread_sigmask(SIG_SETMASK, &sigmask, NULL);

  delete osthread;
}

//////////////////////////////////////////////////////////////////////////////
// primordial thread

// Check if current thread is the primordial thread, similar to Solaris thr_main.
bool os::is_primordial_thread(void) {
  if (suppress_primordial_thread_resolution) {
    return false;
  }
  char dummy;
  // If called before init complete, thread stack bottom will be null.
  // Can be called if fatal error occurs before initialization.
  if (os::Linux::initial_thread_stack_bottom() == NULL) return false;
  assert(os::Linux::initial_thread_stack_bottom() != NULL &&
         os::Linux::initial_thread_stack_size()   != 0,
         "os::init did not locate primordial thread's stack region");
  if ((address)&dummy >= os::Linux::initial_thread_stack_bottom() &&
      (address)&dummy < os::Linux::initial_thread_stack_bottom() +
                        os::Linux::initial_thread_stack_size()) {
    return true;
  } else {
    return false;
  }
}

// Find the virtual memory area that contains addr
static bool find_vma(address addr, address* vma_low, address* vma_high) {
  FILE *fp = fopen("/proc/self/maps", "r");
  if (fp) {
    address low, high;
    while (!feof(fp)) {
      if (fscanf(fp, "%p-%p", &low, &high) == 2) {
        if (low <= addr && addr < high) {
          if (vma_low)  *vma_low  = low;
          if (vma_high) *vma_high = high;
          fclose(fp);
          return true;
        }
      }
      for (;;) {
        int ch = fgetc(fp);
        if (ch == EOF || ch == (int)'\n') break;
      }
    }
    fclose(fp);
  }
  return false;
}

// Locate primordial thread stack. This special handling of primordial thread stack
// is needed because pthread_getattr_np() on most (all?) Linux distros returns
// bogus value for the primordial process thread. While the launcher has created
// the VM in a new thread since JDK 6, we still have to allow for the use of the
// JNI invocation API from a primordial thread.
void os::Linux::capture_initial_stack(size_t max_size) {

  // max_size is either 0 (which means accept OS default for thread stacks) or
  // a user-specified value known to be at least the minimum needed. If we
  // are actually on the primordial thread we can make it appear that we have a
  // smaller max_size stack by inserting the guard pages at that location. But we
  // cannot do anything to emulate a larger stack than what has been provided by
  // the OS or threading library. In fact if we try to use a stack greater than
  // what is set by rlimit then we will crash the hosting process.

  // Maximum stack size is the easy part, get it from RLIMIT_STACK.
  // If this is "unlimited" then it will be a huge value.
  struct rlimit rlim;
  getrlimit(RLIMIT_STACK, &rlim);
  size_t stack_size = rlim.rlim_cur;

  // 6308388: a bug in ld.so will relocate its own .data section to the
  //   lower end of primordial stack; reduce ulimit -s value a little bit
  //   so we won't install guard page on ld.so's data section.
  //   But ensure we don't underflow the stack size - allow 1 page spare
  if (stack_size >= (size_t)(3 * page_size())) {
    stack_size -= 2 * page_size();
  }

  // Try to figure out where the stack base (top) is. This is harder.
  //
  // When an application is started, glibc saves the initial stack pointer in
  // a global variable "__libc_stack_end", which is then used by system
  // libraries. __libc_stack_end should be pretty close to stack top. The
  // variable is available since the very early days. However, because it is
  // a private interface, it could disappear in the future.
  //
  // Linux kernel saves start_stack information in /proc/<pid>/stat. Similar
  // to __libc_stack_end, it is very close to stack top, but isn't the real
  // stack top. Note that /proc may not exist if VM is running as a chroot
  // program, so reading /proc/<pid>/stat could fail. Also the contents of
  // /proc/<pid>/stat could change in the future (though unlikely).
  //
  // We try __libc_stack_end first. If that doesn't work, look for
  // /proc/<pid>/stat. If neither of them works, we use current stack pointer
  // as a hint, which should work well in most cases.

  uintptr_t stack_start;

  // try __libc_stack_end first
  uintptr_t *p = (uintptr_t *)dlsym(RTLD_DEFAULT, "__libc_stack_end");
  if (p && *p) {
    stack_start = *p;
  } else {
    // see if we can get the start_stack field from /proc/self/stat
    FILE *fp;
    int pid;
    char state;
    int ppid;
    int pgrp;
    int session;
    int nr;
    int tpgrp;
    unsigned long flags;
    unsigned long minflt;
    unsigned long cminflt;
    unsigned long majflt;
    unsigned long cmajflt;
    unsigned long utime;
    unsigned long stime;
    long cutime;
    long cstime;
    long prio;
    long nice;
    long junk;
    long it_real;
    uintptr_t start;
    uintptr_t vsize;
    intptr_t rss;
    uintptr_t rsslim;
    uintptr_t scodes;
    uintptr_t ecode;
    int i;

    // Figure what the primordial thread stack base is. Code is inspired
    // by email from Hans Boehm. /proc/self/stat begins with current pid,
    // followed by command name surrounded by parentheses, state, etc.
    char stat[2048];
    int statlen;

    fp = fopen("/proc/self/stat", "r");
    if (fp) {
      statlen = fread(stat, 1, 2047, fp);
      stat[statlen] = '\0';
      fclose(fp);

      // Skip pid and the command string. Note that we could be dealing with
      // weird command names, e.g. user could decide to rename java launcher
      // to "java 1.4.2 :)", then the stat file would look like
      //                1234 (java 1.4.2 :)) R ... ...
      // We don't really need to know the command string, just find the last
      // occurrence of ")" and then start parsing from there. See bug 4726580.
      char * s = strrchr(stat, ')');

      i = 0;
      if (s) {
        // Skip blank chars
        do { s++; } while (s && isspace(*s));

#define _UFM UINTX_FORMAT
#define _DFM INTX_FORMAT

        //                                     1   1   1   1   1   1   1   1   1   1   2   2    2    2    2    2    2    2    2
        //              3  4  5  6  7  8   9   0   1   2   3   4   5   6   7   8   9   0   1    2    3    4    5    6    7    8
        i = sscanf(s, "%c %d %d %d %d %d %lu %lu %lu %lu %lu %lu %lu %ld %ld %ld %ld %ld %ld " _UFM _UFM _DFM _UFM _UFM _UFM _UFM,
                   &state,          // 3  %c
                   &ppid,           // 4  %d
                   &pgrp,           // 5  %d
                   &session,        // 6  %d
                   &nr,             // 7  %d
                   &tpgrp,          // 8  %d
                   &flags,          // 9  %lu
                   &minflt,         // 10 %lu
                   &cminflt,        // 11 %lu
                   &majflt,         // 12 %lu
                   &cmajflt,        // 13 %lu
                   &utime,          // 14 %lu
                   &stime,          // 15 %lu
                   &cutime,         // 16 %ld
                   &cstime,         // 17 %ld
                   &prio,           // 18 %ld
                   &nice,           // 19 %ld
                   &junk,           // 20 %ld
                   &it_real,        // 21 %ld
                   &start,          // 22 UINTX_FORMAT
                   &vsize,          // 23 UINTX_FORMAT
                   &rss,            // 24 INTX_FORMAT
                   &rsslim,         // 25 UINTX_FORMAT
                   &scodes,         // 26 UINTX_FORMAT
                   &ecode,          // 27 UINTX_FORMAT
                   &stack_start);   // 28 UINTX_FORMAT
      }

#undef _UFM
#undef _DFM

      if (i != 28 - 2) {
        assert(false, "Bad conversion from /proc/self/stat");
        // product mode - assume we are the primordial thread, good luck in the
        // embedded case.
        warning("Can't detect primordial thread stack location - bad conversion");
        stack_start = (uintptr_t) &rlim;
      }
    } else {
      // For some reason we can't open /proc/self/stat (for example, running on
      // FreeBSD with a Linux emulator, or inside chroot), this should work for
      // most cases, so don't abort:
      warning("Can't detect primordial thread stack location - no /proc/self/stat");
      stack_start = (uintptr_t) &rlim;
    }
  }

  // Now we have a pointer (stack_start) very close to the stack top, the
  // next thing to do is to figure out the exact location of stack top. We
  // can find out the virtual memory area that contains stack_start by
  // reading /proc/self/maps, it should be the last vma in /proc/self/maps,
  // and its upper limit is the real stack top. (again, this would fail if
  // running inside chroot, because /proc may not exist.)

  uintptr_t stack_top;
  address low, high;
  if (find_vma((address)stack_start, &low, &high)) {
    // success, "high" is the true stack top. (ignore "low", because initial
    // thread stack grows on demand, its real bottom is high - RLIMIT_STACK.)
    stack_top = (uintptr_t)high;
  } else {
    // failed, likely because /proc/self/maps does not exist
    warning("Can't detect primordial thread stack location - find_vma failed");
    // best effort: stack_start is normally within a few pages below the real
    // stack top, use it as stack top, and reduce stack size so we won't put
    // guard page outside stack.
    stack_top = stack_start;
    stack_size -= 16 * page_size();
  }

  // stack_top could be partially down the page so align it
  stack_top = align_up(stack_top, page_size());

  // Allowed stack value is minimum of max_size and what we derived from rlimit
  if (max_size > 0) {
    _initial_thread_stack_size = MIN2(max_size, stack_size);
  } else {
    // Accept the rlimit max, but if stack is unlimited then it will be huge, so
    // clamp it at 8MB as we do on Solaris
    _initial_thread_stack_size = MIN2(stack_size, 8*M);
  }
  _initial_thread_stack_size = align_down(_initial_thread_stack_size, page_size());
  _initial_thread_stack_bottom = (address)stack_top - _initial_thread_stack_size;

  assert(_initial_thread_stack_bottom < (address)stack_top, "overflow!");

  if (log_is_enabled(Info, os, thread)) {
    // See if we seem to be on primordial process thread
    bool primordial = uintptr_t(&rlim) > uintptr_t(_initial_thread_stack_bottom) &&
                      uintptr_t(&rlim) < stack_top;

    log_info(os, thread)("Capturing initial stack in %s thread: req. size: " SIZE_FORMAT "K, actual size: "
                         SIZE_FORMAT "K, top=" INTPTR_FORMAT ", bottom=" INTPTR_FORMAT,
                         primordial ? "primordial" : "user", max_size / K,  _initial_thread_stack_size / K,
                         stack_top, intptr_t(_initial_thread_stack_bottom));
  }
}

////////////////////////////////////////////////////////////////////////////////
// time support
double os::elapsedVTime() {
  struct rusage usage;
  int retval = getrusage(RUSAGE_THREAD, &usage);
  if (retval == 0) {
    return (double) (usage.ru_utime.tv_sec + usage.ru_stime.tv_sec) + (double) (usage.ru_utime.tv_usec + usage.ru_stime.tv_usec) / (1000 * 1000);
  } else {
    // better than nothing, but not much
    return elapsedTime();
  }
}

void os::Linux::fast_thread_clock_init() {
  if (!UseLinuxPosixThreadCPUClocks) {
    return;
  }
  clockid_t clockid;
  struct timespec tp;
  int (*pthread_getcpuclockid_func)(pthread_t, clockid_t *) =
      (int(*)(pthread_t, clockid_t *)) dlsym(RTLD_DEFAULT, "pthread_getcpuclockid");

  // Switch to using fast clocks for thread cpu time if
  // the clock_getres() returns 0 error code.
  // Note, that some kernels may support the current thread
  // clock (CLOCK_THREAD_CPUTIME_ID) but not the clocks
  // returned by the pthread_getcpuclockid().
  // If the fast Posix clocks are supported then the clock_getres()
  // must return at least tp.tv_sec == 0 which means a resolution
  // better than 1 sec. This is extra check for reliability.

  if (pthread_getcpuclockid_func &&
      pthread_getcpuclockid_func(_main_thread, &clockid) == 0 &&
      clock_getres(clockid, &tp) == 0 && tp.tv_sec == 0) {
    _supports_fast_thread_cpu_time = true;
    _pthread_getcpuclockid = pthread_getcpuclockid_func;
  }
}

// thread_id is kernel thread id (similar to Solaris LWP id)
intx os::current_thread_id() { return os::Linux::gettid(); }
int os::current_process_id() {
  return ::getpid();
}

// DLL functions

const char* os::dll_file_extension() { return ".so"; }

// This must be hard coded because it's the system's temporary
// directory not the java application's temp directory, ala java.io.tmpdir.
const char* os::get_temp_directory() { return "/tmp"; }

// check if addr is inside libjvm.so
bool os::address_is_in_vm(address addr) {
  static address libjvm_base_addr;
  Dl_info dlinfo;

  if (libjvm_base_addr == NULL) {
    if (dladdr(CAST_FROM_FN_PTR(void *, os::address_is_in_vm), &dlinfo) != 0) {
      libjvm_base_addr = (address)dlinfo.dli_fbase;
    }
    assert(libjvm_base_addr !=NULL, "Cannot obtain base address for libjvm");
  }

  if (dladdr((void *)addr, &dlinfo) != 0) {
    if (libjvm_base_addr == (address)dlinfo.dli_fbase) return true;
  }

  return false;
}

bool os::dll_address_to_function_name(address addr, char *buf,
                                      int buflen, int *offset,
                                      bool demangle) {
  // buf is not optional, but offset is optional
  assert(buf != NULL, "sanity check");

  Dl_info dlinfo;

  if (dladdr((void*)addr, &dlinfo) != 0) {
    // see if we have a matching symbol
    if (dlinfo.dli_saddr != NULL && dlinfo.dli_sname != NULL) {
      if (!(demangle && Decoder::demangle(dlinfo.dli_sname, buf, buflen))) {
        jio_snprintf(buf, buflen, "%s", dlinfo.dli_sname);
      }
      if (offset != NULL) *offset = addr - (address)dlinfo.dli_saddr;
      return true;
    }
    // no matching symbol so try for just file info
    if (dlinfo.dli_fname != NULL && dlinfo.dli_fbase != NULL) {
      if (Decoder::decode((address)(addr - (address)dlinfo.dli_fbase),
                          buf, buflen, offset, dlinfo.dli_fname, demangle)) {
        return true;
      }
    }
  }

  buf[0] = '\0';
  if (offset != NULL) *offset = -1;
  return false;
}

struct _address_to_library_name {
  address addr;          // input : memory address
  size_t  buflen;        //         size of fname
  char*   fname;         // output: library name
  address base;          //         library base addr
};

static int address_to_library_name_callback(struct dl_phdr_info *info,
                                            size_t size, void *data) {
  int i;
  bool found = false;
  address libbase = NULL;
  struct _address_to_library_name * d = (struct _address_to_library_name *)data;

  // iterate through all loadable segments
  for (i = 0; i < info->dlpi_phnum; i++) {
    address segbase = (address)(info->dlpi_addr + info->dlpi_phdr[i].p_vaddr);
    if (info->dlpi_phdr[i].p_type == PT_LOAD) {
      // base address of a library is the lowest address of its loaded
      // segments.
      if (libbase == NULL || libbase > segbase) {
        libbase = segbase;
      }
      // see if 'addr' is within current segment
      if (segbase <= d->addr &&
          d->addr < segbase + info->dlpi_phdr[i].p_memsz) {
        found = true;
      }
    }
  }

  // dlpi_name is NULL or empty if the ELF file is executable, return 0
  // so dll_address_to_library_name() can fall through to use dladdr() which
  // can figure out executable name from argv[0].
  if (found && info->dlpi_name && info->dlpi_name[0]) {
    d->base = libbase;
    if (d->fname) {
      jio_snprintf(d->fname, d->buflen, "%s", info->dlpi_name);
    }
    return 1;
  }
  return 0;
}

bool os::dll_address_to_library_name(address addr, char* buf,
                                     int buflen, int* offset) {
  // buf is not optional, but offset is optional
  assert(buf != NULL, "sanity check");

  Dl_info dlinfo;
  struct _address_to_library_name data;

  // There is a bug in old glibc dladdr() implementation that it could resolve
  // to wrong library name if the .so file has a base address != NULL. Here
  // we iterate through the program headers of all loaded libraries to find
  // out which library 'addr' really belongs to. This workaround can be
  // removed once the minimum requirement for glibc is moved to 2.3.x.
  data.addr = addr;
  data.fname = buf;
  data.buflen = buflen;
  data.base = NULL;
  int rslt = dl_iterate_phdr(address_to_library_name_callback, (void *)&data);

  if (rslt) {
    // buf already contains library name
    if (offset) *offset = addr - data.base;
    return true;
  }
  if (dladdr((void*)addr, &dlinfo) != 0) {
    if (dlinfo.dli_fname != NULL) {
      jio_snprintf(buf, buflen, "%s", dlinfo.dli_fname);
    }
    if (dlinfo.dli_fbase != NULL && offset != NULL) {
      *offset = addr - (address)dlinfo.dli_fbase;
    }
    return true;
  }

  buf[0] = '\0';
  if (offset) *offset = -1;
  return false;
}

// Loads .dll/.so and
// in case of error it checks if .dll/.so was built for the
// same architecture as Hotspot is running on


// Remember the stack's state. The Linux dynamic linker will change
// the stack to 'executable' at most once, so we must safepoint only once.
bool os::Linux::_stack_is_executable = false;

// VM operation that loads a library.  This is necessary if stack protection
// of the Java stacks can be lost during loading the library.  If we
// do not stop the Java threads, they can stack overflow before the stacks
// are protected again.
class VM_LinuxDllLoad: public VM_Operation {
 private:
  const char *_filename;
  char *_ebuf;
  int _ebuflen;
  void *_lib;
 public:
  VM_LinuxDllLoad(const char *fn, char *ebuf, int ebuflen) :
    _filename(fn), _ebuf(ebuf), _ebuflen(ebuflen), _lib(NULL) {}
  VMOp_Type type() const { return VMOp_LinuxDllLoad; }
  void doit() {
    _lib = os::Linux::dll_load_in_vmthread(_filename, _ebuf, _ebuflen);
    os::Linux::_stack_is_executable = true;
  }
  void* loaded_library() { return _lib; }
};

void * os::dll_load(const char *filename, char *ebuf, int ebuflen) {
  void * result = NULL;
  bool load_attempted = false;

  log_info(os)("attempting shared library load of %s", filename);

  // Check whether the library to load might change execution rights
  // of the stack. If they are changed, the protection of the stack
  // guard pages will be lost. We need a safepoint to fix this.
  //
  // See Linux man page execstack(8) for more info.
  if (os::uses_stack_guard_pages() && !os::Linux::_stack_is_executable) {
    if (!ElfFile::specifies_noexecstack(filename)) {
      if (!is_init_completed()) {
        os::Linux::_stack_is_executable = true;
        // This is OK - No Java threads have been created yet, and hence no
        // stack guard pages to fix.
        //
        // Dynamic loader will make all stacks executable after
        // this function returns, and will not do that again.
        assert(Threads::number_of_threads() == 0, "no Java threads should exist yet.");
      } else {
        warning("You have loaded library %s which might have disabled stack guard. "
                "The VM will try to fix the stack guard now.\n"
                "It's highly recommended that you fix the library with "
                "'execstack -c <libfile>', or link it with '-z noexecstack'.",
                filename);

        JavaThread *jt = JavaThread::current();
        if (jt->thread_state() != _thread_in_native) {
          // This happens when a compiler thread tries to load a hsdis-<arch>.so file
          // that requires ExecStack. Cannot enter safe point. Let's give up.
          warning("Unable to fix stack guard. Giving up.");
        } else {
          if (!LoadExecStackDllInVMThread) {
            // This is for the case where the DLL has an static
            // constructor function that executes JNI code. We cannot
            // load such DLLs in the VMThread.
            result = os::Linux::dlopen_helper(filename, ebuf, ebuflen);
          }

          ThreadInVMfromNative tiv(jt);
          debug_only(VMNativeEntryWrapper vew;)

          VM_LinuxDllLoad op(filename, ebuf, ebuflen);
          VMThread::execute(&op);
          if (LoadExecStackDllInVMThread) {
            result = op.loaded_library();
          }
          load_attempted = true;
        }
      }
    }
  }

  if (!load_attempted) {
    result = os::Linux::dlopen_helper(filename, ebuf, ebuflen);
  }

  if (result != NULL) {
    // Successful loading
    return result;
  }

  Elf32_Ehdr elf_head;
  int diag_msg_max_length=ebuflen-strlen(ebuf);
  char* diag_msg_buf=ebuf+strlen(ebuf);

  if (diag_msg_max_length==0) {
    // No more space in ebuf for additional diagnostics message
    return NULL;
  }


  int file_descriptor= ::open(filename, O_RDONLY | O_NONBLOCK);

  if (file_descriptor < 0) {
    // Can't open library, report dlerror() message
    return NULL;
  }

  bool failed_to_read_elf_head=
    (sizeof(elf_head)!=
     (::read(file_descriptor, &elf_head,sizeof(elf_head))));

  ::close(file_descriptor);
  if (failed_to_read_elf_head) {
    // file i/o error - report dlerror() msg
    return NULL;
  }

  if (elf_head.e_ident[EI_DATA] != LITTLE_ENDIAN_ONLY(ELFDATA2LSB) BIG_ENDIAN_ONLY(ELFDATA2MSB)) {
    // handle invalid/out of range endianness values
    if (elf_head.e_ident[EI_DATA] == 0 || elf_head.e_ident[EI_DATA] > 2) {
      return NULL;
    }

#if defined(VM_LITTLE_ENDIAN)
    // VM is LE, shared object BE
    elf_head.e_machine = be16toh(elf_head.e_machine);
#else
    // VM is BE, shared object LE
    elf_head.e_machine = le16toh(elf_head.e_machine);
#endif
  }

  typedef struct {
    Elf32_Half    code;         // Actual value as defined in elf.h
    Elf32_Half    compat_class; // Compatibility of archs at VM's sense
    unsigned char elf_class;    // 32 or 64 bit
    unsigned char endianness;   // MSB or LSB
    char*         name;         // String representation
  } arch_t;

#ifndef EM_AARCH64
  #define EM_AARCH64    183               /* ARM AARCH64 */
#endif
#ifndef EM_RISCV
  #define EM_RISCV      243               /* RISC-V */
#endif
#ifndef EM_LOONGARCH
  #define EM_LOONGARCH  258               /* LoongArch */
#endif

  static const arch_t arch_array[]={
    {EM_386,         EM_386,     ELFCLASS32, ELFDATA2LSB, (char*)"IA 32"},
    {EM_486,         EM_386,     ELFCLASS32, ELFDATA2LSB, (char*)"IA 32"},
    {EM_IA_64,       EM_IA_64,   ELFCLASS64, ELFDATA2LSB, (char*)"IA 64"},
    {EM_X86_64,      EM_X86_64,  ELFCLASS64, ELFDATA2LSB, (char*)"AMD 64"},
    {EM_SPARC,       EM_SPARC,   ELFCLASS32, ELFDATA2MSB, (char*)"Sparc 32"},
    {EM_SPARC32PLUS, EM_SPARC,   ELFCLASS32, ELFDATA2MSB, (char*)"Sparc 32"},
    {EM_SPARCV9,     EM_SPARCV9, ELFCLASS64, ELFDATA2MSB, (char*)"Sparc v9 64"},
    {EM_PPC,         EM_PPC,     ELFCLASS32, ELFDATA2MSB, (char*)"Power PC 32"},
#if defined(VM_LITTLE_ENDIAN)
    {EM_PPC64,       EM_PPC64,   ELFCLASS64, ELFDATA2LSB, (char*)"Power PC 64 LE"},
    {EM_SH,          EM_SH,      ELFCLASS32, ELFDATA2LSB, (char*)"SuperH"},
#else
    {EM_PPC64,       EM_PPC64,   ELFCLASS64, ELFDATA2MSB, (char*)"Power PC 64"},
    {EM_SH,          EM_SH,      ELFCLASS32, ELFDATA2MSB, (char*)"SuperH BE"},
#endif
    {EM_ARM,         EM_ARM,     ELFCLASS32, ELFDATA2LSB, (char*)"ARM"},
    // we only support 64 bit z architecture
    {EM_S390,        EM_S390,    ELFCLASS64, ELFDATA2MSB, (char*)"IBM System/390"},
    {EM_ALPHA,       EM_ALPHA,   ELFCLASS64, ELFDATA2LSB, (char*)"Alpha"},
    {EM_MIPS_RS3_LE, EM_MIPS_RS3_LE, ELFCLASS32, ELFDATA2LSB, (char*)"MIPSel"},
    {EM_MIPS,        EM_MIPS,    ELFCLASS32, ELFDATA2MSB, (char*)"MIPS"},
    {EM_PARISC,      EM_PARISC,  ELFCLASS32, ELFDATA2MSB, (char*)"PARISC"},
    {EM_68K,         EM_68K,     ELFCLASS32, ELFDATA2MSB, (char*)"M68k"},
    {EM_AARCH64,     EM_AARCH64, ELFCLASS64, ELFDATA2LSB, (char*)"AARCH64"},
    {EM_RISCV,       EM_RISCV,   ELFCLASS64, ELFDATA2LSB, (char*)"RISC-V"},
    {EM_LOONGARCH,   EM_LOONGARCH, ELFCLASS64, ELFDATA2LSB, (char*)"LoongArch"},
  };

#if  (defined IA32)
  static  Elf32_Half running_arch_code=EM_386;
#elif   (defined AMD64) || (defined X32)
  static  Elf32_Half running_arch_code=EM_X86_64;
#elif  (defined IA64)
  static  Elf32_Half running_arch_code=EM_IA_64;
#elif  (defined __sparc) && (defined _LP64)
  static  Elf32_Half running_arch_code=EM_SPARCV9;
#elif  (defined __sparc) && (!defined _LP64)
  static  Elf32_Half running_arch_code=EM_SPARC;
#elif  (defined __powerpc64__)
  static  Elf32_Half running_arch_code=EM_PPC64;
#elif  (defined __powerpc__)
  static  Elf32_Half running_arch_code=EM_PPC;
#elif  (defined AARCH64)
  static  Elf32_Half running_arch_code=EM_AARCH64;
#elif  (defined ARM)
  static  Elf32_Half running_arch_code=EM_ARM;
#elif  (defined S390)
  static  Elf32_Half running_arch_code=EM_S390;
#elif  (defined ALPHA)
  static  Elf32_Half running_arch_code=EM_ALPHA;
#elif  (defined MIPSEL)
  static  Elf32_Half running_arch_code=EM_MIPS_RS3_LE;
#elif  (defined PARISC)
  static  Elf32_Half running_arch_code=EM_PARISC;
#elif  (defined MIPS)
  static  Elf32_Half running_arch_code=EM_MIPS;
#elif  (defined M68K)
  static  Elf32_Half running_arch_code=EM_68K;
#elif  (defined SH)
  static  Elf32_Half running_arch_code=EM_SH;
#elif  (defined RISCV)
  static  Elf32_Half running_arch_code=EM_RISCV;
#elif  (defined LOONGARCH)
  static  Elf32_Half running_arch_code=EM_LOONGARCH;
#else
    #error Method os::dll_load requires that one of following is defined:\
        AARCH64, ALPHA, ARM, AMD64, IA32, IA64, LOONGARCH, M68K, MIPS, MIPSEL, PARISC, __powerpc__, __powerpc64__, RISCV, S390, SH, __sparc
#endif

  // Identify compatibility class for VM's architecture and library's architecture
  // Obtain string descriptions for architectures

  arch_t lib_arch={elf_head.e_machine,0,elf_head.e_ident[EI_CLASS], elf_head.e_ident[EI_DATA], NULL};
  int running_arch_index=-1;

  for (unsigned int i=0; i < ARRAY_SIZE(arch_array); i++) {
    if (running_arch_code == arch_array[i].code) {
      running_arch_index    = i;
    }
    if (lib_arch.code == arch_array[i].code) {
      lib_arch.compat_class = arch_array[i].compat_class;
      lib_arch.name         = arch_array[i].name;
    }
  }

  assert(running_arch_index != -1,
         "Didn't find running architecture code (running_arch_code) in arch_array");
  if (running_arch_index == -1) {
    // Even though running architecture detection failed
    // we may still continue with reporting dlerror() message
    return NULL;
  }

  if (lib_arch.compat_class != arch_array[running_arch_index].compat_class) {
    if (lib_arch.name != NULL) {
      ::snprintf(diag_msg_buf, diag_msg_max_length-1,
                 " (Possible cause: can't load %s .so on a %s platform)",
                 lib_arch.name, arch_array[running_arch_index].name);
    } else {
      ::snprintf(diag_msg_buf, diag_msg_max_length-1,
                 " (Possible cause: can't load this .so (machine code=0x%x) on a %s platform)",
                 lib_arch.code, arch_array[running_arch_index].name);
    }
    return NULL;
  }

  if (lib_arch.endianness != arch_array[running_arch_index].endianness) {
    ::snprintf(diag_msg_buf, diag_msg_max_length-1, " (Possible cause: endianness mismatch)");
    return NULL;
  }

  // ELF file class/capacity : 0 - invalid, 1 - 32bit, 2 - 64bit
  if (lib_arch.elf_class > 2 || lib_arch.elf_class < 1) {
    ::snprintf(diag_msg_buf, diag_msg_max_length-1, " (Possible cause: invalid ELF file class)");
    return NULL;
  }

  if (lib_arch.elf_class != arch_array[running_arch_index].elf_class) {
    ::snprintf(diag_msg_buf, diag_msg_max_length-1,
               " (Possible cause: architecture word width mismatch, can't load %d-bit .so on a %d-bit platform)",
               (int) lib_arch.elf_class * 32, arch_array[running_arch_index].elf_class * 32);
    return NULL;
  }

  return NULL;
}

void * os::Linux::dlopen_helper(const char *filename, char *ebuf,
                                int ebuflen) {
  void * result = ::dlopen(filename, RTLD_LAZY);
  if (result == NULL) {
    const char* error_report = ::dlerror();
    if (error_report == NULL) {
      error_report = "dlerror returned no error description";
    }
    if (ebuf != NULL && ebuflen > 0) {
      ::strncpy(ebuf, error_report, ebuflen-1);
      ebuf[ebuflen-1]='\0';
    }
    Events::log(NULL, "Loading shared library %s failed, %s", filename, error_report);
    log_info(os)("shared library load of %s failed, %s", filename, error_report);
  } else {
    Events::log(NULL, "Loaded shared library %s", filename);
    log_info(os)("shared library load of %s was successful", filename);
  }
  return result;
}

void * os::Linux::dll_load_in_vmthread(const char *filename, char *ebuf,
                                       int ebuflen) {
  void * result = NULL;
  if (LoadExecStackDllInVMThread) {
    result = dlopen_helper(filename, ebuf, ebuflen);
  }

  // Since 7019808, libjvm.so is linked with -noexecstack. If the VM loads a
  // library that requires an executable stack, or which does not have this
  // stack attribute set, dlopen changes the stack attribute to executable. The
  // read protection of the guard pages gets lost.
  //
  // Need to check _stack_is_executable again as multiple VM_LinuxDllLoad
  // may have been queued at the same time.

  if (!_stack_is_executable) {
    for (JavaThreadIteratorWithHandle jtiwh; JavaThread *jt = jtiwh.next(); ) {
      StackOverflow* overflow_state = jt->stack_overflow_state();
      if (!overflow_state->stack_guard_zone_unused() &&     // Stack not yet fully initialized
          overflow_state->stack_guards_enabled()) {         // No pending stack overflow exceptions
        if (!os::guard_memory((char *)jt->stack_end(), StackOverflow::stack_guard_zone_size())) {
          warning("Attempt to reguard stack yellow zone failed.");
        }
      }
    }
  }

  return result;
}

static bool _print_ascii_file(const char* filename, outputStream* st, const char* hdr = NULL) {
  int fd = ::open(filename, O_RDONLY);
  if (fd == -1) {
    return false;
  }

  if (hdr != NULL) {
    st->print_cr("%s", hdr);
  }

  char buf[33];
  int bytes;
  buf[32] = '\0';
  while ((bytes = ::read(fd, buf, sizeof(buf)-1)) > 0) {
    st->print_raw(buf, bytes);
  }

  ::close(fd);

  return true;
}

static void _print_ascii_file_h(const char* header, const char* filename, outputStream* st, bool same_line = true) {
  st->print("%s:%c", header, same_line ? ' ' : '\n');
  if (!_print_ascii_file(filename, st)) {
    st->print_cr("<Not Available>");
  }
}

void os::print_dll_info(outputStream *st) {
  st->print_cr("Dynamic libraries:");

  char fname[32];
  pid_t pid = os::Linux::gettid();

  jio_snprintf(fname, sizeof(fname), "/proc/%d/maps", pid);

  if (!_print_ascii_file(fname, st)) {
    st->print_cr("Can not get library information for pid = %d", pid);
  }
}

struct loaded_modules_info_param {
  os::LoadedModulesCallbackFunc callback;
  void *param;
};

static int dl_iterate_callback(struct dl_phdr_info *info, size_t size, void *data) {
  if ((info->dlpi_name == NULL) || (*info->dlpi_name == '\0')) {
    return 0;
  }

  struct loaded_modules_info_param *callback_param = reinterpret_cast<struct loaded_modules_info_param *>(data);
  address base = NULL;
  address top = NULL;
  for (int idx = 0; idx < info->dlpi_phnum; idx++) {
    const ElfW(Phdr) *phdr = info->dlpi_phdr + idx;
    if (phdr->p_type == PT_LOAD) {
      address raw_phdr_base = reinterpret_cast<address>(info->dlpi_addr + phdr->p_vaddr);

      address phdr_base = align_down(raw_phdr_base, phdr->p_align);
      if ((base == NULL) || (base > phdr_base)) {
        base = phdr_base;
      }

      address phdr_top = align_up(raw_phdr_base + phdr->p_memsz, phdr->p_align);
      if ((top == NULL) || (top < phdr_top)) {
        top = phdr_top;
      }
    }
  }

  return callback_param->callback(info->dlpi_name, base, top, callback_param->param);
}

int os::get_loaded_modules_info(os::LoadedModulesCallbackFunc callback, void *param) {
  struct loaded_modules_info_param callback_param = {callback, param};
  return dl_iterate_phdr(&dl_iterate_callback, &callback_param);
}

void os::print_os_info_brief(outputStream* st) {
  os::Linux::print_distro_info(st);

  os::Posix::print_uname_info(st);

  os::Linux::print_libversion_info(st);

}

void os::print_os_info(outputStream* st) {
  st->print_cr("OS:");

  os::Linux::print_distro_info(st);

  os::Posix::print_uname_info(st);

  os::Linux::print_uptime_info(st);

  // Print warning if unsafe chroot environment detected
  if (unsafe_chroot_detected) {
    st->print_cr("WARNING!! %s", unstable_chroot_error);
  }

  os::Linux::print_libversion_info(st);

  os::Posix::print_rlimit_info(st);

  os::Posix::print_load_average(st);
  st->cr();

  os::Linux::print_system_memory_info(st);
  st->cr();

  os::Linux::print_process_memory_info(st);
  st->cr();

  os::Linux::print_proc_sys_info(st);
  st->cr();

  if (os::Linux::print_ld_preload_file(st)) {
    st->cr();
  }

  if (os::Linux::print_container_info(st)) {
    st->cr();
  }

  VM_Version::print_platform_virtualization_info(st);

  os::Linux::print_steal_info(st);
}

// Try to identify popular distros.
// Most Linux distributions have a /etc/XXX-release file, which contains
// the OS version string. Newer Linux distributions have a /etc/lsb-release
// file that also contains the OS version string. Some have more than one
// /etc/XXX-release file (e.g. Mandrake has both /etc/mandrake-release and
// /etc/redhat-release.), so the order is important.
// Any Linux that is based on Redhat (i.e. Oracle, Mandrake, Sun JDS...) have
// their own specific XXX-release file as well as a redhat-release file.
// Because of this the XXX-release file needs to be searched for before the
// redhat-release file.
// Since Red Hat and SuSE have an lsb-release file that is not very descriptive the
// search for redhat-release / SuSE-release needs to be before lsb-release.
// Since the lsb-release file is the new standard it needs to be searched
// before the older style release files.
// Searching system-release (Red Hat) and os-release (other Linuxes) are a
// next to last resort.  The os-release file is a new standard that contains
// distribution information and the system-release file seems to be an old
// standard that has been replaced by the lsb-release and os-release files.
// Searching for the debian_version file is the last resort.  It contains
// an informative string like "6.0.6" or "wheezy/sid". Because of this
// "Debian " is printed before the contents of the debian_version file.

const char* distro_files[] = {
  "/etc/oracle-release",
  "/etc/mandriva-release",
  "/etc/mandrake-release",
  "/etc/sun-release",
  "/etc/redhat-release",
  "/etc/SuSE-release",
  "/etc/lsb-release",
  "/etc/turbolinux-release",
  "/etc/gentoo-release",
  "/etc/ltib-release",
  "/etc/angstrom-version",
  "/etc/system-release",
  "/etc/os-release",
  NULL };

void os::Linux::print_distro_info(outputStream* st) {
  for (int i = 0;; i++) {
    const char* file = distro_files[i];
    if (file == NULL) {
      break;  // done
    }
    // If file prints, we found it.
    if (_print_ascii_file(file, st)) {
      return;
    }
  }

  if (file_exists("/etc/debian_version")) {
    st->print("Debian ");
    _print_ascii_file("/etc/debian_version", st);
  } else {
    st->print_cr("Linux");
  }
}

static void parse_os_info_helper(FILE* fp, char* distro, size_t length, bool get_first_line) {
  char buf[256];
  while (fgets(buf, sizeof(buf), fp)) {
    // Edit out extra stuff in expected format
    if (strstr(buf, "DISTRIB_DESCRIPTION=") != NULL || strstr(buf, "PRETTY_NAME=") != NULL) {
      char* ptr = strstr(buf, "\"");  // the name is in quotes
      if (ptr != NULL) {
        ptr++; // go beyond first quote
        char* nl = strchr(ptr, '\"');
        if (nl != NULL) *nl = '\0';
        strncpy(distro, ptr, length);
      } else {
        ptr = strstr(buf, "=");
        ptr++; // go beyond equals then
        char* nl = strchr(ptr, '\n');
        if (nl != NULL) *nl = '\0';
        strncpy(distro, ptr, length);
      }
      return;
    } else if (get_first_line) {
      char* nl = strchr(buf, '\n');
      if (nl != NULL) *nl = '\0';
      strncpy(distro, buf, length);
      return;
    }
  }
  // print last line and close
  char* nl = strchr(buf, '\n');
  if (nl != NULL) *nl = '\0';
  strncpy(distro, buf, length);
}

static void parse_os_info(char* distro, size_t length, const char* file) {
  FILE* fp = fopen(file, "r");
  if (fp != NULL) {
    // if suse format, print out first line
    bool get_first_line = (strcmp(file, "/etc/SuSE-release") == 0);
    parse_os_info_helper(fp, distro, length, get_first_line);
    fclose(fp);
  }
}

void os::get_summary_os_info(char* buf, size_t buflen) {
  for (int i = 0;; i++) {
    const char* file = distro_files[i];
    if (file == NULL) {
      break; // ran out of distro_files
    }
    if (file_exists(file)) {
      parse_os_info(buf, buflen, file);
      return;
    }
  }
  // special case for debian
  if (file_exists("/etc/debian_version")) {
    strncpy(buf, "Debian ", buflen);
    if (buflen > 7) {
      parse_os_info(&buf[7], buflen-7, "/etc/debian_version");
    }
  } else {
    strncpy(buf, "Linux", buflen);
  }
}

void os::Linux::print_libversion_info(outputStream* st) {
  // libc, pthread
  st->print("libc: ");
  st->print("%s ", os::Linux::libc_version());
  st->print("%s ", os::Linux::libpthread_version());
  st->cr();
}

void os::Linux::print_proc_sys_info(outputStream* st) {
  _print_ascii_file_h("/proc/sys/kernel/threads-max (system-wide limit on the number of threads)",
                      "/proc/sys/kernel/threads-max", st);
  _print_ascii_file_h("/proc/sys/vm/max_map_count (maximum number of memory map areas a process may have)",
                      "/proc/sys/vm/max_map_count", st);
  _print_ascii_file_h("/proc/sys/kernel/pid_max (system-wide limit on number of process identifiers)",
                      "/proc/sys/kernel/pid_max", st);
}

void os::Linux::print_system_memory_info(outputStream* st) {
  _print_ascii_file_h("/proc/meminfo", "/proc/meminfo", st, false);
  st->cr();

  // some information regarding THPs; for details see
  // https://www.kernel.org/doc/Documentation/vm/transhuge.txt
  _print_ascii_file_h("/sys/kernel/mm/transparent_hugepage/enabled",
                      "/sys/kernel/mm/transparent_hugepage/enabled", st);
  _print_ascii_file_h("/sys/kernel/mm/transparent_hugepage/defrag (defrag/compaction efforts parameter)",
                      "/sys/kernel/mm/transparent_hugepage/defrag", st);
}

bool os::Linux::query_process_memory_info(os::Linux::meminfo_t* info) {
  FILE* f = ::fopen("/proc/self/status", "r");
  const int num_values = sizeof(os::Linux::meminfo_t) / sizeof(size_t);
  int num_found = 0;
  char buf[256];
  info->vmsize = info->vmpeak = info->vmrss = info->vmhwm = info->vmswap =
      info->rssanon = info->rssfile = info->rssshmem = -1;
  if (f != NULL) {
    while (::fgets(buf, sizeof(buf), f) != NULL && num_found < num_values) {
      if ( (info->vmsize == -1    && sscanf(buf, "VmSize: " SSIZE_FORMAT " kB", &info->vmsize) == 1) ||
           (info->vmpeak == -1    && sscanf(buf, "VmPeak: " SSIZE_FORMAT " kB", &info->vmpeak) == 1) ||
           (info->vmswap == -1    && sscanf(buf, "VmSwap: " SSIZE_FORMAT " kB", &info->vmswap) == 1) ||
           (info->vmhwm == -1     && sscanf(buf, "VmHWM: " SSIZE_FORMAT " kB", &info->vmhwm) == 1) ||
           (info->vmrss == -1     && sscanf(buf, "VmRSS: " SSIZE_FORMAT " kB", &info->vmrss) == 1) ||
           (info->rssanon == -1   && sscanf(buf, "RssAnon: " SSIZE_FORMAT " kB", &info->rssanon) == 1) || // Needs Linux 4.5
           (info->rssfile == -1   && sscanf(buf, "RssFile: " SSIZE_FORMAT " kB", &info->rssfile) == 1) || // Needs Linux 4.5
           (info->rssshmem == -1  && sscanf(buf, "RssShmem: " SSIZE_FORMAT " kB", &info->rssshmem) == 1)  // Needs Linux 4.5
           )
      {
        num_found ++;
      }
    }
    fclose(f);
    return true;
  }
  return false;
}

void os::Linux::print_process_memory_info(outputStream* st) {

  st->print_cr("Process Memory:");

  // Print virtual and resident set size; peak values; swap; and for
  //  rss its components if the kernel is recent enough.
  meminfo_t info;
  if (query_process_memory_info(&info)) {
    st->print_cr("Virtual Size: " SSIZE_FORMAT "K (peak: " SSIZE_FORMAT "K)", info.vmsize, info.vmpeak);
    st->print("Resident Set Size: " SSIZE_FORMAT "K (peak: " SSIZE_FORMAT "K)", info.vmrss, info.vmhwm);
    if (info.rssanon != -1) { // requires kernel >= 4.5
      st->print(" (anon: " SSIZE_FORMAT "K, file: " SSIZE_FORMAT "K, shmem: " SSIZE_FORMAT "K)",
                info.rssanon, info.rssfile, info.rssshmem);
    }
    st->cr();
    if (info.vmswap != -1) { // requires kernel >= 2.6.34
      st->print_cr("Swapped out: " SSIZE_FORMAT "K", info.vmswap);
    }
  } else {
    st->print_cr("Could not open /proc/self/status to get process memory related information");
  }

  // Print glibc outstanding allocations.
  // (note: there is no implementation of mallinfo for muslc)
#ifdef __GLIBC__
  size_t total_allocated = 0;
  bool might_have_wrapped = false;
  if (_mallinfo2 != NULL) {
    struct glibc_mallinfo2 mi = _mallinfo2();
    total_allocated = mi.uordblks;
  } else if (_mallinfo != NULL) {
    // mallinfo is an old API. Member names mean next to nothing and, beyond that, are int.
    // So values may have wrapped around. Still useful enough to see how much glibc thinks
    // we allocated.
    struct glibc_mallinfo mi = _mallinfo();
    total_allocated = (size_t)(unsigned)mi.uordblks;
    // Since mallinfo members are int, glibc values may have wrapped. Warn about this.
    might_have_wrapped = (info.vmrss * K) > UINT_MAX && (info.vmrss * K) > (total_allocated + UINT_MAX);
  }
  if (_mallinfo2 != NULL || _mallinfo != NULL) {
    st->print_cr("C-Heap outstanding allocations: " SIZE_FORMAT "K%s",
                 total_allocated / K,
                 might_have_wrapped ? " (may have wrapped)" : "");
  }
#endif // __GLIBC__

}

bool os::Linux::print_ld_preload_file(outputStream* st) {
  return _print_ascii_file("/etc/ld.so.preload", st, "/etc/ld.so.preload:");
}

void os::Linux::print_uptime_info(outputStream* st) {
  struct sysinfo sinfo;
  int ret = sysinfo(&sinfo);
  if (ret == 0) {
    os::print_dhm(st, "OS uptime:", (long) sinfo.uptime);
  }
}

bool os::Linux::print_container_info(outputStream* st) {
  if (!OSContainer::is_containerized()) {
    st->print_cr("container information not found.");
    return false;
  }

  st->print_cr("container (cgroup) information:");

  const char *p_ct = OSContainer::container_type();
  st->print_cr("container_type: %s", p_ct != NULL ? p_ct : "not supported");

  char *p = OSContainer::cpu_cpuset_cpus();
  st->print_cr("cpu_cpuset_cpus: %s", p != NULL ? p : "not supported");
  free(p);

  p = OSContainer::cpu_cpuset_memory_nodes();
  st->print_cr("cpu_memory_nodes: %s", p != NULL ? p : "not supported");
  free(p);

  int i = OSContainer::active_processor_count();
  st->print("active_processor_count: ");
  if (i > 0) {
    st->print_cr("%d", i);
  } else {
    st->print_cr("not supported");
  }

  i = OSContainer::cpu_quota();
  st->print("cpu_quota: ");
  if (i > 0) {
    st->print_cr("%d", i);
  } else {
    st->print_cr("%s", i == OSCONTAINER_ERROR ? "not supported" : "no quota");
  }

  i = OSContainer::cpu_period();
  st->print("cpu_period: ");
  if (i > 0) {
    st->print_cr("%d", i);
  } else {
    st->print_cr("%s", i == OSCONTAINER_ERROR ? "not supported" : "no period");
  }

  i = OSContainer::cpu_shares();
  st->print("cpu_shares: ");
  if (i > 0) {
    st->print_cr("%d", i);
  } else {
    st->print_cr("%s", i == OSCONTAINER_ERROR ? "not supported" : "no shares");
  }

  jlong j = OSContainer::memory_limit_in_bytes();
  st->print("memory_limit_in_bytes: ");
  if (j > 0) {
    st->print_cr(JLONG_FORMAT, j);
  } else {
    st->print_cr("%s", j == OSCONTAINER_ERROR ? "not supported" : "unlimited");
  }

  j = OSContainer::memory_and_swap_limit_in_bytes();
  st->print("memory_and_swap_limit_in_bytes: ");
  if (j > 0) {
    st->print_cr(JLONG_FORMAT, j);
  } else {
    st->print_cr("%s", j == OSCONTAINER_ERROR ? "not supported" : "unlimited");
  }

  j = OSContainer::memory_soft_limit_in_bytes();
  st->print("memory_soft_limit_in_bytes: ");
  if (j > 0) {
    st->print_cr(JLONG_FORMAT, j);
  } else {
    st->print_cr("%s", j == OSCONTAINER_ERROR ? "not supported" : "unlimited");
  }

  j = OSContainer::OSContainer::memory_usage_in_bytes();
  st->print("memory_usage_in_bytes: ");
  if (j > 0) {
    st->print_cr(JLONG_FORMAT, j);
  } else {
    st->print_cr("%s", j == OSCONTAINER_ERROR ? "not supported" : "unlimited");
  }

  j = OSContainer::OSContainer::memory_max_usage_in_bytes();
  st->print("memory_max_usage_in_bytes: ");
  if (j > 0) {
    st->print_cr(JLONG_FORMAT, j);
  } else {
    st->print_cr("%s", j == OSCONTAINER_ERROR ? "not supported" : "unlimited");
  }

  j = OSContainer::OSContainer::pids_max();
  st->print("maximum number of tasks: ");
  if (j > 0) {
    st->print_cr(JLONG_FORMAT, j);
  } else {
    st->print_cr("%s", j == OSCONTAINER_ERROR ? "not supported" : "unlimited");
  }

  j = OSContainer::OSContainer::pids_current();
  st->print("current number of tasks: ");
  if (j > 0) {
    st->print_cr(JLONG_FORMAT, j);
  } else {
    if (j == OSCONTAINER_ERROR) {
      st->print_cr("not supported");
    }
  }

  return true;
}

void os::Linux::print_steal_info(outputStream* st) {
  if (has_initial_tick_info) {
    CPUPerfTicks pticks;
    bool res = os::Linux::get_tick_information(&pticks, -1);

    if (res && pticks.has_steal_ticks) {
      uint64_t steal_ticks_difference = pticks.steal - initial_steal_ticks;
      uint64_t total_ticks_difference = pticks.total - initial_total_ticks;
      double steal_ticks_perc = 0.0;
      if (total_ticks_difference != 0) {
        steal_ticks_perc = (double) steal_ticks_difference / total_ticks_difference;
      }
      st->print_cr("Steal ticks since vm start: " UINT64_FORMAT, steal_ticks_difference);
      st->print_cr("Steal ticks percentage since vm start:%7.3f", steal_ticks_perc);
    }
  }
}

void os::print_memory_info(outputStream* st) {

  st->print("Memory:");
  st->print(" %dk page", os::vm_page_size()>>10);

  // values in struct sysinfo are "unsigned long"
  struct sysinfo si;
  sysinfo(&si);

  st->print(", physical " UINT64_FORMAT "k",
            os::physical_memory() >> 10);
  st->print("(" UINT64_FORMAT "k free)",
            os::available_memory() >> 10);
  st->print(", swap " UINT64_FORMAT "k",
            ((jlong)si.totalswap * si.mem_unit) >> 10);
  st->print("(" UINT64_FORMAT "k free)",
            ((jlong)si.freeswap * si.mem_unit) >> 10);
  st->cr();
  st->print("Page Sizes: ");
  _page_sizes.print_on(st);
  st->cr();
}

// Print the first "model name" line and the first "flags" line
// that we find and nothing more. We assume "model name" comes
// before "flags" so if we find a second "model name", then the
// "flags" field is considered missing.
static bool print_model_name_and_flags(outputStream* st, char* buf, size_t buflen) {
#if defined(IA32) || defined(AMD64)
  // Other platforms have less repetitive cpuinfo files
  FILE *fp = fopen("/proc/cpuinfo", "r");
  if (fp) {
    bool model_name_printed = false;
    while (!feof(fp)) {
      if (fgets(buf, buflen, fp)) {
        // Assume model name comes before flags
        if (strstr(buf, "model name") != NULL) {
          if (!model_name_printed) {
            st->print_raw("CPU Model and flags from /proc/cpuinfo:\n");
            st->print_raw(buf);
            model_name_printed = true;
          } else {
            // model name printed but not flags?  Odd, just return
            fclose(fp);
            return true;
          }
        }
        // print the flags line too
        if (strstr(buf, "flags") != NULL) {
          st->print_raw(buf);
          fclose(fp);
          return true;
        }
      }
    }
    fclose(fp);
  }
#endif // x86 platforms
  return false;
}

// additional information about CPU e.g. available frequency ranges
static void print_sys_devices_cpu_info(outputStream* st, char* buf, size_t buflen) {
  _print_ascii_file_h("Online cpus", "/sys/devices/system/cpu/online", st);
  _print_ascii_file_h("Offline cpus", "/sys/devices/system/cpu/offline", st);

  if (ExtensiveErrorReports) {
    // cache related info (cpu 0, should be similar for other CPUs)
    for (unsigned int i=0; i < 10; i++) { // handle max. 10 cache entries
      char hbuf_level[60];
      char hbuf_type[60];
      char hbuf_size[60];
      char hbuf_coherency_line_size[80];
      snprintf(hbuf_level, 60, "/sys/devices/system/cpu/cpu0/cache/index%u/level", i);
      snprintf(hbuf_type, 60, "/sys/devices/system/cpu/cpu0/cache/index%u/type", i);
      snprintf(hbuf_size, 60, "/sys/devices/system/cpu/cpu0/cache/index%u/size", i);
      snprintf(hbuf_coherency_line_size, 80, "/sys/devices/system/cpu/cpu0/cache/index%u/coherency_line_size", i);
      if (os::file_exists(hbuf_level)) {
        _print_ascii_file_h("cache level", hbuf_level, st);
        _print_ascii_file_h("cache type", hbuf_type, st);
        _print_ascii_file_h("cache size", hbuf_size, st);
        _print_ascii_file_h("cache coherency line size", hbuf_coherency_line_size, st);
      }
    }
  }

  // we miss the cpufreq entries on Power and s390x
#if defined(IA32) || defined(AMD64)
  _print_ascii_file_h("BIOS frequency limitation", "/sys/devices/system/cpu/cpu0/cpufreq/bios_limit", st);
  _print_ascii_file_h("Frequency switch latency (ns)", "/sys/devices/system/cpu/cpu0/cpufreq/cpuinfo_transition_latency", st);
  _print_ascii_file_h("Available cpu frequencies", "/sys/devices/system/cpu/cpu0/cpufreq/scaling_available_frequencies", st);
  // min and max should be in the Available range but still print them (not all info might be available for all kernels)
  if (ExtensiveErrorReports) {
    _print_ascii_file_h("Maximum cpu frequency", "/sys/devices/system/cpu/cpu0/cpufreq/cpuinfo_max_freq", st);
    _print_ascii_file_h("Minimum cpu frequency", "/sys/devices/system/cpu/cpu0/cpufreq/cpuinfo_min_freq", st);
    _print_ascii_file_h("Current cpu frequency", "/sys/devices/system/cpu/cpu0/cpufreq/scaling_cur_freq", st);
  }
  // governors are power schemes, see https://wiki.archlinux.org/index.php/CPU_frequency_scaling
  if (ExtensiveErrorReports) {
    _print_ascii_file_h("Available governors", "/sys/devices/system/cpu/cpu0/cpufreq/scaling_available_governors", st);
  }
  _print_ascii_file_h("Current governor", "/sys/devices/system/cpu/cpu0/cpufreq/scaling_governor", st);
  // Core performance boost, see https://www.kernel.org/doc/Documentation/cpu-freq/boost.txt
  // Raise operating frequency of some cores in a multi-core package if certain conditions apply, e.g.
  // whole chip is not fully utilized
  _print_ascii_file_h("Core performance/turbo boost", "/sys/devices/system/cpu/cpufreq/boost", st);
#endif
}

void os::pd_print_cpu_info(outputStream* st, char* buf, size_t buflen) {
  // Only print the model name if the platform provides this as a summary
  if (!print_model_name_and_flags(st, buf, buflen)) {
    _print_ascii_file_h("/proc/cpuinfo", "/proc/cpuinfo", st, false);
  }
  st->cr();
  print_sys_devices_cpu_info(st, buf, buflen);
}

#if defined(AMD64) || defined(IA32) || defined(X32)
const char* search_string = "model name";
#elif defined(M68K)
const char* search_string = "CPU";
#elif defined(PPC64)
const char* search_string = "cpu";
#elif defined(S390)
const char* search_string = "machine =";
#elif defined(SPARC)
const char* search_string = "cpu";
#else
const char* search_string = "Processor";
#endif

// Parses the cpuinfo file for string representing the model name.
void os::get_summary_cpu_info(char* cpuinfo, size_t length) {
  FILE* fp = fopen("/proc/cpuinfo", "r");
  if (fp != NULL) {
    while (!feof(fp)) {
      char buf[256];
      if (fgets(buf, sizeof(buf), fp)) {
        char* start = strstr(buf, search_string);
        if (start != NULL) {
          char *ptr = start + strlen(search_string);
          char *end = buf + strlen(buf);
          while (ptr != end) {
             // skip whitespace and colon for the rest of the name.
             if (*ptr != ' ' && *ptr != '\t' && *ptr != ':') {
               break;
             }
             ptr++;
          }
          if (ptr != end) {
            // reasonable string, get rid of newline and keep the rest
            char* nl = strchr(buf, '\n');
            if (nl != NULL) *nl = '\0';
            strncpy(cpuinfo, ptr, length);
            fclose(fp);
            return;
          }
        }
      }
    }
    fclose(fp);
  }
  // cpuinfo not found or parsing failed, just print generic string.  The entire
  // /proc/cpuinfo file will be printed later in the file (or enough of it for x86)
#if   defined(AARCH64)
  strncpy(cpuinfo, "AArch64", length);
#elif defined(AMD64)
  strncpy(cpuinfo, "x86_64", length);
#elif defined(ARM)  // Order wrt. AARCH64 is relevant!
  strncpy(cpuinfo, "ARM", length);
#elif defined(IA32)
  strncpy(cpuinfo, "x86_32", length);
#elif defined(IA64)
  strncpy(cpuinfo, "IA64", length);
#elif defined(PPC)
  strncpy(cpuinfo, "PPC64", length);
#elif defined(RISCV)
  strncpy(cpuinfo, "RISCV", length);
#elif defined(S390)
  strncpy(cpuinfo, "S390", length);
#elif defined(SPARC)
  strncpy(cpuinfo, "sparcv9", length);
#elif defined(ZERO_LIBARCH)
  strncpy(cpuinfo, ZERO_LIBARCH, length);
#else
  strncpy(cpuinfo, "unknown", length);
#endif
}

static char saved_jvm_path[MAXPATHLEN] = {0};

// Find the full path to the current module, libjvm.so
void os::jvm_path(char *buf, jint buflen) {
  // Error checking.
  if (buflen < MAXPATHLEN) {
    assert(false, "must use a large-enough buffer");
    buf[0] = '\0';
    return;
  }
  // Lazy resolve the path to current module.
  if (saved_jvm_path[0] != 0) {
    strcpy(buf, saved_jvm_path);
    return;
  }

  char dli_fname[MAXPATHLEN];
  dli_fname[0] = '\0';
  bool ret = dll_address_to_library_name(
                                         CAST_FROM_FN_PTR(address, os::jvm_path),
                                         dli_fname, sizeof(dli_fname), NULL);
  assert(ret, "cannot locate libjvm");
  char *rp = NULL;
  if (ret && dli_fname[0] != '\0') {
    rp = os::Posix::realpath(dli_fname, buf, buflen);
  }
  if (rp == NULL) {
    return;
  }

  if (Arguments::sun_java_launcher_is_altjvm()) {
    // Support for the java launcher's '-XXaltjvm=<path>' option. Typical
    // value for buf is "<JAVA_HOME>/jre/lib/<vmtype>/libjvm.so".
    // If "/jre/lib/" appears at the right place in the string, then
    // assume we are installed in a JDK and we're done. Otherwise, check
    // for a JAVA_HOME environment variable and fix up the path so it
    // looks like libjvm.so is installed there (append a fake suffix
    // hotspot/libjvm.so).
    const char *p = buf + strlen(buf) - 1;
    for (int count = 0; p > buf && count < 5; ++count) {
      for (--p; p > buf && *p != '/'; --p)
        /* empty */ ;
    }

    if (strncmp(p, "/jre/lib/", 9) != 0) {
      // Look for JAVA_HOME in the environment.
      char* java_home_var = ::getenv("JAVA_HOME");
      if (java_home_var != NULL && java_home_var[0] != 0) {
        char* jrelib_p;
        int len;

        // Check the current module name "libjvm.so".
        p = strrchr(buf, '/');
        if (p == NULL) {
          return;
        }
        assert(strstr(p, "/libjvm") == p, "invalid library name");

        rp = os::Posix::realpath(java_home_var, buf, buflen);
        if (rp == NULL) {
          return;
        }

        // determine if this is a legacy image or modules image
        // modules image doesn't have "jre" subdirectory
        len = strlen(buf);
        assert(len < buflen, "Ran out of buffer room");
        jrelib_p = buf + len;
        snprintf(jrelib_p, buflen-len, "/jre/lib");
        if (0 != access(buf, F_OK)) {
          snprintf(jrelib_p, buflen-len, "/lib");
        }

        if (0 == access(buf, F_OK)) {
          // Use current module name "libjvm.so"
          len = strlen(buf);
          snprintf(buf + len, buflen-len, "/hotspot/libjvm.so");
        } else {
          // Go back to path of .so
          rp = os::Posix::realpath(dli_fname, buf, buflen);
          if (rp == NULL) {
            return;
          }
        }
      }
    }
  }

  strncpy(saved_jvm_path, buf, MAXPATHLEN);
  saved_jvm_path[MAXPATHLEN - 1] = '\0';
}

void os::print_jni_name_prefix_on(outputStream* st, int args_size) {
  // no prefix required, not even "_"
}

void os::print_jni_name_suffix_on(outputStream* st, int args_size) {
  // no suffix required
}

////////////////////////////////////////////////////////////////////////////////
// Virtual Memory

int os::vm_page_size() {
  // Seems redundant as all get out
  assert(os::Linux::page_size() != -1, "must call os::init");
  return os::Linux::page_size();
}

// Solaris allocates memory by pages.
int os::vm_allocation_granularity() {
  assert(os::Linux::page_size() != -1, "must call os::init");
  return os::Linux::page_size();
}

// Rationale behind this function:
//  current (Mon Apr 25 20:12:18 MSD 2005) oprofile drops samples without executable
//  mapping for address (see lookup_dcookie() in the kernel module), thus we cannot get
//  samples for JITted code. Here we create private executable mapping over the code cache
//  and then we can use standard (well, almost, as mapping can change) way to provide
//  info for the reporting script by storing timestamp and location of symbol
void linux_wrap_code(char* base, size_t size) {
  static volatile jint cnt = 0;

  if (!UseOprofile) {
    return;
  }

  char buf[PATH_MAX+1];
  int num = Atomic::add(&cnt, 1);

  snprintf(buf, sizeof(buf), "%s/hs-vm-%d-%d",
           os::get_temp_directory(), os::current_process_id(), num);
  unlink(buf);

  int fd = ::open(buf, O_CREAT | O_RDWR, S_IRWXU);

  if (fd != -1) {
    off_t rv = ::lseek(fd, size-2, SEEK_SET);
    if (rv != (off_t)-1) {
      if (::write(fd, "", 1) == 1) {
        mmap(base, size,
             PROT_READ|PROT_WRITE|PROT_EXEC,
             MAP_PRIVATE|MAP_FIXED|MAP_NORESERVE, fd, 0);
      }
    }
    ::close(fd);
    unlink(buf);
  }
}

static bool recoverable_mmap_error(int err) {
  // See if the error is one we can let the caller handle. This
  // list of errno values comes from JBS-6843484. I can't find a
  // Linux man page that documents this specific set of errno
  // values so while this list currently matches Solaris, it may
  // change as we gain experience with this failure mode.
  switch (err) {
  case EBADF:
  case EINVAL:
  case ENOTSUP:
    // let the caller deal with these errors
    return true;

  default:
    // Any remaining errors on this OS can cause our reserved mapping
    // to be lost. That can cause confusion where different data
    // structures think they have the same memory mapped. The worst
    // scenario is if both the VM and a library think they have the
    // same memory mapped.
    return false;
  }
}

static void warn_fail_commit_memory(char* addr, size_t size, bool exec,
                                    int err) {
  warning("INFO: os::commit_memory(" PTR_FORMAT ", " SIZE_FORMAT
          ", %d) failed; error='%s' (errno=%d)", p2i(addr), size, exec,
          os::strerror(err), err);
}

static void warn_fail_commit_memory(char* addr, size_t size,
                                    size_t alignment_hint, bool exec,
                                    int err) {
  warning("INFO: os::commit_memory(" PTR_FORMAT ", " SIZE_FORMAT
          ", " SIZE_FORMAT ", %d) failed; error='%s' (errno=%d)", p2i(addr), size,
          alignment_hint, exec, os::strerror(err), err);
}

// NOTE: Linux kernel does not really reserve the pages for us.
//       All it does is to check if there are enough free pages
//       left at the time of mmap(). This could be a potential
//       problem.
int os::Linux::commit_memory_impl(char* addr, size_t size, bool exec) {
  int prot = exec ? PROT_READ|PROT_WRITE|PROT_EXEC : PROT_READ|PROT_WRITE;
  uintptr_t res = (uintptr_t) ::mmap(addr, size, prot,
                                     MAP_PRIVATE|MAP_FIXED|MAP_ANONYMOUS, -1, 0);
  if (res != (uintptr_t) MAP_FAILED) {
    if (UseNUMAInterleaving) {
      numa_make_global(addr, size);
    }
    return 0;
  }

  int err = errno;  // save errno from mmap() call above

  if (!recoverable_mmap_error(err)) {
    warn_fail_commit_memory(addr, size, exec, err);
    vm_exit_out_of_memory(size, OOM_MMAP_ERROR, "committing reserved memory.");
  }

  return err;
}

bool os::pd_commit_memory(char* addr, size_t size, bool exec) {
  return os::Linux::commit_memory_impl(addr, size, exec) == 0;
}

void os::pd_commit_memory_or_exit(char* addr, size_t size, bool exec,
                                  const char* mesg) {
  assert(mesg != NULL, "mesg must be specified");
  int err = os::Linux::commit_memory_impl(addr, size, exec);
  if (err != 0) {
    // the caller wants all commit errors to exit with the specified mesg:
    warn_fail_commit_memory(addr, size, exec, err);
    vm_exit_out_of_memory(size, OOM_MMAP_ERROR, "%s", mesg);
  }
}

// Define MAP_HUGETLB here so we can build HotSpot on old systems.
#ifndef MAP_HUGETLB
  #define MAP_HUGETLB 0x40000
#endif

// If mmap flags are set with MAP_HUGETLB and the system supports multiple
// huge page sizes, flag bits [26:31] can be used to encode the log2 of the
// desired huge page size. Otherwise, the system's default huge page size will be used.
// See mmap(2) man page for more info (since Linux 3.8).
// https://lwn.net/Articles/533499/
#ifndef MAP_HUGE_SHIFT
  #define MAP_HUGE_SHIFT 26
#endif

// Define MADV_HUGEPAGE here so we can build HotSpot on old systems.
#ifndef MADV_HUGEPAGE
  #define MADV_HUGEPAGE 14
#endif

int os::Linux::commit_memory_impl(char* addr, size_t size,
                                  size_t alignment_hint, bool exec) {
  int err = os::Linux::commit_memory_impl(addr, size, exec);
  if (err == 0) {
    realign_memory(addr, size, alignment_hint);
  }
  return err;
}

bool os::pd_commit_memory(char* addr, size_t size, size_t alignment_hint,
                          bool exec) {
  return os::Linux::commit_memory_impl(addr, size, alignment_hint, exec) == 0;
}

void os::pd_commit_memory_or_exit(char* addr, size_t size,
                                  size_t alignment_hint, bool exec,
                                  const char* mesg) {
  assert(mesg != NULL, "mesg must be specified");
  int err = os::Linux::commit_memory_impl(addr, size, alignment_hint, exec);
  if (err != 0) {
    // the caller wants all commit errors to exit with the specified mesg:
    warn_fail_commit_memory(addr, size, alignment_hint, exec, err);
    vm_exit_out_of_memory(size, OOM_MMAP_ERROR, "%s", mesg);
  }
}

void os::pd_realign_memory(char *addr, size_t bytes, size_t alignment_hint) {
  if (UseTransparentHugePages && alignment_hint > (size_t)vm_page_size()) {
    // We don't check the return value: madvise(MADV_HUGEPAGE) may not
    // be supported or the memory may already be backed by huge pages.
    ::madvise(addr, bytes, MADV_HUGEPAGE);
  }
}

void os::pd_free_memory(char *addr, size_t bytes, size_t alignment_hint) {
  // This method works by doing an mmap over an existing mmaping and effectively discarding
  // the existing pages. However it won't work for SHM-based large pages that cannot be
  // uncommitted at all. We don't do anything in this case to avoid creating a segment with
  // small pages on top of the SHM segment. This method always works for small pages, so we
  // allow that in any case.
  if (alignment_hint <= (size_t)os::vm_page_size() || can_commit_large_page_memory()) {
    commit_memory(addr, bytes, alignment_hint, !ExecMem);
  }
}

void os::numa_make_global(char *addr, size_t bytes) {
  Linux::numa_interleave_memory(addr, bytes);
}

// Define for numa_set_bind_policy(int). Setting the argument to 0 will set the
// bind policy to MPOL_PREFERRED for the current thread.
#define USE_MPOL_PREFERRED 0

void os::numa_make_local(char *addr, size_t bytes, int lgrp_hint) {
  // To make NUMA and large pages more robust when both enabled, we need to ease
  // the requirements on where the memory should be allocated. MPOL_BIND is the
  // default policy and it will force memory to be allocated on the specified
  // node. Changing this to MPOL_PREFERRED will prefer to allocate the memory on
  // the specified node, but will not force it. Using this policy will prevent
  // getting SIGBUS when trying to allocate large pages on NUMA nodes with no
  // free large pages.
  Linux::numa_set_bind_policy(USE_MPOL_PREFERRED);
  Linux::numa_tonode_memory(addr, bytes, lgrp_hint);
}

bool os::numa_topology_changed() { return false; }

size_t os::numa_get_groups_num() {
  // Return just the number of nodes in which it's possible to allocate memory
  // (in numa terminology, configured nodes).
  return Linux::numa_num_configured_nodes();
}

int os::numa_get_group_id() {
  int cpu_id = Linux::sched_getcpu();
  if (cpu_id != -1) {
    int lgrp_id = Linux::get_node_by_cpu(cpu_id);
    if (lgrp_id != -1) {
      return lgrp_id;
    }
  }
  return 0;
}

int os::numa_get_group_id_for_address(const void* address) {
  void** pages = const_cast<void**>(&address);
  int id = -1;

  if (os::Linux::numa_move_pages(0, 1, pages, NULL, &id, 0) == -1) {
    return -1;
  }
  if (id < 0) {
    return -1;
  }
  return id;
}

int os::Linux::get_existing_num_nodes() {
  int node;
  int highest_node_number = Linux::numa_max_node();
  int num_nodes = 0;

  // Get the total number of nodes in the system including nodes without memory.
  for (node = 0; node <= highest_node_number; node++) {
    if (is_node_in_existing_nodes(node)) {
      num_nodes++;
    }
  }
  return num_nodes;
}

size_t os::numa_get_leaf_groups(int *ids, size_t size) {
  int highest_node_number = Linux::numa_max_node();
  size_t i = 0;

  // Map all node ids in which it is possible to allocate memory. Also nodes are
  // not always consecutively available, i.e. available from 0 to the highest
  // node number. If the nodes have been bound explicitly using numactl membind,
  // then allocate memory from those nodes only.
  for (int node = 0; node <= highest_node_number; node++) {
    if (Linux::is_node_in_bound_nodes((unsigned int)node)) {
      ids[i++] = node;
    }
  }
  return i;
}

bool os::get_page_info(char *start, page_info* info) {
  return false;
}

char *os::scan_pages(char *start, char* end, page_info* page_expected,
                     page_info* page_found) {
  return end;
}


int os::Linux::sched_getcpu_syscall(void) {
  unsigned int cpu = 0;
  int retval = -1;

#if defined(IA32)
  #ifndef SYS_getcpu
    #define SYS_getcpu 318
  #endif
  retval = syscall(SYS_getcpu, &cpu, NULL, NULL);
#elif defined(AMD64)
// Unfortunately we have to bring all these macros here from vsyscall.h
// to be able to compile on old linuxes.
  #define __NR_vgetcpu 2
  #define VSYSCALL_START (-10UL << 20)
  #define VSYSCALL_SIZE 1024
  #define VSYSCALL_ADDR(vsyscall_nr) (VSYSCALL_START+VSYSCALL_SIZE*(vsyscall_nr))
  typedef long (*vgetcpu_t)(unsigned int *cpu, unsigned int *node, unsigned long *tcache);
  vgetcpu_t vgetcpu = (vgetcpu_t)VSYSCALL_ADDR(__NR_vgetcpu);
  retval = vgetcpu(&cpu, NULL, NULL);
#endif

  return (retval == -1) ? retval : cpu;
}

void os::Linux::sched_getcpu_init() {
  // sched_getcpu() should be in libc.
  set_sched_getcpu(CAST_TO_FN_PTR(sched_getcpu_func_t,
                                  dlsym(RTLD_DEFAULT, "sched_getcpu")));

  // If it's not, try a direct syscall.
  if (sched_getcpu() == -1) {
    set_sched_getcpu(CAST_TO_FN_PTR(sched_getcpu_func_t,
                                    (void*)&sched_getcpu_syscall));
  }

  if (sched_getcpu() == -1) {
    vm_exit_during_initialization("getcpu(2) system call not supported by kernel");
  }
}

// Something to do with the numa-aware allocator needs these symbols
extern "C" JNIEXPORT void numa_warn(int number, char *where, ...) { }
extern "C" JNIEXPORT void numa_error(char *where) { }

// Handle request to load libnuma symbol version 1.1 (API v1). If it fails
// load symbol from base version instead.
void* os::Linux::libnuma_dlsym(void* handle, const char *name) {
  void *f = dlvsym(handle, name, "libnuma_1.1");
  if (f == NULL) {
    f = dlsym(handle, name);
  }
  return f;
}

// Handle request to load libnuma symbol version 1.2 (API v2) only.
// Return NULL if the symbol is not defined in this particular version.
void* os::Linux::libnuma_v2_dlsym(void* handle, const char* name) {
  return dlvsym(handle, name, "libnuma_1.2");
}

// Check numa dependent syscalls
static bool numa_syscall_check() {
  // NUMA APIs depend on several syscalls. E.g., get_mempolicy is required for numa_get_membind and
  // numa_get_interleave_mask. But these dependent syscalls can be unsupported for various reasons.
  // Especially in dockers, get_mempolicy is not allowed with the default configuration. So it's necessary
  // to check whether the syscalls are available. Currently, only get_mempolicy is checked since checking
  // others like mbind would cause unexpected side effects.
#ifdef SYS_get_mempolicy
  int dummy = 0;
  if (syscall(SYS_get_mempolicy, &dummy, NULL, 0, (void*)&dummy, 3) == -1) {
    return false;
  }
#endif

  return true;
}

bool os::Linux::libnuma_init() {
  // Requires sched_getcpu() and numa dependent syscalls support
  if ((sched_getcpu() != -1) && numa_syscall_check()) {
    void *handle = dlopen("libnuma.so.1", RTLD_LAZY);
    if (handle != NULL) {
      set_numa_node_to_cpus(CAST_TO_FN_PTR(numa_node_to_cpus_func_t,
                                           libnuma_dlsym(handle, "numa_node_to_cpus")));
      set_numa_node_to_cpus_v2(CAST_TO_FN_PTR(numa_node_to_cpus_v2_func_t,
                                              libnuma_v2_dlsym(handle, "numa_node_to_cpus")));
      set_numa_max_node(CAST_TO_FN_PTR(numa_max_node_func_t,
                                       libnuma_dlsym(handle, "numa_max_node")));
      set_numa_num_configured_nodes(CAST_TO_FN_PTR(numa_num_configured_nodes_func_t,
                                                   libnuma_dlsym(handle, "numa_num_configured_nodes")));
      set_numa_available(CAST_TO_FN_PTR(numa_available_func_t,
                                        libnuma_dlsym(handle, "numa_available")));
      set_numa_tonode_memory(CAST_TO_FN_PTR(numa_tonode_memory_func_t,
                                            libnuma_dlsym(handle, "numa_tonode_memory")));
      set_numa_interleave_memory(CAST_TO_FN_PTR(numa_interleave_memory_func_t,
                                                libnuma_dlsym(handle, "numa_interleave_memory")));
      set_numa_interleave_memory_v2(CAST_TO_FN_PTR(numa_interleave_memory_v2_func_t,
                                                libnuma_v2_dlsym(handle, "numa_interleave_memory")));
      set_numa_set_bind_policy(CAST_TO_FN_PTR(numa_set_bind_policy_func_t,
                                              libnuma_dlsym(handle, "numa_set_bind_policy")));
      set_numa_bitmask_isbitset(CAST_TO_FN_PTR(numa_bitmask_isbitset_func_t,
                                               libnuma_dlsym(handle, "numa_bitmask_isbitset")));
      set_numa_distance(CAST_TO_FN_PTR(numa_distance_func_t,
                                       libnuma_dlsym(handle, "numa_distance")));
      set_numa_get_membind(CAST_TO_FN_PTR(numa_get_membind_func_t,
                                          libnuma_v2_dlsym(handle, "numa_get_membind")));
      set_numa_get_interleave_mask(CAST_TO_FN_PTR(numa_get_interleave_mask_func_t,
                                                  libnuma_v2_dlsym(handle, "numa_get_interleave_mask")));
      set_numa_move_pages(CAST_TO_FN_PTR(numa_move_pages_func_t,
                                         libnuma_dlsym(handle, "numa_move_pages")));
      set_numa_set_preferred(CAST_TO_FN_PTR(numa_set_preferred_func_t,
                                            libnuma_dlsym(handle, "numa_set_preferred")));

      if (numa_available() != -1) {
        set_numa_all_nodes((unsigned long*)libnuma_dlsym(handle, "numa_all_nodes"));
        set_numa_all_nodes_ptr((struct bitmask **)libnuma_dlsym(handle, "numa_all_nodes_ptr"));
        set_numa_nodes_ptr((struct bitmask **)libnuma_dlsym(handle, "numa_nodes_ptr"));
        set_numa_interleave_bitmask(_numa_get_interleave_mask());
        set_numa_membind_bitmask(_numa_get_membind());
        // Create an index -> node mapping, since nodes are not always consecutive
        _nindex_to_node = new (ResourceObj::C_HEAP, mtInternal) GrowableArray<int>(0, mtInternal);
        rebuild_nindex_to_node_map();
        // Create a cpu -> node mapping
        _cpu_to_node = new (ResourceObj::C_HEAP, mtInternal) GrowableArray<int>(0, mtInternal);
        rebuild_cpu_to_node_map();
        return true;
      }
    }
  }
  return false;
}

size_t os::Linux::default_guard_size(os::ThreadType thr_type) {
  // Creating guard page is very expensive. Java thread has HotSpot
  // guard pages, only enable glibc guard page for non-Java threads.
  // (Remember: compiler thread is a Java thread, too!)
  return ((thr_type == java_thread || thr_type == compiler_thread) ? 0 : page_size());
}

void os::Linux::rebuild_nindex_to_node_map() {
  int highest_node_number = Linux::numa_max_node();

  nindex_to_node()->clear();
  for (int node = 0; node <= highest_node_number; node++) {
    if (Linux::is_node_in_existing_nodes(node)) {
      nindex_to_node()->append(node);
    }
  }
}

// rebuild_cpu_to_node_map() constructs a table mapping cpud id to node id.
// The table is later used in get_node_by_cpu().
void os::Linux::rebuild_cpu_to_node_map() {
  const size_t NCPUS = 32768; // Since the buffer size computation is very obscure
                              // in libnuma (possible values are starting from 16,
                              // and continuing up with every other power of 2, but less
                              // than the maximum number of CPUs supported by kernel), and
                              // is a subject to change (in libnuma version 2 the requirements
                              // are more reasonable) we'll just hardcode the number they use
                              // in the library.
  const size_t BitsPerCLong = sizeof(long) * CHAR_BIT;

  size_t cpu_num = processor_count();
  size_t cpu_map_size = NCPUS / BitsPerCLong;
  size_t cpu_map_valid_size =
    MIN2((cpu_num + BitsPerCLong - 1) / BitsPerCLong, cpu_map_size);

  cpu_to_node()->clear();
  cpu_to_node()->at_grow(cpu_num - 1);

  size_t node_num = get_existing_num_nodes();

  int distance = 0;
  int closest_distance = INT_MAX;
  int closest_node = 0;
  unsigned long *cpu_map = NEW_C_HEAP_ARRAY(unsigned long, cpu_map_size, mtInternal);
  for (size_t i = 0; i < node_num; i++) {
    // Check if node is configured (not a memory-less node). If it is not, find
    // the closest configured node. Check also if node is bound, i.e. it's allowed
    // to allocate memory from the node. If it's not allowed, map cpus in that node
    // to the closest node from which memory allocation is allowed.
    if (!is_node_in_configured_nodes(nindex_to_node()->at(i)) ||
        !is_node_in_bound_nodes(nindex_to_node()->at(i))) {
      closest_distance = INT_MAX;
      // Check distance from all remaining nodes in the system. Ignore distance
      // from itself, from another non-configured node, and from another non-bound
      // node.
      for (size_t m = 0; m < node_num; m++) {
        if (m != i &&
            is_node_in_configured_nodes(nindex_to_node()->at(m)) &&
            is_node_in_bound_nodes(nindex_to_node()->at(m))) {
          distance = numa_distance(nindex_to_node()->at(i), nindex_to_node()->at(m));
          // If a closest node is found, update. There is always at least one
          // configured and bound node in the system so there is always at least
          // one node close.
          if (distance != 0 && distance < closest_distance) {
            closest_distance = distance;
            closest_node = nindex_to_node()->at(m);
          }
        }
      }
     } else {
       // Current node is already a configured node.
       closest_node = nindex_to_node()->at(i);
     }

    // Get cpus from the original node and map them to the closest node. If node
    // is a configured node (not a memory-less node), then original node and
    // closest node are the same.
    if (numa_node_to_cpus(nindex_to_node()->at(i), cpu_map, cpu_map_size * sizeof(unsigned long)) != -1) {
      for (size_t j = 0; j < cpu_map_valid_size; j++) {
        if (cpu_map[j] != 0) {
          for (size_t k = 0; k < BitsPerCLong; k++) {
            if (cpu_map[j] & (1UL << k)) {
              int cpu_index = j * BitsPerCLong + k;

#ifndef PRODUCT
              if (UseDebuggerErgo1 && cpu_index >= (int)cpu_num) {
                // Some debuggers limit the processor count without
                // intercepting the NUMA APIs. Just fake the values.
                cpu_index = 0;
              }
#endif

              cpu_to_node()->at_put(cpu_index, closest_node);
            }
          }
        }
      }
    }
  }
  FREE_C_HEAP_ARRAY(unsigned long, cpu_map);
}

int os::Linux::numa_node_to_cpus(int node, unsigned long *buffer, int bufferlen) {
  // use the latest version of numa_node_to_cpus if available
  if (_numa_node_to_cpus_v2 != NULL) {

    // libnuma bitmask struct
    struct bitmask {
      unsigned long size; /* number of bits in the map */
      unsigned long *maskp;
    };

    struct bitmask mask;
    mask.maskp = (unsigned long *)buffer;
    mask.size = bufferlen * 8;
    return _numa_node_to_cpus_v2(node, &mask);
  } else if (_numa_node_to_cpus != NULL) {
    return _numa_node_to_cpus(node, buffer, bufferlen);
  }
  return -1;
}

int os::Linux::get_node_by_cpu(int cpu_id) {
  if (cpu_to_node() != NULL && cpu_id >= 0 && cpu_id < cpu_to_node()->length()) {
    return cpu_to_node()->at(cpu_id);
  }
  return -1;
}

GrowableArray<int>* os::Linux::_cpu_to_node;
GrowableArray<int>* os::Linux::_nindex_to_node;
os::Linux::sched_getcpu_func_t os::Linux::_sched_getcpu;
os::Linux::numa_node_to_cpus_func_t os::Linux::_numa_node_to_cpus;
os::Linux::numa_node_to_cpus_v2_func_t os::Linux::_numa_node_to_cpus_v2;
os::Linux::numa_max_node_func_t os::Linux::_numa_max_node;
os::Linux::numa_num_configured_nodes_func_t os::Linux::_numa_num_configured_nodes;
os::Linux::numa_available_func_t os::Linux::_numa_available;
os::Linux::numa_tonode_memory_func_t os::Linux::_numa_tonode_memory;
os::Linux::numa_interleave_memory_func_t os::Linux::_numa_interleave_memory;
os::Linux::numa_interleave_memory_v2_func_t os::Linux::_numa_interleave_memory_v2;
os::Linux::numa_set_bind_policy_func_t os::Linux::_numa_set_bind_policy;
os::Linux::numa_bitmask_isbitset_func_t os::Linux::_numa_bitmask_isbitset;
os::Linux::numa_distance_func_t os::Linux::_numa_distance;
os::Linux::numa_get_membind_func_t os::Linux::_numa_get_membind;
os::Linux::numa_get_interleave_mask_func_t os::Linux::_numa_get_interleave_mask;
os::Linux::numa_move_pages_func_t os::Linux::_numa_move_pages;
os::Linux::numa_set_preferred_func_t os::Linux::_numa_set_preferred;
os::Linux::NumaAllocationPolicy os::Linux::_current_numa_policy;
unsigned long* os::Linux::_numa_all_nodes;
struct bitmask* os::Linux::_numa_all_nodes_ptr;
struct bitmask* os::Linux::_numa_nodes_ptr;
struct bitmask* os::Linux::_numa_interleave_bitmask;
struct bitmask* os::Linux::_numa_membind_bitmask;

bool os::pd_uncommit_memory(char* addr, size_t size, bool exec) {
  uintptr_t res = (uintptr_t) ::mmap(addr, size, PROT_NONE,
                                     MAP_PRIVATE|MAP_FIXED|MAP_NORESERVE|MAP_ANONYMOUS, -1, 0);
  return res  != (uintptr_t) MAP_FAILED;
}

static address get_stack_commited_bottom(address bottom, size_t size) {
  address nbot = bottom;
  address ntop = bottom + size;

  size_t page_sz = os::vm_page_size();
  unsigned pages = size / page_sz;

  unsigned char vec[1];
  unsigned imin = 1, imax = pages + 1, imid;
  int mincore_return_value = 0;

  assert(imin <= imax, "Unexpected page size");

  while (imin < imax) {
    imid = (imax + imin) / 2;
    nbot = ntop - (imid * page_sz);

    // Use a trick with mincore to check whether the page is mapped or not.
    // mincore sets vec to 1 if page resides in memory and to 0 if page
    // is swapped output but if page we are asking for is unmapped
    // it returns -1,ENOMEM
    mincore_return_value = mincore(nbot, page_sz, vec);

    if (mincore_return_value == -1) {
      // Page is not mapped go up
      // to find first mapped page
      if (errno != EAGAIN) {
        assert(errno == ENOMEM, "Unexpected mincore errno");
        imax = imid;
      }
    } else {
      // Page is mapped go down
      // to find first not mapped page
      imin = imid + 1;
    }
  }

  nbot = nbot + page_sz;

  // Adjust stack bottom one page up if last checked page is not mapped
  if (mincore_return_value == -1) {
    nbot = nbot + page_sz;
  }

  return nbot;
}

bool os::committed_in_range(address start, size_t size, address& committed_start, size_t& committed_size) {
  int mincore_return_value;
  const size_t stripe = 1024;  // query this many pages each time
  unsigned char vec[stripe + 1];
  // set a guard
  vec[stripe] = 'X';

  const size_t page_sz = os::vm_page_size();
  size_t pages = size / page_sz;

  assert(is_aligned(start, page_sz), "Start address must be page aligned");
  assert(is_aligned(size, page_sz), "Size must be page aligned");

  committed_start = NULL;

  int loops = (pages + stripe - 1) / stripe;
  int committed_pages = 0;
  address loop_base = start;
  bool found_range = false;

  for (int index = 0; index < loops && !found_range; index ++) {
    assert(pages > 0, "Nothing to do");
    int pages_to_query = (pages >= stripe) ? stripe : pages;
    pages -= pages_to_query;

    // Get stable read
    while ((mincore_return_value = mincore(loop_base, pages_to_query * page_sz, vec)) == -1 && errno == EAGAIN);

    // During shutdown, some memory goes away without properly notifying NMT,
    // E.g. ConcurrentGCThread/WatcherThread can exit without deleting thread object.
    // Bailout and return as not committed for now.
    if (mincore_return_value == -1 && errno == ENOMEM) {
      return false;
    }

    assert(vec[stripe] == 'X', "overflow guard");
    assert(mincore_return_value == 0, "Range must be valid");
    // Process this stripe
    for (int vecIdx = 0; vecIdx < pages_to_query; vecIdx ++) {
      if ((vec[vecIdx] & 0x01) == 0) { // not committed
        // End of current contiguous region
        if (committed_start != NULL) {
          found_range = true;
          break;
        }
      } else { // committed
        // Start of region
        if (committed_start == NULL) {
          committed_start = loop_base + page_sz * vecIdx;
        }
        committed_pages ++;
      }
    }

    loop_base += pages_to_query * page_sz;
  }

  if (committed_start != NULL) {
    assert(committed_pages > 0, "Must have committed region");
    assert(committed_pages <= int(size / page_sz), "Can not commit more than it has");
    assert(committed_start >= start && committed_start < start + size, "Out of range");
    committed_size = page_sz * committed_pages;
    return true;
  } else {
    assert(committed_pages == 0, "Should not have committed region");
    return false;
  }
}


// Linux uses a growable mapping for the stack, and if the mapping for
// the stack guard pages is not removed when we detach a thread the
// stack cannot grow beyond the pages where the stack guard was
// mapped.  If at some point later in the process the stack expands to
// that point, the Linux kernel cannot expand the stack any further
// because the guard pages are in the way, and a segfault occurs.
//
// However, it's essential not to split the stack region by unmapping
// a region (leaving a hole) that's already part of the stack mapping,
// so if the stack mapping has already grown beyond the guard pages at
// the time we create them, we have to truncate the stack mapping.
// So, we need to know the extent of the stack mapping when
// create_stack_guard_pages() is called.

// We only need this for stacks that are growable: at the time of
// writing thread stacks don't use growable mappings (i.e. those
// creeated with MAP_GROWSDOWN), and aren't marked "[stack]", so this
// only applies to the main thread.

// If the (growable) stack mapping already extends beyond the point
// where we're going to put our guard pages, truncate the mapping at
// that point by munmap()ping it.  This ensures that when we later
// munmap() the guard pages we don't leave a hole in the stack
// mapping. This only affects the main/primordial thread

bool os::pd_create_stack_guard_pages(char* addr, size_t size) {
  if (os::is_primordial_thread()) {
    // As we manually grow stack up to bottom inside create_attached_thread(),
    // it's likely that os::Linux::initial_thread_stack_bottom is mapped and
    // we don't need to do anything special.
    // Check it first, before calling heavy function.
    uintptr_t stack_extent = (uintptr_t) os::Linux::initial_thread_stack_bottom();
    unsigned char vec[1];

    if (mincore((address)stack_extent, os::vm_page_size(), vec) == -1) {
      // Fallback to slow path on all errors, including EAGAIN
      assert((uintptr_t)addr >= stack_extent,
             "Sanity: addr should be larger than extent, " PTR_FORMAT " >= " PTR_FORMAT,
             p2i(addr), stack_extent);
      stack_extent = (uintptr_t) get_stack_commited_bottom(
                                                           os::Linux::initial_thread_stack_bottom(),
                                                           (size_t)addr - stack_extent);
    }

    if (stack_extent < (uintptr_t)addr) {
      ::munmap((void*)stack_extent, (uintptr_t)(addr - stack_extent));
    }
  }

  return os::commit_memory(addr, size, !ExecMem);
}

// If this is a growable mapping, remove the guard pages entirely by
// munmap()ping them.  If not, just call uncommit_memory(). This only
// affects the main/primordial thread, but guard against future OS changes.
// It's safe to always unmap guard pages for primordial thread because we
// always place it right after end of the mapped region.

bool os::remove_stack_guard_pages(char* addr, size_t size) {
  uintptr_t stack_extent, stack_base;

  if (os::is_primordial_thread()) {
    return ::munmap(addr, size) == 0;
  }

  return os::uncommit_memory(addr, size);
}

// 'requested_addr' is only treated as a hint, the return value may or
// may not start from the requested address. Unlike Linux mmap(), this
// function returns NULL to indicate failure.
static char* anon_mmap(char* requested_addr, size_t bytes) {
  // MAP_FIXED is intentionally left out, to leave existing mappings intact.
  const int flags = MAP_PRIVATE | MAP_NORESERVE | MAP_ANONYMOUS;

  // Map reserved/uncommitted pages PROT_NONE so we fail early if we
  // touch an uncommitted page. Otherwise, the read/write might
  // succeed if we have enough swap space to back the physical page.
  char* addr = (char*)::mmap(requested_addr, bytes, PROT_NONE, flags, -1, 0);

  return addr == MAP_FAILED ? NULL : addr;
}

// Allocate (using mmap, NO_RESERVE, with small pages) at either a given request address
//   (req_addr != NULL) or with a given alignment.
//  - bytes shall be a multiple of alignment.
//  - req_addr can be NULL. If not NULL, it must be a multiple of alignment.
//  - alignment sets the alignment at which memory shall be allocated.
//     It must be a multiple of allocation granularity.
// Returns address of memory or NULL. If req_addr was not NULL, will only return
//  req_addr or NULL.
static char* anon_mmap_aligned(char* req_addr, size_t bytes, size_t alignment) {
  size_t extra_size = bytes;
  if (req_addr == NULL && alignment > 0) {
    extra_size += alignment;
  }

  char* start = anon_mmap(req_addr, extra_size);
  if (start != NULL) {
    if (req_addr != NULL) {
      if (start != req_addr) {
        ::munmap(start, extra_size);
        start = NULL;
      }
    } else {
      char* const start_aligned = align_up(start, alignment);
      char* const end_aligned = start_aligned + bytes;
      char* const end = start + extra_size;
      if (start_aligned > start) {
        ::munmap(start, start_aligned - start);
      }
      if (end_aligned < end) {
        ::munmap(end_aligned, end - end_aligned);
      }
      start = start_aligned;
    }
  }
  return start;
}

static int anon_munmap(char * addr, size_t size) {
  return ::munmap(addr, size) == 0;
}

char* os::pd_reserve_memory(size_t bytes, bool exec) {
  return anon_mmap(NULL, bytes);
}

bool os::pd_release_memory(char* addr, size_t size) {
  return anon_munmap(addr, size);
}

#ifdef CAN_SHOW_REGISTERS_ON_ASSERT
extern char* g_assert_poison; // assertion poison page address
#endif

static bool linux_mprotect(char* addr, size_t size, int prot) {
  // Linux wants the mprotect address argument to be page aligned.
  char* bottom = (char*)align_down((intptr_t)addr, os::Linux::page_size());

  // According to SUSv3, mprotect() should only be used with mappings
  // established by mmap(), and mmap() always maps whole pages. Unaligned
  // 'addr' likely indicates problem in the VM (e.g. trying to change
  // protection of malloc'ed or statically allocated memory). Check the
  // caller if you hit this assert.
  assert(addr == bottom, "sanity check");

  size = align_up(pointer_delta(addr, bottom, 1) + size, os::Linux::page_size());
  // Don't log anything if we're executing in the poison page signal handling
  // context. It can lead to reentrant use of other parts of the VM code.
#ifdef CAN_SHOW_REGISTERS_ON_ASSERT
  if (addr != g_assert_poison)
#endif
  Events::log(NULL, "Protecting memory [" INTPTR_FORMAT "," INTPTR_FORMAT "] with protection modes %x", p2i(bottom), p2i(bottom+size), prot);
  return ::mprotect(bottom, size, prot) == 0;
}

// Set protections specified
bool os::protect_memory(char* addr, size_t bytes, ProtType prot,
                        bool is_committed) {
  unsigned int p = 0;
  switch (prot) {
  case MEM_PROT_NONE: p = PROT_NONE; break;
  case MEM_PROT_READ: p = PROT_READ; break;
  case MEM_PROT_RW:   p = PROT_READ|PROT_WRITE; break;
  case MEM_PROT_RWX:  p = PROT_READ|PROT_WRITE|PROT_EXEC; break;
  default:
    ShouldNotReachHere();
  }
  // is_committed is unused.
  return linux_mprotect(addr, bytes, p);
}

bool os::guard_memory(char* addr, size_t size) {
  return linux_mprotect(addr, size, PROT_NONE);
}

bool os::unguard_memory(char* addr, size_t size) {
  return linux_mprotect(addr, size, PROT_READ|PROT_WRITE);
}

bool os::Linux::transparent_huge_pages_sanity_check(bool warn,
                                                    size_t page_size) {
  bool result = false;
  void *p = mmap(NULL, page_size * 2, PROT_READ|PROT_WRITE,
                 MAP_ANONYMOUS|MAP_PRIVATE,
                 -1, 0);
  if (p != MAP_FAILED) {
    void *aligned_p = align_up(p, page_size);

    result = madvise(aligned_p, page_size, MADV_HUGEPAGE) == 0;

    munmap(p, page_size * 2);
  }

  if (warn && !result) {
    warning("TransparentHugePages is not supported by the operating system.");
  }

  return result;
}

int os::Linux::hugetlbfs_page_size_flag(size_t page_size) {
  if (page_size != default_large_page_size()) {
    return (exact_log2(page_size) << MAP_HUGE_SHIFT);
  }
  return 0;
}

bool os::Linux::hugetlbfs_sanity_check(bool warn, size_t page_size) {
  // Include the page size flag to ensure we sanity check the correct page size.
  int flags = MAP_ANONYMOUS | MAP_PRIVATE | MAP_HUGETLB | hugetlbfs_page_size_flag(page_size);
  void *p = mmap(NULL, page_size, PROT_READ|PROT_WRITE, flags, -1, 0);

  if (p != MAP_FAILED) {
    // Mapping succeeded, sanity check passed.
    munmap(p, page_size);
    return true;
  } else {
      log_info(pagesize)("Large page size (" SIZE_FORMAT "%s) failed sanity check, "
                         "checking if smaller large page sizes are usable",
                         byte_size_in_exact_unit(page_size),
                         exact_unit_for_byte_size(page_size));
      for (size_t page_size_ = _page_sizes.next_smaller(page_size);
          page_size_ != (size_t)os::vm_page_size();
          page_size_ = _page_sizes.next_smaller(page_size_)) {
        flags = MAP_ANONYMOUS | MAP_PRIVATE | MAP_HUGETLB | hugetlbfs_page_size_flag(page_size_);
        p = mmap(NULL, page_size_, PROT_READ|PROT_WRITE, flags, -1, 0);
        if (p != MAP_FAILED) {
          // Mapping succeeded, sanity check passed.
          munmap(p, page_size_);
          log_info(pagesize)("Large page size (" SIZE_FORMAT "%s) passed sanity check",
                             byte_size_in_exact_unit(page_size_),
                             exact_unit_for_byte_size(page_size_));
          return true;
        }
      }
  }

  if (warn) {
    warning("HugeTLBFS is not configured or not supported by the operating system.");
  }

  return false;
}

bool os::Linux::shm_hugetlbfs_sanity_check(bool warn, size_t page_size) {
  // Try to create a large shared memory segment.
  int shmid = shmget(IPC_PRIVATE, page_size, SHM_HUGETLB|IPC_CREAT|SHM_R|SHM_W);
  if (shmid == -1) {
    // Possible reasons for shmget failure:
    // 1. shmmax is too small for the request.
    //    > check shmmax value: cat /proc/sys/kernel/shmmax
    //    > increase shmmax value: echo "new_value" > /proc/sys/kernel/shmmax
    // 2. not enough large page memory.
    //    > check available large pages: cat /proc/meminfo
    //    > increase amount of large pages:
    //          sysctl -w vm.nr_hugepages=new_value
    //    > For more information regarding large pages please refer to:
    //      https://www.kernel.org/doc/Documentation/vm/hugetlbpage.txt
    if (warn) {
      warning("Large pages using UseSHM are not configured on this system.");
    }
    return false;
  }
  // Managed to create a segment, now delete it.
  shmctl(shmid, IPC_RMID, NULL);
  return true;
}

// From the coredump_filter documentation:
//
// - (bit 0) anonymous private memory
// - (bit 1) anonymous shared memory
// - (bit 2) file-backed private memory
// - (bit 3) file-backed shared memory
// - (bit 4) ELF header pages in file-backed private memory areas (it is
//           effective only if the bit 2 is cleared)
// - (bit 5) hugetlb private memory
// - (bit 6) hugetlb shared memory
// - (bit 7) dax private memory
// - (bit 8) dax shared memory
//
static void set_coredump_filter(CoredumpFilterBit bit) {
  FILE *f;
  long cdm;

  if ((f = fopen("/proc/self/coredump_filter", "r+")) == NULL) {
    return;
  }

  if (fscanf(f, "%lx", &cdm) != 1) {
    fclose(f);
    return;
  }

  long saved_cdm = cdm;
  rewind(f);
  cdm |= bit;

  if (cdm != saved_cdm) {
    fprintf(f, "%#lx", cdm);
  }

  fclose(f);
}

// Large page support

static size_t _large_page_size = 0;

static size_t scan_default_large_page_size() {
  size_t default_large_page_size = 0;

  // large_page_size on Linux is used to round up heap size. x86 uses either
  // 2M or 4M page, depending on whether PAE (Physical Address Extensions)
  // mode is enabled. AMD64/EM64T uses 2M page in 64bit mode. IA64 can use
  // page as large as 1G.
  //
  // Here we try to figure out page size by parsing /proc/meminfo and looking
  // for a line with the following format:
  //    Hugepagesize:     2048 kB
  //
  // If we can't determine the value (e.g. /proc is not mounted, or the text
<<<<<<< HEAD
  // format has been changed), we'll use the largest page size supported by
  // the processor.

#ifndef ZERO
  large_page_size =
    AARCH64_ONLY(2 * M)
    AMD64_ONLY(2 * M)
    ARM32_ONLY(2 * M)
    IA32_ONLY(4 * M)
    IA64_ONLY(256 * M)
    PPC_ONLY(4 * M)
    S390_ONLY(1 * M)
    RISCV64_ONLY(2 * M);
#endif // ZERO
=======
  // format has been changed), we'll set largest page size to 0
>>>>>>> 8de77634

  FILE *fp = fopen("/proc/meminfo", "r");
  if (fp) {
    while (!feof(fp)) {
      int x = 0;
      char buf[16];
      if (fscanf(fp, "Hugepagesize: %d", &x) == 1) {
        if (x && fgets(buf, sizeof(buf), fp) && strcmp(buf, " kB\n") == 0) {
          default_large_page_size = x * K;
          break;
        }
      } else {
        // skip to next line
        for (;;) {
          int ch = fgetc(fp);
          if (ch == EOF || ch == (int)'\n') break;
        }
      }
    }
    fclose(fp);
  }

  return default_large_page_size;
}

static os::PageSizes scan_multiple_page_support() {
  // Scan /sys/kernel/mm/hugepages
  // to discover the available page sizes
  const char* sys_hugepages = "/sys/kernel/mm/hugepages";
  os::PageSizes page_sizes;

  DIR *dir = opendir(sys_hugepages);

  struct dirent *entry;
  size_t page_size;
  while ((entry = readdir(dir)) != NULL) {
    if (entry->d_type == DT_DIR &&
        sscanf(entry->d_name, "hugepages-%zukB", &page_size) == 1) {
      // The kernel is using kB, hotspot uses bytes
      // Add each found Large Page Size to page_sizes
      page_sizes.add(page_size * K);
    }
  }
  closedir(dir);

  LogTarget(Debug, pagesize) lt;
  if (lt.is_enabled()) {
    LogStream ls(lt);
    ls.print("Large Page sizes: ");
    page_sizes.print_on(&ls);
  }

  return page_sizes;
}

size_t os::Linux::default_large_page_size() {
  return _default_large_page_size;
}

void warn_no_large_pages_configured() {
  if (!FLAG_IS_DEFAULT(UseLargePages)) {
    log_warning(pagesize)("UseLargePages disabled, no large pages configured and available on the system.");
  }
}

bool os::Linux::setup_large_page_type(size_t page_size) {
  if (FLAG_IS_DEFAULT(UseHugeTLBFS) &&
      FLAG_IS_DEFAULT(UseSHM) &&
      FLAG_IS_DEFAULT(UseTransparentHugePages)) {

    // The type of large pages has not been specified by the user.

    // Try UseHugeTLBFS and then UseSHM.
    UseHugeTLBFS = UseSHM = true;

    // Don't try UseTransparentHugePages since there are known
    // performance issues with it turned on. This might change in the future.
    UseTransparentHugePages = false;
  }

  if (UseTransparentHugePages) {
    bool warn_on_failure = !FLAG_IS_DEFAULT(UseTransparentHugePages);
    if (transparent_huge_pages_sanity_check(warn_on_failure, page_size)) {
      UseHugeTLBFS = false;
      UseSHM = false;
      return true;
    }
    UseTransparentHugePages = false;
  }

  if (UseHugeTLBFS) {
    bool warn_on_failure = !FLAG_IS_DEFAULT(UseHugeTLBFS);
    if (hugetlbfs_sanity_check(warn_on_failure, page_size)) {
      UseSHM = false;
      return true;
    }
    UseHugeTLBFS = false;
  }

  if (UseSHM) {
    bool warn_on_failure = !FLAG_IS_DEFAULT(UseSHM);
    if (shm_hugetlbfs_sanity_check(warn_on_failure, page_size)) {
      return true;
    }
    UseSHM = false;
  }

  warn_no_large_pages_configured();
  return false;
}

void os::large_page_init() {
  // 1) Handle the case where we do not want to use huge pages and hence
  //    there is no need to scan the OS for related info
  if (!UseLargePages &&
      !UseTransparentHugePages &&
      !UseHugeTLBFS &&
      !UseSHM) {
    // Not using large pages.
    return;
  }

  if (!FLAG_IS_DEFAULT(UseLargePages) && !UseLargePages) {
    // The user explicitly turned off large pages.
    // Ignore the rest of the large pages flags.
    UseTransparentHugePages = false;
    UseHugeTLBFS = false;
    UseSHM = false;
    return;
  }

  // 2) Scan OS info
  size_t default_large_page_size = scan_default_large_page_size();
  os::Linux::_default_large_page_size = default_large_page_size;
  if (default_large_page_size == 0) {
    // No large pages configured, return.
    warn_no_large_pages_configured();
    UseLargePages = false;
    UseTransparentHugePages = false;
    UseHugeTLBFS = false;
    UseSHM = false;
    return;
  }
  os::PageSizes all_large_pages = scan_multiple_page_support();

  // 3) Consistency check and post-processing

  // It is unclear if /sys/kernel/mm/hugepages/ and /proc/meminfo could disagree. Manually
  // re-add the default page size to the list of page sizes to be sure.
  all_large_pages.add(default_large_page_size);

  // Check LargePageSizeInBytes matches an available page size and if so set _large_page_size
  // using LargePageSizeInBytes as the maximum allowed large page size. If LargePageSizeInBytes
  // doesn't match an available page size set _large_page_size to default_large_page_size
  // and use it as the maximum.
 if (FLAG_IS_DEFAULT(LargePageSizeInBytes) ||
      LargePageSizeInBytes == 0 ||
      LargePageSizeInBytes == default_large_page_size) {
    _large_page_size = default_large_page_size;
    log_info(pagesize)("Using the default large page size: " SIZE_FORMAT "%s",
                       byte_size_in_exact_unit(_large_page_size),
                       exact_unit_for_byte_size(_large_page_size));
  } else {
    if (all_large_pages.contains(LargePageSizeInBytes)) {
      _large_page_size = LargePageSizeInBytes;
      log_info(pagesize)("Overriding default large page size (" SIZE_FORMAT "%s) "
                         "using LargePageSizeInBytes: " SIZE_FORMAT "%s",
                         byte_size_in_exact_unit(default_large_page_size),
                         exact_unit_for_byte_size(default_large_page_size),
                         byte_size_in_exact_unit(_large_page_size),
                         exact_unit_for_byte_size(_large_page_size));
    } else {
      _large_page_size = default_large_page_size;
      log_info(pagesize)("LargePageSizeInBytes is not a valid large page size (" SIZE_FORMAT "%s) "
                         "using the default large page size: " SIZE_FORMAT "%s",
                         byte_size_in_exact_unit(LargePageSizeInBytes),
                         exact_unit_for_byte_size(LargePageSizeInBytes),
                         byte_size_in_exact_unit(_large_page_size),
                         exact_unit_for_byte_size(_large_page_size));
    }
  }

  // Populate _page_sizes with large page sizes less than or equal to
  // _large_page_size.
  for (size_t page_size = _large_page_size; page_size != 0;
         page_size = all_large_pages.next_smaller(page_size)) {
    _page_sizes.add(page_size);
  }

  LogTarget(Info, pagesize) lt;
  if (lt.is_enabled()) {
    LogStream ls(lt);
    ls.print("Usable page sizes: ");
    _page_sizes.print_on(&ls);
  }

  // Now determine the type of large pages to use:
  UseLargePages = os::Linux::setup_large_page_type(_large_page_size);

  set_coredump_filter(LARGEPAGES_BIT);
}

#ifndef SHM_HUGETLB
  #define SHM_HUGETLB 04000
#endif

#define shm_warning_format(format, ...)              \
  do {                                               \
    if (UseLargePages &&                             \
        (!FLAG_IS_DEFAULT(UseLargePages) ||          \
         !FLAG_IS_DEFAULT(UseSHM) ||                 \
         !FLAG_IS_DEFAULT(LargePageSizeInBytes))) {  \
      warning(format, __VA_ARGS__);                  \
    }                                                \
  } while (0)

#define shm_warning(str) shm_warning_format("%s", str)

#define shm_warning_with_errno(str)                \
  do {                                             \
    int err = errno;                               \
    shm_warning_format(str " (error = %d)", err);  \
  } while (0)

static char* shmat_with_alignment(int shmid, size_t bytes, size_t alignment) {
  assert(is_aligned(bytes, alignment), "Must be divisible by the alignment");

  if (!is_aligned(alignment, SHMLBA)) {
    assert(false, "Code below assumes that alignment is at least SHMLBA aligned");
    return NULL;
  }

  // To ensure that we get 'alignment' aligned memory from shmat,
  // we pre-reserve aligned virtual memory and then attach to that.

  char* pre_reserved_addr = anon_mmap_aligned(NULL /* req_addr */, bytes, alignment);
  if (pre_reserved_addr == NULL) {
    // Couldn't pre-reserve aligned memory.
    shm_warning("Failed to pre-reserve aligned memory for shmat.");
    return NULL;
  }

  // SHM_REMAP is needed to allow shmat to map over an existing mapping.
  char* addr = (char*)shmat(shmid, pre_reserved_addr, SHM_REMAP);

  if ((intptr_t)addr == -1) {
    int err = errno;
    shm_warning_with_errno("Failed to attach shared memory.");

    assert(err != EACCES, "Unexpected error");
    assert(err != EIDRM,  "Unexpected error");
    assert(err != EINVAL, "Unexpected error");

    // Since we don't know if the kernel unmapped the pre-reserved memory area
    // we can't unmap it, since that would potentially unmap memory that was
    // mapped from other threads.
    return NULL;
  }

  return addr;
}

static char* shmat_at_address(int shmid, char* req_addr) {
  if (!is_aligned(req_addr, SHMLBA)) {
    assert(false, "Requested address needs to be SHMLBA aligned");
    return NULL;
  }

  char* addr = (char*)shmat(shmid, req_addr, 0);

  if ((intptr_t)addr == -1) {
    shm_warning_with_errno("Failed to attach shared memory.");
    return NULL;
  }

  return addr;
}

static char* shmat_large_pages(int shmid, size_t bytes, size_t alignment, char* req_addr) {
  // If a req_addr has been provided, we assume that the caller has already aligned the address.
  if (req_addr != NULL) {
    assert(is_aligned(req_addr, os::large_page_size()), "Must be divisible by the large page size");
    assert(is_aligned(req_addr, alignment), "Must be divisible by given alignment");
    return shmat_at_address(shmid, req_addr);
  }

  // Since shmid has been setup with SHM_HUGETLB, shmat will automatically
  // return large page size aligned memory addresses when req_addr == NULL.
  // However, if the alignment is larger than the large page size, we have
  // to manually ensure that the memory returned is 'alignment' aligned.
  if (alignment > os::large_page_size()) {
    assert(is_aligned(alignment, os::large_page_size()), "Must be divisible by the large page size");
    return shmat_with_alignment(shmid, bytes, alignment);
  } else {
    return shmat_at_address(shmid, NULL);
  }
}

char* os::Linux::reserve_memory_special_shm(size_t bytes, size_t alignment,
                                            char* req_addr, bool exec) {
  // "exec" is passed in but not used.  Creating the shared image for
  // the code cache doesn't have an SHM_X executable permission to check.
  assert(UseLargePages && UseSHM, "only for SHM large pages");
  assert(is_aligned(req_addr, os::large_page_size()), "Unaligned address");
  assert(is_aligned(req_addr, alignment), "Unaligned address");

  if (!is_aligned(bytes, os::large_page_size())) {
    return NULL; // Fallback to small pages.
  }

  // Create a large shared memory region to attach to based on size.
  // Currently, size is the total size of the heap.
  int shmid = shmget(IPC_PRIVATE, bytes, SHM_HUGETLB|IPC_CREAT|SHM_R|SHM_W);
  if (shmid == -1) {
    // Possible reasons for shmget failure:
    // 1. shmmax is too small for the request.
    //    > check shmmax value: cat /proc/sys/kernel/shmmax
    //    > increase shmmax value: echo "new_value" > /proc/sys/kernel/shmmax
    // 2. not enough large page memory.
    //    > check available large pages: cat /proc/meminfo
    //    > increase amount of large pages:
    //          sysctl -w vm.nr_hugepages=new_value
    //    > For more information regarding large pages please refer to:
    //      https://www.kernel.org/doc/Documentation/vm/hugetlbpage.txt
    //      Note 1: different Linux may use different name for this property,
    //            e.g. on Redhat AS-3 it is "hugetlb_pool".
    //      Note 2: it's possible there's enough physical memory available but
    //            they are so fragmented after a long run that they can't
    //            coalesce into large pages. Try to reserve large pages when
    //            the system is still "fresh".
    shm_warning_with_errno("Failed to reserve shared memory.");
    return NULL;
  }

  // Attach to the region.
  char* addr = shmat_large_pages(shmid, bytes, alignment, req_addr);

  // Remove shmid. If shmat() is successful, the actual shared memory segment
  // will be deleted when it's detached by shmdt() or when the process
  // terminates. If shmat() is not successful this will remove the shared
  // segment immediately.
  shmctl(shmid, IPC_RMID, NULL);

  return addr;
}

static void warn_on_commit_special_failure(char* req_addr, size_t bytes,
                                           size_t page_size, int error) {
  assert(error == ENOMEM, "Only expect to fail if no memory is available");

  bool warn_on_failure = UseLargePages &&
      (!FLAG_IS_DEFAULT(UseLargePages) ||
       !FLAG_IS_DEFAULT(UseHugeTLBFS) ||
       !FLAG_IS_DEFAULT(LargePageSizeInBytes));

  if (warn_on_failure) {
    char msg[128];
    jio_snprintf(msg, sizeof(msg), "Failed to reserve and commit memory. req_addr: "
                                   PTR_FORMAT " bytes: " SIZE_FORMAT " page size: "
                                   SIZE_FORMAT " (errno = %d).",
                                   req_addr, bytes, page_size, error);
    warning("%s", msg);
  }
}

bool os::Linux::commit_memory_special(size_t bytes,
                                      size_t page_size,
                                      char* req_addr,
                                      bool exec) {
  assert(UseLargePages && UseHugeTLBFS, "Should only get here when HugeTLBFS large pages are used");
  assert(is_aligned(bytes, page_size), "Unaligned size");
  assert(is_aligned(req_addr, page_size), "Unaligned address");
  assert(req_addr != NULL, "Must have a requested address for special mappings");

  int prot = exec ? PROT_READ|PROT_WRITE|PROT_EXEC : PROT_READ|PROT_WRITE;
  int flags = MAP_PRIVATE|MAP_ANONYMOUS|MAP_FIXED;

  // For large pages additional flags are required.
  if (page_size > (size_t) os::vm_page_size()) {
    flags |= MAP_HUGETLB | hugetlbfs_page_size_flag(page_size);
  }
  char* addr = (char*)::mmap(req_addr, bytes, prot, flags, -1, 0);

  if (addr == MAP_FAILED) {
    warn_on_commit_special_failure(req_addr, bytes, page_size, errno);
    return false;
  }

  log_debug(pagesize)("Commit special mapping: " PTR_FORMAT ", size=" SIZE_FORMAT "%s, page size="
                      SIZE_FORMAT "%s",
                      p2i(addr), byte_size_in_exact_unit(bytes),
                      exact_unit_for_byte_size(bytes),
                      byte_size_in_exact_unit(page_size),
                      exact_unit_for_byte_size(page_size));
  assert(is_aligned(addr, page_size), "Must be");
  return true;
}

char* os::Linux::reserve_memory_special_huge_tlbfs(size_t bytes,
                                                   size_t alignment,
                                                   size_t page_size,
                                                   char* req_addr,
                                                   bool exec) {
  assert(UseLargePages && UseHugeTLBFS, "only for Huge TLBFS large pages");
  assert(is_aligned(req_addr, alignment), "Must be");
  assert(is_aligned(req_addr, page_size), "Must be");
  assert(is_aligned(alignment, os::vm_allocation_granularity()), "Must be");
  assert(_page_sizes.contains(page_size), "Must be a valid page size");
  assert(page_size > (size_t)os::vm_page_size(), "Must be a large page size");
  assert(bytes >= page_size, "Shouldn't allocate large pages for small sizes");

  // We only end up here when at least 1 large page can be used.
  // If the size is not a multiple of the large page size, we
  // will mix the type of pages used, but in a decending order.
  // Start off by reserving a range of the given size that is
  // properly aligned. At this point no pages are committed. If
  // a requested address is given it will be used and it must be
  // aligned to both the large page size and the given alignment.
  // The larger of the two will be used.
  size_t required_alignment = MAX(page_size, alignment);
  char* const aligned_start = anon_mmap_aligned(req_addr, bytes, required_alignment);
  if (aligned_start == NULL) {
    return NULL;
  }

  // First commit using large pages.
  size_t large_bytes = align_down(bytes, page_size);
  bool large_committed = commit_memory_special(large_bytes, page_size, aligned_start, exec);

  if (large_committed && bytes == large_bytes) {
    // The size was large page aligned so no additional work is
    // needed even if the commit failed.
    return aligned_start;
  }

  // The requested size requires some small pages as well.
  char* small_start = aligned_start + large_bytes;
  size_t small_size = bytes - large_bytes;
  if (!large_committed) {
    // Failed to commit large pages, so we need to unmap the
    // reminder of the orinal reservation.
    ::munmap(small_start, small_size);
    return NULL;
  }

  // Commit the remaining bytes using small pages.
  bool small_committed = commit_memory_special(small_size, os::vm_page_size(), small_start, exec);
  if (!small_committed) {
    // Failed to commit the remaining size, need to unmap
    // the large pages part of the reservation.
    ::munmap(aligned_start, large_bytes);
    return NULL;
  }
  return aligned_start;
}

char* os::pd_reserve_memory_special(size_t bytes, size_t alignment, size_t page_size,
                                    char* req_addr, bool exec) {
  assert(UseLargePages, "only for large pages");

  char* addr;
  if (UseSHM) {
    // No support for using specific page sizes with SHM.
    addr = os::Linux::reserve_memory_special_shm(bytes, alignment, req_addr, exec);
  } else {
    assert(UseHugeTLBFS, "must be");
    addr = os::Linux::reserve_memory_special_huge_tlbfs(bytes, alignment, page_size, req_addr, exec);
  }

  if (addr != NULL) {
    if (UseNUMAInterleaving) {
      numa_make_global(addr, bytes);
    }
  }

  return addr;
}

bool os::Linux::release_memory_special_shm(char* base, size_t bytes) {
  // detaching the SHM segment will also delete it, see reserve_memory_special_shm()
  return shmdt(base) == 0;
}

bool os::Linux::release_memory_special_huge_tlbfs(char* base, size_t bytes) {
  return pd_release_memory(base, bytes);
}

bool os::pd_release_memory_special(char* base, size_t bytes) {
  assert(UseLargePages, "only for large pages");
  bool res;

  if (UseSHM) {
    res = os::Linux::release_memory_special_shm(base, bytes);
  } else {
    assert(UseHugeTLBFS, "must be");
    res = os::Linux::release_memory_special_huge_tlbfs(base, bytes);
  }
  return res;
}

size_t os::large_page_size() {
  return _large_page_size;
}

// With SysV SHM the entire memory region must be allocated as shared
// memory.
// HugeTLBFS allows application to commit large page memory on demand.
// However, when committing memory with HugeTLBFS fails, the region
// that was supposed to be committed will lose the old reservation
// and allow other threads to steal that memory region. Because of this
// behavior we can't commit HugeTLBFS memory.
bool os::can_commit_large_page_memory() {
  return UseTransparentHugePages;
}

bool os::can_execute_large_page_memory() {
  return UseTransparentHugePages || UseHugeTLBFS;
}

char* os::pd_attempt_map_memory_to_file_at(char* requested_addr, size_t bytes, int file_desc) {
  assert(file_desc >= 0, "file_desc is not valid");
  char* result = pd_attempt_reserve_memory_at(requested_addr, bytes, !ExecMem);
  if (result != NULL) {
    if (replace_existing_mapping_with_file_mapping(result, bytes, file_desc) == NULL) {
      vm_exit_during_initialization(err_msg("Error in mapping Java heap at the given filesystem directory"));
    }
  }
  return result;
}

// Reserve memory at an arbitrary address, only if that area is
// available (and not reserved for something else).

char* os::pd_attempt_reserve_memory_at(char* requested_addr, size_t bytes, bool exec) {
  // Assert only that the size is a multiple of the page size, since
  // that's all that mmap requires, and since that's all we really know
  // about at this low abstraction level.  If we need higher alignment,
  // we can either pass an alignment to this method or verify alignment
  // in one of the methods further up the call chain.  See bug 5044738.
  assert(bytes % os::vm_page_size() == 0, "reserving unexpected size block");

  // Repeatedly allocate blocks until the block is allocated at the
  // right spot.

  // Linux mmap allows caller to pass an address as hint; give it a try first,
  // if kernel honors the hint then we can return immediately.
  char * addr = anon_mmap(requested_addr, bytes);
  if (addr == requested_addr) {
    return requested_addr;
  }

  if (addr != NULL) {
    // mmap() is successful but it fails to reserve at the requested address
    anon_munmap(addr, bytes);
  }

  return NULL;
}

// Sleep forever; naked call to OS-specific sleep; use with CAUTION
void os::infinite_sleep() {
  while (true) {    // sleep forever ...
    ::sleep(100);   // ... 100 seconds at a time
  }
}

// Used to convert frequent JVM_Yield() to nops
bool os::dont_yield() {
  return DontYieldALot;
}

// Linux CFS scheduler (since 2.6.23) does not guarantee sched_yield(2) will
// actually give up the CPU. Since skip buddy (v2.6.28):
//
// * Sets the yielding task as skip buddy for current CPU's run queue.
// * Picks next from run queue, if empty, picks a skip buddy (can be the yielding task).
// * Clears skip buddies for this run queue (yielding task no longer a skip buddy).
//
// An alternative is calling os::naked_short_nanosleep with a small number to avoid
// getting re-scheduled immediately.
//
void os::naked_yield() {
  sched_yield();
}

////////////////////////////////////////////////////////////////////////////////
// thread priority support

// Note: Normal Linux applications are run with SCHED_OTHER policy. SCHED_OTHER
// only supports dynamic priority, static priority must be zero. For real-time
// applications, Linux supports SCHED_RR which allows static priority (1-99).
// However, for large multi-threaded applications, SCHED_RR is not only slower
// than SCHED_OTHER, but also very unstable (my volano tests hang hard 4 out
// of 5 runs - Sep 2005).
//
// The following code actually changes the niceness of kernel-thread/LWP. It
// has an assumption that setpriority() only modifies one kernel-thread/LWP,
// not the entire user process, and user level threads are 1:1 mapped to kernel
// threads. It has always been the case, but could change in the future. For
// this reason, the code should not be used as default (ThreadPriorityPolicy=0).
// It is only used when ThreadPriorityPolicy=1 and may require system level permission
// (e.g., root privilege or CAP_SYS_NICE capability).

int os::java_to_os_priority[CriticalPriority + 1] = {
  19,              // 0 Entry should never be used

   4,              // 1 MinPriority
   3,              // 2
   2,              // 3

   1,              // 4
   0,              // 5 NormPriority
  -1,              // 6

  -2,              // 7
  -3,              // 8
  -4,              // 9 NearMaxPriority

  -5,              // 10 MaxPriority

  -5               // 11 CriticalPriority
};

static int prio_init() {
  if (ThreadPriorityPolicy == 1) {
    if (geteuid() != 0) {
      if (!FLAG_IS_DEFAULT(ThreadPriorityPolicy) && !FLAG_IS_JIMAGE_RESOURCE(ThreadPriorityPolicy)) {
        warning("-XX:ThreadPriorityPolicy=1 may require system level permission, " \
                "e.g., being the root user. If the necessary permission is not " \
                "possessed, changes to priority will be silently ignored.");
      }
    }
  }
  if (UseCriticalJavaThreadPriority) {
    os::java_to_os_priority[MaxPriority] = os::java_to_os_priority[CriticalPriority];
  }
  return 0;
}

OSReturn os::set_native_priority(Thread* thread, int newpri) {
  if (!UseThreadPriorities || ThreadPriorityPolicy == 0) return OS_OK;

  int ret = setpriority(PRIO_PROCESS, thread->osthread()->thread_id(), newpri);
  return (ret == 0) ? OS_OK : OS_ERR;
}

OSReturn os::get_native_priority(const Thread* const thread,
                                 int *priority_ptr) {
  if (!UseThreadPriorities || ThreadPriorityPolicy == 0) {
    *priority_ptr = java_to_os_priority[NormPriority];
    return OS_OK;
  }

  errno = 0;
  *priority_ptr = getpriority(PRIO_PROCESS, thread->osthread()->thread_id());
  return (*priority_ptr != -1 || errno == 0 ? OS_OK : OS_ERR);
}

// This is the fastest way to get thread cpu time on Linux.
// Returns cpu time (user+sys) for any thread, not only for current.
// POSIX compliant clocks are implemented in the kernels 2.6.16+.
// It might work on 2.6.10+ with a special kernel/glibc patch.
// For reference, please, see IEEE Std 1003.1-2004:
//   http://www.unix.org/single_unix_specification

jlong os::Linux::fast_thread_cpu_time(clockid_t clockid) {
  struct timespec tp;
  int status = clock_gettime(clockid, &tp);
  assert(status == 0, "clock_gettime error: %s", os::strerror(errno));
  return (tp.tv_sec * NANOSECS_PER_SEC) + tp.tv_nsec;
}

// Determine if the vmid is the parent pid for a child in a PID namespace.
// Return the namespace pid if so, otherwise -1.
int os::Linux::get_namespace_pid(int vmid) {
  char fname[24];
  int retpid = -1;

  snprintf(fname, sizeof(fname), "/proc/%d/status", vmid);
  FILE *fp = fopen(fname, "r");

  if (fp) {
    int pid, nspid;
    int ret;
    while (!feof(fp) && !ferror(fp)) {
      ret = fscanf(fp, "NSpid: %d %d", &pid, &nspid);
      if (ret == 1) {
        break;
      }
      if (ret == 2) {
        retpid = nspid;
        break;
      }
      for (;;) {
        int ch = fgetc(fp);
        if (ch == EOF || ch == (int)'\n') break;
      }
    }
    fclose(fp);
  }
  return retpid;
}

extern void report_error(char* file_name, int line_no, char* title,
                         char* format, ...);

// Some linux distributions (notably: Alpine Linux) include the
// grsecurity in the kernel. Of particular interest from a JVM perspective
// is PaX (https://pax.grsecurity.net/), which adds some security features
// related to page attributes. Specifically, the MPROTECT PaX functionality
// (https://pax.grsecurity.net/docs/mprotect.txt) prevents dynamic
// code generation by disallowing a (previously) writable page to be
// marked as executable. This is, of course, exactly what HotSpot does
// for both JIT compiled method, as well as for stubs, adapters, etc.
//
// Instead of crashing "lazily" when trying to make a page executable,
// this code probes for the presence of PaX and reports the failure
// eagerly.
static void check_pax(void) {
  // Zero doesn't generate code dynamically, so no need to perform the PaX check
#ifndef ZERO
  size_t size = os::Linux::page_size();

  void* p = ::mmap(NULL, size, PROT_WRITE, MAP_PRIVATE|MAP_ANONYMOUS, -1, 0);
  if (p == MAP_FAILED) {
    log_debug(os)("os_linux.cpp: check_pax: mmap failed (%s)" , os::strerror(errno));
    vm_exit_out_of_memory(size, OOM_MMAP_ERROR, "failed to allocate memory for PaX check.");
  }

  int res = ::mprotect(p, size, PROT_WRITE|PROT_EXEC);
  if (res == -1) {
    log_debug(os)("os_linux.cpp: check_pax: mprotect failed (%s)" , os::strerror(errno));
    vm_exit_during_initialization(
      "Failed to mark memory page as executable - check if grsecurity/PaX is enabled");
  }

  ::munmap(p, size);
#endif
}

// this is called _before_ most of the global arguments have been parsed
void os::init(void) {
  char dummy;   // used to get a guess on initial stack address

  clock_tics_per_sec = sysconf(_SC_CLK_TCK);

  Linux::set_page_size(sysconf(_SC_PAGESIZE));
  if (Linux::page_size() == -1) {
    fatal("os_linux.cpp: os::init: sysconf failed (%s)",
          os::strerror(errno));
  }
  _page_sizes.add(Linux::page_size());

  Linux::initialize_system_info();

#ifdef __GLIBC__
  Linux::_mallinfo = CAST_TO_FN_PTR(Linux::mallinfo_func_t, dlsym(RTLD_DEFAULT, "mallinfo"));
  Linux::_mallinfo2 = CAST_TO_FN_PTR(Linux::mallinfo2_func_t, dlsym(RTLD_DEFAULT, "mallinfo2"));
#endif // __GLIBC__

  os::Linux::CPUPerfTicks pticks;
  bool res = os::Linux::get_tick_information(&pticks, -1);

  if (res && pticks.has_steal_ticks) {
    has_initial_tick_info = true;
    initial_total_ticks = pticks.total;
    initial_steal_ticks = pticks.steal;
  }

  // _main_thread points to the thread that created/loaded the JVM.
  Linux::_main_thread = pthread_self();

  // retrieve entry point for pthread_setname_np
  Linux::_pthread_setname_np =
    (int(*)(pthread_t, const char*))dlsym(RTLD_DEFAULT, "pthread_setname_np");

  check_pax();

  os::Posix::init();
}

// To install functions for atexit system call
extern "C" {
  static void perfMemory_exit_helper() {
    perfMemory_exit();
  }
}

void os::pd_init_container_support() {
  OSContainer::init();
}

void os::Linux::numa_init() {

  // Java can be invoked as
  // 1. Without numactl and heap will be allocated/configured on all nodes as
  //    per the system policy.
  // 2. With numactl --interleave:
  //      Use numa_get_interleave_mask(v2) API to get nodes bitmask. The same
  //      API for membind case bitmask is reset.
  //      Interleave is only hint and Kernel can fallback to other nodes if
  //      no memory is available on the target nodes.
  // 3. With numactl --membind:
  //      Use numa_get_membind(v2) API to get nodes bitmask. The same API for
  //      interleave case returns bitmask of all nodes.
  // numa_all_nodes_ptr holds bitmask of all nodes.
  // numa_get_interleave_mask(v2) and numa_get_membind(v2) APIs returns correct
  // bitmask when externally configured to run on all or fewer nodes.

  if (!Linux::libnuma_init()) {
    FLAG_SET_ERGO(UseNUMA, false);
    FLAG_SET_ERGO(UseNUMAInterleaving, false); // Also depends on libnuma.
  } else {
    if ((Linux::numa_max_node() < 1) || Linux::is_bound_to_single_node()) {
      // If there's only one node (they start from 0) or if the process
      // is bound explicitly to a single node using membind, disable NUMA
      UseNUMA = false;
    } else {
      LogTarget(Info,os) log;
      LogStream ls(log);

      Linux::set_configured_numa_policy(Linux::identify_numa_policy());

      struct bitmask* bmp = Linux::_numa_membind_bitmask;
      const char* numa_mode = "membind";

      if (Linux::is_running_in_interleave_mode()) {
        bmp = Linux::_numa_interleave_bitmask;
        numa_mode = "interleave";
      }

      ls.print("UseNUMA is enabled and invoked in '%s' mode."
               " Heap will be configured using NUMA memory nodes:", numa_mode);

      for (int node = 0; node <= Linux::numa_max_node(); node++) {
        if (Linux::_numa_bitmask_isbitset(bmp, node)) {
          ls.print(" %d", node);
        }
      }
    }
  }

  // When NUMA requested, not-NUMA-aware allocations default to interleaving.
  if (UseNUMA && !UseNUMAInterleaving) {
    FLAG_SET_ERGO_IF_DEFAULT(UseNUMAInterleaving, true);
  }

  if (UseParallelGC && UseNUMA && UseLargePages && !can_commit_large_page_memory()) {
    // With SHM and HugeTLBFS large pages we cannot uncommit a page, so there's no way
    // we can make the adaptive lgrp chunk resizing work. If the user specified both
    // UseNUMA and UseLargePages (or UseSHM/UseHugeTLBFS) on the command line - warn
    // and disable adaptive resizing.
    if (UseAdaptiveSizePolicy || UseAdaptiveNUMAChunkSizing) {
      warning("UseNUMA is not fully compatible with SHM/HugeTLBFS large pages, "
              "disabling adaptive resizing (-XX:-UseAdaptiveSizePolicy -XX:-UseAdaptiveNUMAChunkSizing)");
      UseAdaptiveSizePolicy = false;
      UseAdaptiveNUMAChunkSizing = false;
    }
  }
}

// this is called _after_ the global arguments have been parsed
jint os::init_2(void) {

  // This could be set after os::Posix::init() but all platforms
  // have to set it the same so we have to mirror Solaris.
  DEBUG_ONLY(os::set_mutex_init_done();)

  os::Posix::init_2();

  Linux::fast_thread_clock_init();

  if (PosixSignals::init() == JNI_ERR) {
    return JNI_ERR;
  }

  if (AdjustStackSizeForTLS) {
    get_minstack_init();
  }

  // Check and sets minimum stack sizes against command line options
  if (Posix::set_minimum_stack_sizes() == JNI_ERR) {
    return JNI_ERR;
  }

#if defined(IA32) && !defined(ZERO)
  // Need to ensure we've determined the process's initial stack to
  // perform the workaround
  Linux::capture_initial_stack(JavaThread::stack_size_at_create());
  workaround_expand_exec_shield_cs_limit();
#else
  suppress_primordial_thread_resolution = Arguments::created_by_java_launcher();
  if (!suppress_primordial_thread_resolution) {
    Linux::capture_initial_stack(JavaThread::stack_size_at_create());
  }
#endif

  Linux::libpthread_init();
  Linux::sched_getcpu_init();
  log_info(os)("HotSpot is running with %s, %s",
               Linux::libc_version(), Linux::libpthread_version());

  if (UseNUMA || UseNUMAInterleaving) {
    Linux::numa_init();
  }

  if (MaxFDLimit) {
    // set the number of file descriptors to max. print out error
    // if getrlimit/setrlimit fails but continue regardless.
    struct rlimit nbr_files;
    int status = getrlimit(RLIMIT_NOFILE, &nbr_files);
    if (status != 0) {
      log_info(os)("os::init_2 getrlimit failed: %s", os::strerror(errno));
    } else {
      nbr_files.rlim_cur = nbr_files.rlim_max;
      status = setrlimit(RLIMIT_NOFILE, &nbr_files);
      if (status != 0) {
        log_info(os)("os::init_2 setrlimit failed: %s", os::strerror(errno));
      }
    }
  }

  // at-exit methods are called in the reverse order of their registration.
  // atexit functions are called on return from main or as a result of a
  // call to exit(3C). There can be only 32 of these functions registered
  // and atexit() does not set errno.

  if (PerfAllowAtExitRegistration) {
    // only register atexit functions if PerfAllowAtExitRegistration is set.
    // atexit functions can be delayed until process exit time, which
    // can be problematic for embedded VM situations. Embedded VMs should
    // call DestroyJavaVM() to assure that VM resources are released.

    // note: perfMemory_exit_helper atexit function may be removed in
    // the future if the appropriate cleanup code can be added to the
    // VM_Exit VMOperation's doit method.
    if (atexit(perfMemory_exit_helper) != 0) {
      warning("os::init_2 atexit(perfMemory_exit_helper) failed");
    }
  }

  // initialize thread priority policy
  prio_init();

  if (!FLAG_IS_DEFAULT(AllocateHeapAt)) {
    set_coredump_filter(DAX_SHARED_BIT);
  }

  if (DumpPrivateMappingsInCore) {
    set_coredump_filter(FILE_BACKED_PVT_BIT);
  }

  if (DumpSharedMappingsInCore) {
    set_coredump_filter(FILE_BACKED_SHARED_BIT);
  }

  if (DumpPerfMapAtExit && FLAG_IS_DEFAULT(UseCodeCacheFlushing)) {
    // Disable code cache flushing to ensure the map file written at
    // exit contains all nmethods generated during execution.
    FLAG_SET_DEFAULT(UseCodeCacheFlushing, false);
  }

  return JNI_OK;
}

// older glibc versions don't have this macro (which expands to
// an optimized bit-counting function) so we have to roll our own
#ifndef CPU_COUNT

static int _cpu_count(const cpu_set_t* cpus) {
  int count = 0;
  // only look up to the number of configured processors
  for (int i = 0; i < os::processor_count(); i++) {
    if (CPU_ISSET(i, cpus)) {
      count++;
    }
  }
  return count;
}

#define CPU_COUNT(cpus) _cpu_count(cpus)

#endif // CPU_COUNT

// Get the current number of available processors for this process.
// This value can change at any time during a process's lifetime.
// sched_getaffinity gives an accurate answer as it accounts for cpusets.
// If it appears there may be more than 1024 processors then we do a
// dynamic check - see 6515172 for details.
// If anything goes wrong we fallback to returning the number of online
// processors - which can be greater than the number available to the process.
int os::Linux::active_processor_count() {
  cpu_set_t cpus;  // can represent at most 1024 (CPU_SETSIZE) processors
  cpu_set_t* cpus_p = &cpus;
  int cpus_size = sizeof(cpu_set_t);

  int configured_cpus = os::processor_count();  // upper bound on available cpus
  int cpu_count = 0;

// old build platforms may not support dynamic cpu sets
#ifdef CPU_ALLOC

  // To enable easy testing of the dynamic path on different platforms we
  // introduce a diagnostic flag: UseCpuAllocPath
  if (configured_cpus >= CPU_SETSIZE || UseCpuAllocPath) {
    // kernel may use a mask bigger than cpu_set_t
    log_trace(os)("active_processor_count: using dynamic path %s"
                  "- configured processors: %d",
                  UseCpuAllocPath ? "(forced) " : "",
                  configured_cpus);
    cpus_p = CPU_ALLOC(configured_cpus);
    if (cpus_p != NULL) {
      cpus_size = CPU_ALLOC_SIZE(configured_cpus);
      // zero it just to be safe
      CPU_ZERO_S(cpus_size, cpus_p);
    }
    else {
       // failed to allocate so fallback to online cpus
       int online_cpus = ::sysconf(_SC_NPROCESSORS_ONLN);
       log_trace(os)("active_processor_count: "
                     "CPU_ALLOC failed (%s) - using "
                     "online processor count: %d",
                     os::strerror(errno), online_cpus);
       return online_cpus;
    }
  }
  else {
    log_trace(os)("active_processor_count: using static path - configured processors: %d",
                  configured_cpus);
  }
#else // CPU_ALLOC
// these stubs won't be executed
#define CPU_COUNT_S(size, cpus) -1
#define CPU_FREE(cpus)

  log_trace(os)("active_processor_count: only static path available - configured processors: %d",
                configured_cpus);
#endif // CPU_ALLOC

  // pid 0 means the current thread - which we have to assume represents the process
  if (sched_getaffinity(0, cpus_size, cpus_p) == 0) {
    if (cpus_p != &cpus) { // can only be true when CPU_ALLOC used
      cpu_count = CPU_COUNT_S(cpus_size, cpus_p);
    }
    else {
      cpu_count = CPU_COUNT(cpus_p);
    }
    log_trace(os)("active_processor_count: sched_getaffinity processor count: %d", cpu_count);
  }
  else {
    cpu_count = ::sysconf(_SC_NPROCESSORS_ONLN);
    warning("sched_getaffinity failed (%s)- using online processor count (%d) "
            "which may exceed available processors", os::strerror(errno), cpu_count);
  }

  if (cpus_p != &cpus) { // can only be true when CPU_ALLOC used
    CPU_FREE(cpus_p);
  }

  assert(cpu_count > 0 && cpu_count <= os::processor_count(), "sanity check");
  return cpu_count;
}

// Determine the active processor count from one of
// three different sources:
//
// 1. User option -XX:ActiveProcessorCount
// 2. kernel os calls (sched_getaffinity or sysconf(_SC_NPROCESSORS_ONLN)
// 3. extracted from cgroup cpu subsystem (shares and quotas)
//
// Option 1, if specified, will always override.
// If the cgroup subsystem is active and configured, we
// will return the min of the cgroup and option 2 results.
// This is required since tools, such as numactl, that
// alter cpu affinity do not update cgroup subsystem
// cpuset configuration files.
int os::active_processor_count() {
  // User has overridden the number of active processors
  if (ActiveProcessorCount > 0) {
    log_trace(os)("active_processor_count: "
                  "active processor count set by user : %d",
                  ActiveProcessorCount);
    return ActiveProcessorCount;
  }

  int active_cpus;
  if (OSContainer::is_containerized()) {
    active_cpus = OSContainer::active_processor_count();
    log_trace(os)("active_processor_count: determined by OSContainer: %d",
                   active_cpus);
  } else {
    active_cpus = os::Linux::active_processor_count();
  }

  return active_cpus;
}

static bool should_warn_invalid_processor_id() {
  if (os::processor_count() == 1) {
    // Don't warn if we only have one processor
    return false;
  }

  static volatile int warn_once = 1;

  if (Atomic::load(&warn_once) == 0 ||
      Atomic::xchg(&warn_once, 0) == 0) {
    // Don't warn more than once
    return false;
  }

  return true;
}

uint os::processor_id() {
  const int id = Linux::sched_getcpu();

  if (id < processor_count()) {
    return (uint)id;
  }

  // Some environments (e.g. openvz containers and the rr debugger) incorrectly
  // report a processor id that is higher than the number of processors available.
  // This is problematic, for example, when implementing CPU-local data structures,
  // where the processor id is used to index into an array of length processor_count().
  // If this happens we return 0 here. This is is safe since we always have at least
  // one processor, but it's not optimal for performance if we're actually executing
  // in an environment with more than one processor.
  if (should_warn_invalid_processor_id()) {
    log_warning(os)("Invalid processor id reported by the operating system "
                    "(got processor id %d, valid processor id range is 0-%d)",
                    id, processor_count() - 1);
    log_warning(os)("Falling back to assuming processor id is 0. "
                    "This could have a negative impact on performance.");
  }

  return 0;
}

void os::set_native_thread_name(const char *name) {
  if (Linux::_pthread_setname_np) {
    char buf [16]; // according to glibc manpage, 16 chars incl. '/0'
    snprintf(buf, sizeof(buf), "%s", name);
    buf[sizeof(buf) - 1] = '\0';
    const int rc = Linux::_pthread_setname_np(pthread_self(), buf);
    // ERANGE should not happen; all other errors should just be ignored.
    assert(rc != ERANGE, "pthread_setname_np failed");
  }
}

////////////////////////////////////////////////////////////////////////////////
// debug support

bool os::find(address addr, outputStream* st) {
  Dl_info dlinfo;
  memset(&dlinfo, 0, sizeof(dlinfo));
  if (dladdr(addr, &dlinfo) != 0) {
    st->print(PTR_FORMAT ": ", p2i(addr));
    if (dlinfo.dli_sname != NULL && dlinfo.dli_saddr != NULL) {
      st->print("%s+" PTR_FORMAT, dlinfo.dli_sname,
                p2i(addr) - p2i(dlinfo.dli_saddr));
    } else if (dlinfo.dli_fbase != NULL) {
      st->print("<offset " PTR_FORMAT ">", p2i(addr) - p2i(dlinfo.dli_fbase));
    } else {
      st->print("<absolute address>");
    }
    if (dlinfo.dli_fname != NULL) {
      st->print(" in %s", dlinfo.dli_fname);
    }
    if (dlinfo.dli_fbase != NULL) {
      st->print(" at " PTR_FORMAT, p2i(dlinfo.dli_fbase));
    }
    st->cr();

    if (Verbose) {
      // decode some bytes around the PC
      address begin = clamp_address_in_page(addr-40, addr, os::vm_page_size());
      address end   = clamp_address_in_page(addr+40, addr, os::vm_page_size());
      address       lowest = (address) dlinfo.dli_sname;
      if (!lowest)  lowest = (address) dlinfo.dli_fbase;
      if (begin < lowest)  begin = lowest;
      Dl_info dlinfo2;
      if (dladdr(end, &dlinfo2) != 0 && dlinfo2.dli_saddr != dlinfo.dli_saddr
          && end > dlinfo2.dli_saddr && dlinfo2.dli_saddr > begin) {
        end = (address) dlinfo2.dli_saddr;
      }
      Disassembler::decode(begin, end, st);
    }
    return true;
  }
  return false;
}

////////////////////////////////////////////////////////////////////////////////
// misc

// This does not do anything on Linux. This is basically a hook for being
// able to use structured exception handling (thread-local exception filters)
// on, e.g., Win32.
void
os::os_exception_wrapper(java_call_t f, JavaValue* value, const methodHandle& method,
                         JavaCallArguments* args, JavaThread* thread) {
  f(value, method, args, thread);
}

void os::print_statistics() {
}

bool os::message_box(const char* title, const char* message) {
  int i;
  fdStream err(defaultStream::error_fd());
  for (i = 0; i < 78; i++) err.print_raw("=");
  err.cr();
  err.print_raw_cr(title);
  for (i = 0; i < 78; i++) err.print_raw("-");
  err.cr();
  err.print_raw_cr(message);
  for (i = 0; i < 78; i++) err.print_raw("=");
  err.cr();

  char buf[16];
  // Prevent process from exiting upon "read error" without consuming all CPU
  while (::read(0, buf, sizeof(buf)) <= 0) { ::sleep(100); }

  return buf[0] == 'y' || buf[0] == 'Y';
}

// Is a (classpath) directory empty?
bool os::dir_is_empty(const char* path) {
  DIR *dir = NULL;
  struct dirent *ptr;

  dir = opendir(path);
  if (dir == NULL) return true;

  // Scan the directory
  bool result = true;
  while (result && (ptr = readdir(dir)) != NULL) {
    if (strcmp(ptr->d_name, ".") != 0 && strcmp(ptr->d_name, "..") != 0) {
      result = false;
    }
  }
  closedir(dir);
  return result;
}

// This code originates from JDK's sysOpen and open64_w
// from src/solaris/hpi/src/system_md.c

int os::open(const char *path, int oflag, int mode) {
  if (strlen(path) > MAX_PATH - 1) {
    errno = ENAMETOOLONG;
    return -1;
  }

  // All file descriptors that are opened in the Java process and not
  // specifically destined for a subprocess should have the close-on-exec
  // flag set.  If we don't set it, then careless 3rd party native code
  // might fork and exec without closing all appropriate file descriptors
  // (e.g. as we do in closeDescriptors in UNIXProcess.c), and this in
  // turn might:
  //
  // - cause end-of-file to fail to be detected on some file
  //   descriptors, resulting in mysterious hangs, or
  //
  // - might cause an fopen in the subprocess to fail on a system
  //   suffering from bug 1085341.
  //
  // (Yes, the default setting of the close-on-exec flag is a Unix
  // design flaw)
  //
  // See:
  // 1085341: 32-bit stdio routines should support file descriptors >255
  // 4843136: (process) pipe file descriptor from Runtime.exec not being closed
  // 6339493: (process) Runtime.exec does not close all file descriptors on Solaris 9
  //
  // Modern Linux kernels (after 2.6.23 2007) support O_CLOEXEC with open().
  // O_CLOEXEC is preferable to using FD_CLOEXEC on an open file descriptor
  // because it saves a system call and removes a small window where the flag
  // is unset.  On ancient Linux kernels the O_CLOEXEC flag will be ignored
  // and we fall back to using FD_CLOEXEC (see below).
#ifdef O_CLOEXEC
  oflag |= O_CLOEXEC;
#endif

  int fd = ::open64(path, oflag, mode);
  if (fd == -1) return -1;

  //If the open succeeded, the file might still be a directory
  {
    struct stat64 buf64;
    int ret = ::fstat64(fd, &buf64);
    int st_mode = buf64.st_mode;

    if (ret != -1) {
      if ((st_mode & S_IFMT) == S_IFDIR) {
        errno = EISDIR;
        ::close(fd);
        return -1;
      }
    } else {
      ::close(fd);
      return -1;
    }
  }

#ifdef FD_CLOEXEC
  // Validate that the use of the O_CLOEXEC flag on open above worked.
  // With recent kernels, we will perform this check exactly once.
  static sig_atomic_t O_CLOEXEC_is_known_to_work = 0;
  if (!O_CLOEXEC_is_known_to_work) {
    int flags = ::fcntl(fd, F_GETFD);
    if (flags != -1) {
      if ((flags & FD_CLOEXEC) != 0)
        O_CLOEXEC_is_known_to_work = 1;
      else
        ::fcntl(fd, F_SETFD, flags | FD_CLOEXEC);
    }
  }
#endif

  return fd;
}


// create binary file, rewriting existing file if required
int os::create_binary_file(const char* path, bool rewrite_existing) {
  int oflags = O_WRONLY | O_CREAT;
  oflags |= rewrite_existing ? O_TRUNC : O_EXCL;
  return ::open64(path, oflags, S_IREAD | S_IWRITE);
}

// return current position of file pointer
jlong os::current_file_offset(int fd) {
  return (jlong)::lseek64(fd, (off64_t)0, SEEK_CUR);
}

// move file pointer to the specified offset
jlong os::seek_to_file_offset(int fd, jlong offset) {
  return (jlong)::lseek64(fd, (off64_t)offset, SEEK_SET);
}

// This code originates from JDK's sysAvailable
// from src/solaris/hpi/src/native_threads/src/sys_api_td.c

int os::available(int fd, jlong *bytes) {
  jlong cur, end;
  int mode;
  struct stat64 buf64;

  if (::fstat64(fd, &buf64) >= 0) {
    mode = buf64.st_mode;
    if (S_ISCHR(mode) || S_ISFIFO(mode) || S_ISSOCK(mode)) {
      int n;
      if (::ioctl(fd, FIONREAD, &n) >= 0) {
        *bytes = n;
        return 1;
      }
    }
  }
  if ((cur = ::lseek64(fd, 0L, SEEK_CUR)) == -1) {
    return 0;
  } else if ((end = ::lseek64(fd, 0L, SEEK_END)) == -1) {
    return 0;
  } else if (::lseek64(fd, cur, SEEK_SET) == -1) {
    return 0;
  }
  *bytes = end - cur;
  return 1;
}

// Map a block of memory.
char* os::pd_map_memory(int fd, const char* file_name, size_t file_offset,
                        char *addr, size_t bytes, bool read_only,
                        bool allow_exec) {
  int prot;
  int flags = MAP_PRIVATE;

  if (read_only) {
    prot = PROT_READ;
  } else {
    prot = PROT_READ | PROT_WRITE;
  }

  if (allow_exec) {
    prot |= PROT_EXEC;
  }

  if (addr != NULL) {
    flags |= MAP_FIXED;
  }

  char* mapped_address = (char*)mmap(addr, (size_t)bytes, prot, flags,
                                     fd, file_offset);
  if (mapped_address == MAP_FAILED) {
    return NULL;
  }
  return mapped_address;
}


// Remap a block of memory.
char* os::pd_remap_memory(int fd, const char* file_name, size_t file_offset,
                          char *addr, size_t bytes, bool read_only,
                          bool allow_exec) {
  // same as map_memory() on this OS
  return os::map_memory(fd, file_name, file_offset, addr, bytes, read_only,
                        allow_exec);
}


// Unmap a block of memory.
bool os::pd_unmap_memory(char* addr, size_t bytes) {
  return munmap(addr, bytes) == 0;
}

static jlong slow_thread_cpu_time(Thread *thread, bool user_sys_cpu_time);

static jlong fast_cpu_time(Thread *thread) {
    clockid_t clockid;
    int rc = os::Linux::pthread_getcpuclockid(thread->osthread()->pthread_id(),
                                              &clockid);
    if (rc == 0) {
      return os::Linux::fast_thread_cpu_time(clockid);
    } else {
      // It's possible to encounter a terminated native thread that failed
      // to detach itself from the VM - which should result in ESRCH.
      assert_status(rc == ESRCH, rc, "pthread_getcpuclockid failed");
      return -1;
    }
}

// current_thread_cpu_time(bool) and thread_cpu_time(Thread*, bool)
// are used by JVM M&M and JVMTI to get user+sys or user CPU time
// of a thread.
//
// current_thread_cpu_time() and thread_cpu_time(Thread*) returns
// the fast estimate available on the platform.

jlong os::current_thread_cpu_time() {
  if (os::Linux::supports_fast_thread_cpu_time()) {
    return os::Linux::fast_thread_cpu_time(CLOCK_THREAD_CPUTIME_ID);
  } else {
    // return user + sys since the cost is the same
    return slow_thread_cpu_time(Thread::current(), true /* user + sys */);
  }
}

jlong os::thread_cpu_time(Thread* thread) {
  // consistent with what current_thread_cpu_time() returns
  if (os::Linux::supports_fast_thread_cpu_time()) {
    return fast_cpu_time(thread);
  } else {
    return slow_thread_cpu_time(thread, true /* user + sys */);
  }
}

jlong os::current_thread_cpu_time(bool user_sys_cpu_time) {
  if (user_sys_cpu_time && os::Linux::supports_fast_thread_cpu_time()) {
    return os::Linux::fast_thread_cpu_time(CLOCK_THREAD_CPUTIME_ID);
  } else {
    return slow_thread_cpu_time(Thread::current(), user_sys_cpu_time);
  }
}

jlong os::thread_cpu_time(Thread *thread, bool user_sys_cpu_time) {
  if (user_sys_cpu_time && os::Linux::supports_fast_thread_cpu_time()) {
    return fast_cpu_time(thread);
  } else {
    return slow_thread_cpu_time(thread, user_sys_cpu_time);
  }
}

//  -1 on error.
static jlong slow_thread_cpu_time(Thread *thread, bool user_sys_cpu_time) {
  pid_t  tid = thread->osthread()->thread_id();
  char *s;
  char stat[2048];
  int statlen;
  char proc_name[64];
  int count;
  long sys_time, user_time;
  char cdummy;
  int idummy;
  long ldummy;
  FILE *fp;

  snprintf(proc_name, 64, "/proc/self/task/%d/stat", tid);
  fp = fopen(proc_name, "r");
  if (fp == NULL) return -1;
  statlen = fread(stat, 1, 2047, fp);
  stat[statlen] = '\0';
  fclose(fp);

  // Skip pid and the command string. Note that we could be dealing with
  // weird command names, e.g. user could decide to rename java launcher
  // to "java 1.4.2 :)", then the stat file would look like
  //                1234 (java 1.4.2 :)) R ... ...
  // We don't really need to know the command string, just find the last
  // occurrence of ")" and then start parsing from there. See bug 4726580.
  s = strrchr(stat, ')');
  if (s == NULL) return -1;

  // Skip blank chars
  do { s++; } while (s && isspace(*s));

  count = sscanf(s,"%c %d %d %d %d %d %lu %lu %lu %lu %lu %lu %lu",
                 &cdummy, &idummy, &idummy, &idummy, &idummy, &idummy,
                 &ldummy, &ldummy, &ldummy, &ldummy, &ldummy,
                 &user_time, &sys_time);
  if (count != 13) return -1;
  if (user_sys_cpu_time) {
    return ((jlong)sys_time + (jlong)user_time) * (1000000000 / clock_tics_per_sec);
  } else {
    return (jlong)user_time * (1000000000 / clock_tics_per_sec);
  }
}

void os::current_thread_cpu_time_info(jvmtiTimerInfo *info_ptr) {
  info_ptr->max_value = ALL_64_BITS;       // will not wrap in less than 64 bits
  info_ptr->may_skip_backward = false;     // elapsed time not wall time
  info_ptr->may_skip_forward = false;      // elapsed time not wall time
  info_ptr->kind = JVMTI_TIMER_TOTAL_CPU;  // user+system time is returned
}

void os::thread_cpu_time_info(jvmtiTimerInfo *info_ptr) {
  info_ptr->max_value = ALL_64_BITS;       // will not wrap in less than 64 bits
  info_ptr->may_skip_backward = false;     // elapsed time not wall time
  info_ptr->may_skip_forward = false;      // elapsed time not wall time
  info_ptr->kind = JVMTI_TIMER_TOTAL_CPU;  // user+system time is returned
}

bool os::is_thread_cpu_time_supported() {
  return true;
}

// System loadavg support.  Returns -1 if load average cannot be obtained.
// Linux doesn't yet have a (official) notion of processor sets,
// so just return the system wide load average.
int os::loadavg(double loadavg[], int nelem) {
  return ::getloadavg(loadavg, nelem);
}

void os::pause() {
  char filename[MAX_PATH];
  if (PauseAtStartupFile && PauseAtStartupFile[0]) {
    jio_snprintf(filename, MAX_PATH, "%s", PauseAtStartupFile);
  } else {
    jio_snprintf(filename, MAX_PATH, "./vm.paused.%d", current_process_id());
  }

  int fd = ::open(filename, O_WRONLY | O_CREAT | O_TRUNC, 0666);
  if (fd != -1) {
    struct stat buf;
    ::close(fd);
    while (::stat(filename, &buf) == 0) {
      (void)::poll(NULL, 0, 100);
    }
  } else {
    jio_fprintf(stderr,
                "Could not open pause file '%s', continuing immediately.\n", filename);
  }
}

// Get the default path to the core file
// Returns the length of the string
int os::get_core_path(char* buffer, size_t bufferSize) {
  /*
   * Max length of /proc/sys/kernel/core_pattern is 128 characters.
   * See https://www.kernel.org/doc/Documentation/sysctl/kernel.txt
   */
  const int core_pattern_len = 129;
  char core_pattern[core_pattern_len] = {0};

  int core_pattern_file = ::open("/proc/sys/kernel/core_pattern", O_RDONLY);
  if (core_pattern_file == -1) {
    return -1;
  }

  ssize_t ret = ::read(core_pattern_file, core_pattern, core_pattern_len);
  ::close(core_pattern_file);
  if (ret <= 0 || ret >= core_pattern_len || core_pattern[0] == '\n') {
    return -1;
  }
  if (core_pattern[ret-1] == '\n') {
    core_pattern[ret-1] = '\0';
  } else {
    core_pattern[ret] = '\0';
  }

  // Replace the %p in the core pattern with the process id. NOTE: we do this
  // only if the pattern doesn't start with "|", and we support only one %p in
  // the pattern.
  char *pid_pos = strstr(core_pattern, "%p");
  const char* tail = (pid_pos != NULL) ? (pid_pos + 2) : "";  // skip over the "%p"
  int written;

  if (core_pattern[0] == '/') {
    if (pid_pos != NULL) {
      *pid_pos = '\0';
      written = jio_snprintf(buffer, bufferSize, "%s%d%s", core_pattern,
                             current_process_id(), tail);
    } else {
      written = jio_snprintf(buffer, bufferSize, "%s", core_pattern);
    }
  } else {
    char cwd[PATH_MAX];

    const char* p = get_current_directory(cwd, PATH_MAX);
    if (p == NULL) {
      return -1;
    }

    if (core_pattern[0] == '|') {
      written = jio_snprintf(buffer, bufferSize,
                             "\"%s\" (or dumping to %s/core.%d)",
                             &core_pattern[1], p, current_process_id());
    } else if (pid_pos != NULL) {
      *pid_pos = '\0';
      written = jio_snprintf(buffer, bufferSize, "%s/%s%d%s", p, core_pattern,
                             current_process_id(), tail);
    } else {
      written = jio_snprintf(buffer, bufferSize, "%s/%s", p, core_pattern);
    }
  }

  if (written < 0) {
    return -1;
  }

  if (((size_t)written < bufferSize) && (pid_pos == NULL) && (core_pattern[0] != '|')) {
    int core_uses_pid_file = ::open("/proc/sys/kernel/core_uses_pid", O_RDONLY);

    if (core_uses_pid_file != -1) {
      char core_uses_pid = 0;
      ssize_t ret = ::read(core_uses_pid_file, &core_uses_pid, 1);
      ::close(core_uses_pid_file);

      if (core_uses_pid == '1') {
        jio_snprintf(buffer + written, bufferSize - written,
                                          ".%d", current_process_id());
      }
    }
  }

  return strlen(buffer);
}

bool os::start_debugging(char *buf, int buflen) {
  int len = (int)strlen(buf);
  char *p = &buf[len];

  jio_snprintf(p, buflen-len,
               "\n\n"
               "Do you want to debug the problem?\n\n"
               "To debug, run 'gdb /proc/%d/exe %d'; then switch to thread " UINTX_FORMAT " (" INTPTR_FORMAT ")\n"
               "Enter 'yes' to launch gdb automatically (PATH must include gdb)\n"
               "Otherwise, press RETURN to abort...",
               os::current_process_id(), os::current_process_id(),
               os::current_thread_id(), os::current_thread_id());

  bool yes = os::message_box("Unexpected Error", buf);

  if (yes) {
    // yes, user asked VM to launch debugger
    jio_snprintf(buf, sizeof(char)*buflen, "gdb /proc/%d/exe %d",
                 os::current_process_id(), os::current_process_id());

    os::fork_and_exec(buf);
    yes = false;
  }
  return yes;
}


// Java/Compiler thread:
//
//   Low memory addresses
// P0 +------------------------+
//    |                        |\  Java thread created by VM does not have glibc
//    |    glibc guard page    | - guard page, attached Java thread usually has
//    |                        |/  1 glibc guard page.
// P1 +------------------------+ Thread::stack_base() - Thread::stack_size()
//    |                        |\
//    |  HotSpot Guard Pages   | - red, yellow and reserved pages
//    |                        |/
//    +------------------------+ StackOverflow::stack_reserved_zone_base()
//    |                        |\
//    |      Normal Stack      | -
//    |                        |/
// P2 +------------------------+ Thread::stack_base()
//
// Non-Java thread:
//
//   Low memory addresses
// P0 +------------------------+
//    |                        |\
//    |  glibc guard page      | - usually 1 page
//    |                        |/
// P1 +------------------------+ Thread::stack_base() - Thread::stack_size()
//    |                        |\
//    |      Normal Stack      | -
//    |                        |/
// P2 +------------------------+ Thread::stack_base()
//
// ** P1 (aka bottom) and size (P2 = P1 - size) are the address and stack size
//    returned from pthread_attr_getstack().
// ** Due to NPTL implementation error, linux takes the glibc guard page out
//    of the stack size given in pthread_attr. We work around this for
//    threads created by the VM. (We adapt bottom to be P1 and size accordingly.)
//
#ifndef ZERO
static void current_stack_region(address * bottom, size_t * size) {
  if (os::is_primordial_thread()) {
    // primordial thread needs special handling because pthread_getattr_np()
    // may return bogus value.
    *bottom = os::Linux::initial_thread_stack_bottom();
    *size   = os::Linux::initial_thread_stack_size();
  } else {
    pthread_attr_t attr;

    int rslt = pthread_getattr_np(pthread_self(), &attr);

    // JVM needs to know exact stack location, abort if it fails
    if (rslt != 0) {
      if (rslt == ENOMEM) {
        vm_exit_out_of_memory(0, OOM_MMAP_ERROR, "pthread_getattr_np");
      } else {
        fatal("pthread_getattr_np failed with error = %d", rslt);
      }
    }

    if (pthread_attr_getstack(&attr, (void **)bottom, size) != 0) {
      fatal("Cannot locate current stack attributes!");
    }

    // Work around NPTL stack guard error.
    size_t guard_size = 0;
    rslt = pthread_attr_getguardsize(&attr, &guard_size);
    if (rslt != 0) {
      fatal("pthread_attr_getguardsize failed with error = %d", rslt);
    }
    *bottom += guard_size;
    *size   -= guard_size;

    pthread_attr_destroy(&attr);

  }
  assert(os::current_stack_pointer() >= *bottom &&
         os::current_stack_pointer() < *bottom + *size, "just checking");
}

address os::current_stack_base() {
  address bottom;
  size_t size;
  current_stack_region(&bottom, &size);
  return (bottom + size);
}

size_t os::current_stack_size() {
  // This stack size includes the usable stack and HotSpot guard pages
  // (for the threads that have Hotspot guard pages).
  address bottom;
  size_t size;
  current_stack_region(&bottom, &size);
  return size;
}
#endif

static inline struct timespec get_mtime(const char* filename) {
  struct stat st;
  int ret = os::stat(filename, &st);
  assert(ret == 0, "failed to stat() file '%s': %s", filename, os::strerror(errno));
  return st.st_mtim;
}

int os::compare_file_modified_times(const char* file1, const char* file2) {
  struct timespec filetime1 = get_mtime(file1);
  struct timespec filetime2 = get_mtime(file2);
  int diff = filetime1.tv_sec - filetime2.tv_sec;
  if (diff == 0) {
    return filetime1.tv_nsec - filetime2.tv_nsec;
  }
  return diff;
}

bool os::supports_map_sync() {
  return true;
}

void os::print_memory_mappings(char* addr, size_t bytes, outputStream* st) {
  unsigned long long start = (unsigned long long)addr;
  unsigned long long end = start + bytes;
  FILE* f = ::fopen("/proc/self/maps", "r");
  int num_found = 0;
  if (f != NULL) {
    st->print("Range [%llx-%llx) contains: ", start, end);
    char line[512];
    while(fgets(line, sizeof(line), f) == line) {
      unsigned long long a1 = 0;
      unsigned long long a2 = 0;
      if (::sscanf(line, "%llx-%llx", &a1, &a2) == 2) {
        // Lets print out every range which touches ours.
        if ((a1 >= start && a1 < end) || // left leg in
            (a2 >= start && a2 < end) || // right leg in
            (a1 < start && a2 >= end)) { // superimposition
          num_found ++;
          st->print("%s", line); // line includes \n
        }
      }
    }
    ::fclose(f);
    if (num_found == 0) {
      st->print("nothing.");
    }
    st->cr();
  }
}<|MERGE_RESOLUTION|>--- conflicted
+++ resolved
@@ -3590,24 +3590,7 @@
   //    Hugepagesize:     2048 kB
   //
   // If we can't determine the value (e.g. /proc is not mounted, or the text
-<<<<<<< HEAD
-  // format has been changed), we'll use the largest page size supported by
-  // the processor.
-
-#ifndef ZERO
-  large_page_size =
-    AARCH64_ONLY(2 * M)
-    AMD64_ONLY(2 * M)
-    ARM32_ONLY(2 * M)
-    IA32_ONLY(4 * M)
-    IA64_ONLY(256 * M)
-    PPC_ONLY(4 * M)
-    S390_ONLY(1 * M)
-    RISCV64_ONLY(2 * M);
-#endif // ZERO
-=======
   // format has been changed), we'll set largest page size to 0
->>>>>>> 8de77634
 
   FILE *fp = fopen("/proc/meminfo", "r");
   if (fp) {
