/*
 * Copyright (c) 1999, 2020, Oracle and/or its affiliates. All rights reserved.
 * DO NOT ALTER OR REMOVE COPYRIGHT NOTICES OR THIS FILE HEADER.
 *
 * This code is free software; you can redistribute it and/or modify it
 * under the terms of the GNU General Public License version 2 only, as
 * published by the Free Software Foundation.
 *
 * This code is distributed in the hope that it will be useful, but WITHOUT
 * ANY WARRANTY; without even the implied warranty of MERCHANTABILITY or
 * FITNESS FOR A PARTICULAR PURPOSE.  See the GNU General Public License
 * version 2 for more details (a copy is included in the LICENSE file that
 * accompanied this code).
 *
 * You should have received a copy of the GNU General Public License version
 * 2 along with this work; if not, write to the Free Software Foundation,
 * Inc., 51 Franklin St, Fifth Floor, Boston, MA 02110-1301 USA.
 *
 * Please contact Oracle, 500 Oracle Parkway, Redwood Shores, CA 94065 USA
 * or visit www.oracle.com if you need additional information or have any
 * questions.
 *
 */

// no precompiled headers
#include "jvm.h"
#include "classfile/classLoader.hpp"
#include "classfile/systemDictionary.hpp"
#include "classfile/vmSymbols.hpp"
#include "code/icBuffer.hpp"
#include "code/vtableStubs.hpp"
#include "compiler/compileBroker.hpp"
#include "compiler/disassembler.hpp"
#include "interpreter/interpreter.hpp"
#include "logging/log.hpp"
#include "logging/logStream.hpp"
#include "memory/allocation.inline.hpp"
#include "memory/filemap.hpp"
#include "oops/oop.inline.hpp"
#include "os_bsd.inline.hpp"
#include "os_posix.inline.hpp"
#include "os_share_bsd.hpp"
#include "prims/jniFastGetField.hpp"
#include "prims/jvm_misc.hpp"
#include "runtime/arguments.hpp"
#include "runtime/atomic.hpp"
#include "runtime/globals.hpp"
#include "runtime/globals_extension.hpp"
#include "runtime/interfaceSupport.inline.hpp"
#include "runtime/java.hpp"
#include "runtime/javaCalls.hpp"
#include "runtime/mutexLocker.hpp"
#include "runtime/objectMonitor.hpp"
#include "runtime/osThread.hpp"
#include "runtime/perfMemory.hpp"
#include "runtime/semaphore.hpp"
#include "runtime/sharedRuntime.hpp"
#include "runtime/statSampler.hpp"
#include "runtime/stubRoutines.hpp"
#include "runtime/thread.inline.hpp"
#include "runtime/threadCritical.hpp"
#include "runtime/timer.hpp"
#include "services/attachListener.hpp"
#include "services/memTracker.hpp"
#include "services/runtimeService.hpp"
#include "signals_posix.hpp"
#include "utilities/align.hpp"
#include "utilities/decoder.hpp"
#include "utilities/defaultStream.hpp"
#include "utilities/events.hpp"
#include "utilities/growableArray.hpp"
#include "utilities/vmError.hpp"

// put OS-includes here
# include <dlfcn.h>
# include <errno.h>
# include <fcntl.h>
# include <inttypes.h>
# include <poll.h>
# include <pthread.h>
# include <pwd.h>
# include <signal.h>
# include <stdint.h>
# include <stdio.h>
# include <string.h>
# include <sys/ioctl.h>
# include <sys/mman.h>
# include <sys/param.h>
# include <sys/resource.h>
# include <sys/socket.h>
# include <sys/stat.h>
# include <sys/syscall.h>
# include <sys/sysctl.h>
# include <sys/time.h>
# include <sys/times.h>
# include <sys/types.h>
# include <sys/wait.h>
# include <time.h>
# include <unistd.h>

#if defined(__FreeBSD__) || defined(__NetBSD__)
  #include <elf.h>
#endif

#ifdef __APPLE__
  #include <mach-o/dyld.h>
#endif

#ifndef MAP_ANONYMOUS
  #define MAP_ANONYMOUS MAP_ANON
#endif

#define MAX_PATH    (2 * K)

// for timer info max values which include all bits
#define ALL_64_BITS CONST64(0xFFFFFFFFFFFFFFFF)

////////////////////////////////////////////////////////////////////////////////
// global variables
julong os::Bsd::_physical_memory = 0;

#ifdef __APPLE__
mach_timebase_info_data_t os::Bsd::_timebase_info = {0, 0};
volatile uint64_t         os::Bsd::_max_abstime   = 0;
#else
int (*os::Bsd::_clock_gettime)(clockid_t, struct timespec *) = NULL;
#endif
pthread_t os::Bsd::_main_thread;
int os::Bsd::_page_size = -1;

static jlong initial_time_count=0;

static int clock_tics_per_sec = 100;

#ifdef __APPLE__
static const int processor_id_unassigned = -1;
static const int processor_id_assigning = -2;
static const int processor_id_map_size = 256;
static volatile int processor_id_map[processor_id_map_size];
static volatile int processor_id_next = 0;
#endif

////////////////////////////////////////////////////////////////////////////////
// utility functions

julong os::available_memory() {
  return Bsd::available_memory();
}

// available here means free
julong os::Bsd::available_memory() {
  uint64_t available = physical_memory() >> 2;
#ifdef __APPLE__
  mach_msg_type_number_t count = HOST_VM_INFO64_COUNT;
  vm_statistics64_data_t vmstat;
  kern_return_t kerr = host_statistics64(mach_host_self(), HOST_VM_INFO64,
                                         (host_info64_t)&vmstat, &count);
  assert(kerr == KERN_SUCCESS,
         "host_statistics64 failed - check mach_host_self() and count");
  if (kerr == KERN_SUCCESS) {
    available = vmstat.free_count * os::vm_page_size();
  }
#endif
  return available;
}

// for more info see :
// https://man.openbsd.org/sysctl.2
void os::Bsd::print_uptime_info(outputStream* st) {
  struct timeval boottime;
  size_t len = sizeof(boottime);
  int mib[2];
  mib[0] = CTL_KERN;
  mib[1] = KERN_BOOTTIME;

  if (sysctl(mib, 2, &boottime, &len, NULL, 0) >= 0) {
    time_t bootsec = boottime.tv_sec;
    time_t currsec = time(NULL);
    os::print_dhm(st, "OS uptime:", (long) difftime(currsec, bootsec));
  }
}

julong os::physical_memory() {
  return Bsd::physical_memory();
}

// Return true if user is running as root.

bool os::have_special_privileges() {
  static bool init = false;
  static bool privileges = false;
  if (!init) {
    privileges = (getuid() != geteuid()) || (getgid() != getegid());
    init = true;
  }
  return privileges;
}



// Cpu architecture string
#if   defined(ZERO)
static char cpu_arch[] = ZERO_LIBARCH;
#elif defined(IA64)
static char cpu_arch[] = "ia64";
#elif defined(IA32)
static char cpu_arch[] = "i386";
#elif defined(AMD64)
static char cpu_arch[] = "amd64";
#elif defined(ARM)
static char cpu_arch[] = "arm";
#elif defined(AARCH64)
static char cpu_arch[] = "aarch64";
#elif defined(PPC32)
static char cpu_arch[] = "ppc";
#else
  #error Add appropriate cpu_arch setting
#endif

// Compiler variant
#ifdef COMPILER2
  #define COMPILER_VARIANT "server"
#else
  #define COMPILER_VARIANT "client"
#endif


void os::Bsd::initialize_system_info() {
  int mib[2];
  size_t len;
  int cpu_val;
  julong mem_val;

  // get processors count via hw.ncpus sysctl
  mib[0] = CTL_HW;
  mib[1] = HW_NCPU;
  len = sizeof(cpu_val);
  if (sysctl(mib, 2, &cpu_val, &len, NULL, 0) != -1 && cpu_val >= 1) {
    assert(len == sizeof(cpu_val), "unexpected data size");
    set_processor_count(cpu_val);
  } else {
    set_processor_count(1);   // fallback
  }

#ifdef __APPLE__
  // initialize processor id map
  for (int i = 0; i < processor_id_map_size; i++) {
    processor_id_map[i] = processor_id_unassigned;
  }
#endif

  // get physical memory via hw.memsize sysctl (hw.memsize is used
  // since it returns a 64 bit value)
  mib[0] = CTL_HW;

#if defined (HW_MEMSIZE) // Apple
  mib[1] = HW_MEMSIZE;
#elif defined(HW_PHYSMEM) // Most of BSD
  mib[1] = HW_PHYSMEM;
#elif defined(HW_REALMEM) // Old FreeBSD
  mib[1] = HW_REALMEM;
#else
  #error No ways to get physmem
#endif

  len = sizeof(mem_val);
  if (sysctl(mib, 2, &mem_val, &len, NULL, 0) != -1) {
    assert(len == sizeof(mem_val), "unexpected data size");
    _physical_memory = mem_val;
  } else {
    _physical_memory = 256 * 1024 * 1024;       // fallback (XXXBSD?)
  }

#ifdef __OpenBSD__
  {
    // limit _physical_memory memory view on OpenBSD since
    // datasize rlimit restricts us anyway.
    struct rlimit limits;
    getrlimit(RLIMIT_DATA, &limits);
    _physical_memory = MIN2(_physical_memory, (julong)limits.rlim_cur);
  }
#endif
}

#ifdef __APPLE__
static const char *get_home() {
  const char *home_dir = ::getenv("HOME");
  if ((home_dir == NULL) || (*home_dir == '\0')) {
    struct passwd *passwd_info = getpwuid(geteuid());
    if (passwd_info != NULL) {
      home_dir = passwd_info->pw_dir;
    }
  }

  return home_dir;
}
#endif

void os::init_system_properties_values() {
  // The next steps are taken in the product version:
  //
  // Obtain the JAVA_HOME value from the location of libjvm.so.
  // This library should be located at:
  // <JAVA_HOME>/jre/lib/<arch>/{client|server}/libjvm.so.
  //
  // If "/jre/lib/" appears at the right place in the path, then we
  // assume libjvm.so is installed in a JDK and we use this path.
  //
  // Otherwise exit with message: "Could not create the Java virtual machine."
  //
  // The following extra steps are taken in the debugging version:
  //
  // If "/jre/lib/" does NOT appear at the right place in the path
  // instead of exit check for $JAVA_HOME environment variable.
  //
  // If it is defined and we are able to locate $JAVA_HOME/jre/lib/<arch>,
  // then we append a fake suffix "hotspot/libjvm.so" to this path so
  // it looks like libjvm.so is installed there
  // <JAVA_HOME>/jre/lib/<arch>/hotspot/libjvm.so.
  //
  // Otherwise exit.
  //
  // Important note: if the location of libjvm.so changes this
  // code needs to be changed accordingly.

  // See ld(1):
  //      The linker uses the following search paths to locate required
  //      shared libraries:
  //        1: ...
  //        ...
  //        7: The default directories, normally /lib and /usr/lib.
#ifndef DEFAULT_LIBPATH
  #ifndef OVERRIDE_LIBPATH
    #define DEFAULT_LIBPATH "/lib:/usr/lib"
  #else
    #define DEFAULT_LIBPATH OVERRIDE_LIBPATH
  #endif
#endif

// Base path of extensions installed on the system.
#define SYS_EXT_DIR     "/usr/java/packages"
#define EXTENSIONS_DIR  "/lib/ext"

#ifndef __APPLE__

  // Buffer that fits several sprintfs.
  // Note that the space for the colon and the trailing null are provided
  // by the nulls included by the sizeof operator.
  const size_t bufsize =
    MAX2((size_t)MAXPATHLEN,  // For dll_dir & friends.
         (size_t)MAXPATHLEN + sizeof(EXTENSIONS_DIR) + sizeof(SYS_EXT_DIR) + sizeof(EXTENSIONS_DIR)); // extensions dir
  char *buf = NEW_C_HEAP_ARRAY(char, bufsize, mtInternal);

  // sysclasspath, java_home, dll_dir
  {
    char *pslash;
    os::jvm_path(buf, bufsize);

    // Found the full path to libjvm.so.
    // Now cut the path to <java_home>/jre if we can.
    *(strrchr(buf, '/')) = '\0'; // Get rid of /libjvm.so.
    pslash = strrchr(buf, '/');
    if (pslash != NULL) {
      *pslash = '\0';            // Get rid of /{client|server|hotspot}.
    }
    Arguments::set_dll_dir(buf);

    if (pslash != NULL) {
      pslash = strrchr(buf, '/');
      if (pslash != NULL) {
        *pslash = '\0';          // Get rid of /<arch>.
        pslash = strrchr(buf, '/');
        if (pslash != NULL) {
          *pslash = '\0';        // Get rid of /lib.
        }
      }
    }
    Arguments::set_java_home(buf);
    if (!set_boot_path('/', ':')) {
      vm_exit_during_initialization("Failed setting boot class path.", NULL);
    }
  }

  // Where to look for native libraries.
  //
  // Note: Due to a legacy implementation, most of the library path
  // is set in the launcher. This was to accomodate linking restrictions
  // on legacy Bsd implementations (which are no longer supported).
  // Eventually, all the library path setting will be done here.
  //
  // However, to prevent the proliferation of improperly built native
  // libraries, the new path component /usr/java/packages is added here.
  // Eventually, all the library path setting will be done here.
  {
    // Get the user setting of LD_LIBRARY_PATH, and prepended it. It
    // should always exist (until the legacy problem cited above is
    // addressed).
    const char *v = ::getenv("LD_LIBRARY_PATH");
    const char *v_colon = ":";
    if (v == NULL) { v = ""; v_colon = ""; }
    // That's +1 for the colon and +1 for the trailing '\0'.
    char *ld_library_path = NEW_C_HEAP_ARRAY(char,
                                             strlen(v) + 1 +
                                             sizeof(SYS_EXT_DIR) + sizeof("/lib/") + strlen(cpu_arch) + sizeof(DEFAULT_LIBPATH) + 1,
                                             mtInternal);
    sprintf(ld_library_path, "%s%s" SYS_EXT_DIR "/lib/%s:" DEFAULT_LIBPATH, v, v_colon, cpu_arch);
    Arguments::set_library_path(ld_library_path);
    FREE_C_HEAP_ARRAY(char, ld_library_path);
  }

  // Extensions directories.
  sprintf(buf, "%s" EXTENSIONS_DIR ":" SYS_EXT_DIR EXTENSIONS_DIR, Arguments::get_java_home());
  Arguments::set_ext_dirs(buf);

  FREE_C_HEAP_ARRAY(char, buf);

#else // __APPLE__

  #define SYS_EXTENSIONS_DIR   "/Library/Java/Extensions"
  #define SYS_EXTENSIONS_DIRS  SYS_EXTENSIONS_DIR ":/Network" SYS_EXTENSIONS_DIR ":/System" SYS_EXTENSIONS_DIR ":/usr/lib/java"

  const char *user_home_dir = get_home();
  // The null in SYS_EXTENSIONS_DIRS counts for the size of the colon after user_home_dir.
  size_t system_ext_size = strlen(user_home_dir) + sizeof(SYS_EXTENSIONS_DIR) +
    sizeof(SYS_EXTENSIONS_DIRS);

  // Buffer that fits several sprintfs.
  // Note that the space for the colon and the trailing null are provided
  // by the nulls included by the sizeof operator.
  const size_t bufsize =
    MAX2((size_t)MAXPATHLEN,  // for dll_dir & friends.
         (size_t)MAXPATHLEN + sizeof(EXTENSIONS_DIR) + system_ext_size); // extensions dir
  char *buf = NEW_C_HEAP_ARRAY(char, bufsize, mtInternal);

  // sysclasspath, java_home, dll_dir
  {
    char *pslash;
    os::jvm_path(buf, bufsize);

    // Found the full path to libjvm.so.
    // Now cut the path to <java_home>/jre if we can.
    *(strrchr(buf, '/')) = '\0'; // Get rid of /libjvm.so.
    pslash = strrchr(buf, '/');
    if (pslash != NULL) {
      *pslash = '\0';            // Get rid of /{client|server|hotspot}.
    }
#ifdef STATIC_BUILD
    strcat(buf, "/lib");
#endif

    Arguments::set_dll_dir(buf);

    if (pslash != NULL) {
      pslash = strrchr(buf, '/');
      if (pslash != NULL) {
        *pslash = '\0';          // Get rid of /lib.
      }
    }
    Arguments::set_java_home(buf);
    set_boot_path('/', ':');
  }

  // Where to look for native libraries.
  //
  // Note: Due to a legacy implementation, most of the library path
  // is set in the launcher. This was to accomodate linking restrictions
  // on legacy Bsd implementations (which are no longer supported).
  // Eventually, all the library path setting will be done here.
  //
  // However, to prevent the proliferation of improperly built native
  // libraries, the new path component /usr/java/packages is added here.
  // Eventually, all the library path setting will be done here.
  {
    // Get the user setting of LD_LIBRARY_PATH, and prepended it. It
    // should always exist (until the legacy problem cited above is
    // addressed).
    // Prepend the default path with the JAVA_LIBRARY_PATH so that the app launcher code
    // can specify a directory inside an app wrapper
    const char *l = ::getenv("JAVA_LIBRARY_PATH");
    const char *l_colon = ":";
    if (l == NULL) { l = ""; l_colon = ""; }

    const char *v = ::getenv("DYLD_LIBRARY_PATH");
    const char *v_colon = ":";
    if (v == NULL) { v = ""; v_colon = ""; }

    // Apple's Java6 has "." at the beginning of java.library.path.
    // OpenJDK on Windows has "." at the end of java.library.path.
    // OpenJDK on Linux and Solaris don't have "." in java.library.path
    // at all. To ease the transition from Apple's Java6 to OpenJDK7,
    // "." is appended to the end of java.library.path. Yes, this
    // could cause a change in behavior, but Apple's Java6 behavior
    // can be achieved by putting "." at the beginning of the
    // JAVA_LIBRARY_PATH environment variable.
    char *ld_library_path = NEW_C_HEAP_ARRAY(char,
                                             strlen(v) + 1 + strlen(l) + 1 +
                                             system_ext_size + 3,
                                             mtInternal);
    sprintf(ld_library_path, "%s%s%s%s%s" SYS_EXTENSIONS_DIR ":" SYS_EXTENSIONS_DIRS ":.",
            v, v_colon, l, l_colon, user_home_dir);
    Arguments::set_library_path(ld_library_path);
    FREE_C_HEAP_ARRAY(char, ld_library_path);
  }

  // Extensions directories.
  //
  // Note that the space for the colon and the trailing null are provided
  // by the nulls included by the sizeof operator (so actually one byte more
  // than necessary is allocated).
  sprintf(buf, "%s" SYS_EXTENSIONS_DIR ":%s" EXTENSIONS_DIR ":" SYS_EXTENSIONS_DIRS,
          user_home_dir, Arguments::get_java_home());
  Arguments::set_ext_dirs(buf);

  FREE_C_HEAP_ARRAY(char, buf);

#undef SYS_EXTENSIONS_DIR
#undef SYS_EXTENSIONS_DIRS

#endif // __APPLE__

#undef SYS_EXT_DIR
#undef EXTENSIONS_DIR
}

////////////////////////////////////////////////////////////////////////////////
// breakpoint support

void os::breakpoint() {
  BREAKPOINT;
}

extern "C" void breakpoint() {
  // use debugger to set breakpoint here
}

//////////////////////////////////////////////////////////////////////////////
// create new thread

#ifdef __APPLE__
// library handle for calling objc_registerThreadWithCollector()
// without static linking to the libobjc library
  #define OBJC_LIB "/usr/lib/libobjc.dylib"
  #define OBJC_GCREGISTER "objc_registerThreadWithCollector"
typedef void (*objc_registerThreadWithCollector_t)();
extern "C" objc_registerThreadWithCollector_t objc_registerThreadWithCollectorFunction;
objc_registerThreadWithCollector_t objc_registerThreadWithCollectorFunction = NULL;
#endif

// Thread start routine for all newly created threads
static void *thread_native_entry(Thread *thread) {

  thread->record_stack_base_and_size();

  // Try to randomize the cache line index of hot stack frames.
  // This helps when threads of the same stack traces evict each other's
  // cache lines. The threads can be either from the same JVM instance, or
  // from different JVM instances. The benefit is especially true for
  // processors with hyperthreading technology.
  static int counter = 0;
  int pid = os::current_process_id();
  alloca(((pid ^ counter++) & 7) * 128);

  thread->initialize_thread_current();

  OSThread* osthread = thread->osthread();
  Monitor* sync = osthread->startThread_lock();

  osthread->set_thread_id(os::Bsd::gettid());

  log_info(os, thread)("Thread is alive (tid: " UINTX_FORMAT ", pthread id: " UINTX_FORMAT ").",
    os::current_thread_id(), (uintx) pthread_self());

#ifdef __APPLE__
  // Store unique OS X thread id used by SA
  osthread->set_unique_thread_id();
#endif

  // initialize signal mask for this thread
  PosixSignals::hotspot_sigmask(thread);

  // initialize floating point control register
  os::Bsd::init_thread_fpu_state();

#ifdef __APPLE__
  // register thread with objc gc
  if (objc_registerThreadWithCollectorFunction != NULL) {
    objc_registerThreadWithCollectorFunction();
  }
#endif

  // handshaking with parent thread
  {
    MutexLocker ml(sync, Mutex::_no_safepoint_check_flag);

    // notify parent thread
    osthread->set_state(INITIALIZED);
    sync->notify_all();

    // wait until os::start_thread()
    while (osthread->get_state() == INITIALIZED) {
      sync->wait_without_safepoint_check();
    }
  }

  // call one more level start routine
  thread->call_run();

  // Note: at this point the thread object may already have deleted itself.
  // Prevent dereferencing it from here on out.
  thread = NULL;

  log_info(os, thread)("Thread finished (tid: " UINTX_FORMAT ", pthread id: " UINTX_FORMAT ").",
    os::current_thread_id(), (uintx) pthread_self());

  return 0;
}

bool os::create_thread(Thread* thread, ThreadType thr_type,
                       size_t req_stack_size) {
  assert(thread->osthread() == NULL, "caller responsible");

  // Allocate the OSThread object
  OSThread* osthread = new OSThread(NULL, NULL);
  if (osthread == NULL) {
    return false;
  }

  // set the correct thread state
  osthread->set_thread_type(thr_type);

  // Initial state is ALLOCATED but not INITIALIZED
  osthread->set_state(ALLOCATED);

  thread->set_osthread(osthread);

  // init thread attributes
  pthread_attr_t attr;
  pthread_attr_init(&attr);
  pthread_attr_setdetachstate(&attr, PTHREAD_CREATE_DETACHED);

  // calculate stack size if it's not specified by caller
  size_t stack_size = os::Posix::get_initial_stack_size(thr_type, req_stack_size);
  int status = pthread_attr_setstacksize(&attr, stack_size);
  assert_status(status == 0, status, "pthread_attr_setstacksize");

  ThreadState state;

  {
    pthread_t tid;
    int ret = pthread_create(&tid, &attr, (void* (*)(void*)) thread_native_entry, thread);

    char buf[64];
    if (ret == 0) {
      log_info(os, thread)("Thread started (pthread id: " UINTX_FORMAT ", attributes: %s). ",
        (uintx) tid, os::Posix::describe_pthread_attr(buf, sizeof(buf), &attr));
    } else {
      log_warning(os, thread)("Failed to start thread - pthread_create failed (%s) for attributes: %s.",
        os::errno_name(ret), os::Posix::describe_pthread_attr(buf, sizeof(buf), &attr));
      // Log some OS information which might explain why creating the thread failed.
      log_info(os, thread)("Number of threads approx. running in the VM: %d", Threads::number_of_threads());
      LogStream st(Log(os, thread)::info());
      os::Posix::print_rlimit_info(&st);
      os::print_memory_info(&st);
    }

    pthread_attr_destroy(&attr);

    if (ret != 0) {
      // Need to clean up stuff we've allocated so far
      thread->set_osthread(NULL);
      delete osthread;
      return false;
    }

    // Store pthread info into the OSThread
    osthread->set_pthread_id(tid);

    // Wait until child thread is either initialized or aborted
    {
      Monitor* sync_with_child = osthread->startThread_lock();
      MutexLocker ml(sync_with_child, Mutex::_no_safepoint_check_flag);
      while ((state = osthread->get_state()) == ALLOCATED) {
        sync_with_child->wait_without_safepoint_check();
      }
    }

  }

  // The thread is returned suspended (in state INITIALIZED),
  // and is started higher up in the call chain
  assert(state == INITIALIZED, "race condition");
  return true;
}

/////////////////////////////////////////////////////////////////////////////
// attach existing thread

// bootstrap the main thread
bool os::create_main_thread(JavaThread* thread) {
  assert(os::Bsd::_main_thread == pthread_self(), "should be called inside main thread");
  return create_attached_thread(thread);
}

bool os::create_attached_thread(JavaThread* thread) {
#ifdef ASSERT
  thread->verify_not_published();
#endif

  // Allocate the OSThread object
  OSThread* osthread = new OSThread(NULL, NULL);

  if (osthread == NULL) {
    return false;
  }

  osthread->set_thread_id(os::Bsd::gettid());

#ifdef __APPLE__
  // Store unique OS X thread id used by SA
  osthread->set_unique_thread_id();
#endif

  // Store pthread info into the OSThread
  osthread->set_pthread_id(::pthread_self());

  // initialize floating point control register
  os::Bsd::init_thread_fpu_state();

  // Initial thread state is RUNNABLE
  osthread->set_state(RUNNABLE);

  thread->set_osthread(osthread);

  // initialize signal mask for this thread
  // and save the caller's signal mask
  PosixSignals::hotspot_sigmask(thread);

  log_info(os, thread)("Thread attached (tid: " UINTX_FORMAT ", pthread id: " UINTX_FORMAT ").",
    os::current_thread_id(), (uintx) pthread_self());

  return true;
}

void os::pd_start_thread(Thread* thread) {
  OSThread * osthread = thread->osthread();
  assert(osthread->get_state() != INITIALIZED, "just checking");
  Monitor* sync_with_child = osthread->startThread_lock();
  MutexLocker ml(sync_with_child, Mutex::_no_safepoint_check_flag);
  sync_with_child->notify();
}

// Free Bsd resources related to the OSThread
void os::free_thread(OSThread* osthread) {
  assert(osthread != NULL, "osthread not set");

  // We are told to free resources of the argument thread,
  // but we can only really operate on the current thread.
  assert(Thread::current()->osthread() == osthread,
         "os::free_thread but not current thread");

  // Restore caller's signal mask
  sigset_t sigmask = osthread->caller_sigmask();
  pthread_sigmask(SIG_SETMASK, &sigmask, NULL);

  delete osthread;
}

////////////////////////////////////////////////////////////////////////////////
// time support

// Time since start-up in seconds to a fine granularity.
// Used by VMSelfDestructTimer and the MemProfiler.
double os::elapsedTime() {

  return ((double)os::elapsed_counter()) / os::elapsed_frequency();
}

jlong os::elapsed_counter() {
  return javaTimeNanos() - initial_time_count;
}

jlong os::elapsed_frequency() {
  return NANOSECS_PER_SEC; // nanosecond resolution
}

bool os::supports_vtime() { return true; }

double os::elapsedVTime() {
  // better than nothing, but not much
  return elapsedTime();
}

jlong os::javaTimeMillis() {
  timeval time;
  int status = gettimeofday(&time, NULL);
  assert(status != -1, "bsd error");
  return jlong(time.tv_sec) * 1000  +  jlong(time.tv_usec / 1000);
}

void os::javaTimeSystemUTC(jlong &seconds, jlong &nanos) {
  timeval time;
  int status = gettimeofday(&time, NULL);
  assert(status != -1, "bsd error");
  seconds = jlong(time.tv_sec);
  nanos = jlong(time.tv_usec) * 1000;
}

#ifndef __APPLE__
  #ifndef CLOCK_MONOTONIC
    #define CLOCK_MONOTONIC (1)
  #endif
#endif

#ifdef __APPLE__
void os::Bsd::clock_init() {
  mach_timebase_info(&_timebase_info);
}
#else
void os::Bsd::clock_init() {
  struct timespec res;
  struct timespec tp;
  if (::clock_getres(CLOCK_MONOTONIC, &res) == 0 &&
      ::clock_gettime(CLOCK_MONOTONIC, &tp)  == 0) {
    // yes, monotonic clock is supported
    _clock_gettime = ::clock_gettime;
  }
}
#endif



#ifdef __APPLE__

jlong os::javaTimeNanos() {
  const uint64_t tm = mach_absolute_time();
  const uint64_t now = (tm * Bsd::_timebase_info.numer) / Bsd::_timebase_info.denom;
  const uint64_t prev = Bsd::_max_abstime;
  if (now <= prev) {
    return prev;   // same or retrograde time;
  }
  const uint64_t obsv = Atomic::cmpxchg(&Bsd::_max_abstime, prev, now);
  assert(obsv >= prev, "invariant");   // Monotonicity
  // If the CAS succeeded then we're done and return "now".
  // If the CAS failed and the observed value "obsv" is >= now then
  // we should return "obsv".  If the CAS failed and now > obsv > prv then
  // some other thread raced this thread and installed a new value, in which case
  // we could either (a) retry the entire operation, (b) retry trying to install now
  // or (c) just return obsv.  We use (c).   No loop is required although in some cases
  // we might discard a higher "now" value in deference to a slightly lower but freshly
  // installed obsv value.   That's entirely benign -- it admits no new orderings compared
  // to (a) or (b) -- and greatly reduces coherence traffic.
  // We might also condition (c) on the magnitude of the delta between obsv and now.
  // Avoiding excessive CAS operations to hot RW locations is critical.
  // See https://blogs.oracle.com/dave/entry/cas_and_cache_trivia_invalidate
  return (prev == obsv) ? now : obsv;
}

#else // __APPLE__

jlong os::javaTimeNanos() {
  if (os::supports_monotonic_clock()) {
    struct timespec tp;
    int status = Bsd::_clock_gettime(CLOCK_MONOTONIC, &tp);
    assert(status == 0, "gettime error");
    jlong result = jlong(tp.tv_sec) * (1000 * 1000 * 1000) + jlong(tp.tv_nsec);
    return result;
  } else {
    timeval time;
    int status = gettimeofday(&time, NULL);
    assert(status != -1, "bsd error");
    jlong usecs = jlong(time.tv_sec) * (1000 * 1000) + jlong(time.tv_usec);
    return 1000 * usecs;
  }
}

#endif // __APPLE__

void os::javaTimeNanos_info(jvmtiTimerInfo *info_ptr) {
  if (os::supports_monotonic_clock()) {
    info_ptr->max_value = ALL_64_BITS;

    // CLOCK_MONOTONIC - amount of time since some arbitrary point in the past
    info_ptr->may_skip_backward = false;      // not subject to resetting or drifting
    info_ptr->may_skip_forward = false;       // not subject to resetting or drifting
  } else {
    // gettimeofday - based on time in seconds since the Epoch thus does not wrap
    info_ptr->max_value = ALL_64_BITS;

    // gettimeofday is a real time clock so it skips
    info_ptr->may_skip_backward = true;
    info_ptr->may_skip_forward = true;
  }

  info_ptr->kind = JVMTI_TIMER_ELAPSED;                // elapsed not CPU time
}

// Return the real, user, and system times in seconds from an
// arbitrary fixed point in the past.
bool os::getTimesSecs(double* process_real_time,
                      double* process_user_time,
                      double* process_system_time) {
  struct tms ticks;
  clock_t real_ticks = times(&ticks);

  if (real_ticks == (clock_t) (-1)) {
    return false;
  } else {
    double ticks_per_second = (double) clock_tics_per_sec;
    *process_user_time = ((double) ticks.tms_utime) / ticks_per_second;
    *process_system_time = ((double) ticks.tms_stime) / ticks_per_second;
    *process_real_time = ((double) real_ticks) / ticks_per_second;

    return true;
  }
}


char * os::local_time_string(char *buf, size_t buflen) {
  struct tm t;
  time_t long_time;
  time(&long_time);
  localtime_r(&long_time, &t);
  jio_snprintf(buf, buflen, "%d-%02d-%02d %02d:%02d:%02d",
               t.tm_year + 1900, t.tm_mon + 1, t.tm_mday,
               t.tm_hour, t.tm_min, t.tm_sec);
  return buf;
}

struct tm* os::localtime_pd(const time_t* clock, struct tm*  res) {
  return localtime_r(clock, res);
}

////////////////////////////////////////////////////////////////////////////////
// runtime exit support

// Note: os::shutdown() might be called very early during initialization, or
// called from signal handler. Before adding something to os::shutdown(), make
// sure it is async-safe and can handle partially initialized VM.
void os::shutdown() {

  // allow PerfMemory to attempt cleanup of any persistent resources
  perfMemory_exit();

  // needs to remove object in file system
  AttachListener::abort();

  // flush buffered output, finish log files
  ostream_abort();

  // Check for abort hook
  abort_hook_t abort_hook = Arguments::abort_hook();
  if (abort_hook != NULL) {
    abort_hook();
  }

}

// Note: os::abort() might be called very early during initialization, or
// called from signal handler. Before adding something to os::abort(), make
// sure it is async-safe and can handle partially initialized VM.
void os::abort(bool dump_core, void* siginfo, const void* context) {
  os::shutdown();
  if (dump_core) {
    ::abort(); // dump core
  }

  ::exit(1);
}

// Die immediately, no exit hook, no abort hook, no cleanup.
// Dump a core file, if possible, for debugging.
void os::die() {
  if (TestUnresponsiveErrorHandler && !CreateCoredumpOnCrash) {
    // For TimeoutInErrorHandlingTest.java, we just kill the VM
    // and don't take the time to generate a core file.
    os::signal_raise(SIGKILL);
  } else {
    // _exit() on BsdThreads only kills current thread
    ::abort();
  }
}

// Information of current thread in variety of formats
pid_t os::Bsd::gettid() {
  int retval = -1;

#ifdef __APPLE__ // XNU kernel
  mach_port_t port = mach_thread_self();
  guarantee(MACH_PORT_VALID(port), "just checking");
  mach_port_deallocate(mach_task_self(), port);
  return (pid_t)port;

#else
  #ifdef __FreeBSD__
  retval = syscall(SYS_thr_self);
  #else
    #ifdef __OpenBSD__
  retval = syscall(SYS_getthrid);
    #else
      #ifdef __NetBSD__
  retval = (pid_t) syscall(SYS__lwp_self);
      #endif
    #endif
  #endif
#endif

  if (retval == -1) {
    return getpid();
  }
}

intx os::current_thread_id() {
#ifdef __APPLE__
  return (intx)os::Bsd::gettid();
#else
  return (intx)::pthread_self();
#endif
}

int os::current_process_id() {
  return (int)(getpid());
}

// DLL functions

const char* os::dll_file_extension() { return JNI_LIB_SUFFIX; }

// This must be hard coded because it's the system's temporary
// directory not the java application's temp directory, ala java.io.tmpdir.
#ifdef __APPLE__
// macosx has a secure per-user temporary directory
char temp_path_storage[PATH_MAX];
const char* os::get_temp_directory() {
  static char *temp_path = NULL;
  if (temp_path == NULL) {
    int pathSize = confstr(_CS_DARWIN_USER_TEMP_DIR, temp_path_storage, PATH_MAX);
    if (pathSize == 0 || pathSize > PATH_MAX) {
      strlcpy(temp_path_storage, "/tmp/", sizeof(temp_path_storage));
    }
    temp_path = temp_path_storage;
  }
  return temp_path;
}
#else // __APPLE__
const char* os::get_temp_directory() { return "/tmp"; }
#endif // __APPLE__

// check if addr is inside libjvm.so
bool os::address_is_in_vm(address addr) {
  static address libjvm_base_addr;
  Dl_info dlinfo;

  if (libjvm_base_addr == NULL) {
    if (dladdr(CAST_FROM_FN_PTR(void *, os::address_is_in_vm), &dlinfo) != 0) {
      libjvm_base_addr = (address)dlinfo.dli_fbase;
    }
    assert(libjvm_base_addr !=NULL, "Cannot obtain base address for libjvm");
  }

  if (dladdr((void *)addr, &dlinfo) != 0) {
    if (libjvm_base_addr == (address)dlinfo.dli_fbase) return true;
  }

  return false;
}


#define MACH_MAXSYMLEN 256

bool os::dll_address_to_function_name(address addr, char *buf,
                                      int buflen, int *offset,
                                      bool demangle) {
  // buf is not optional, but offset is optional
  assert(buf != NULL, "sanity check");

  Dl_info dlinfo;
  char localbuf[MACH_MAXSYMLEN];

  if (dladdr((void*)addr, &dlinfo) != 0) {
    // see if we have a matching symbol
    if (dlinfo.dli_saddr != NULL && dlinfo.dli_sname != NULL) {
      if (!(demangle && Decoder::demangle(dlinfo.dli_sname, buf, buflen))) {
        jio_snprintf(buf, buflen, "%s", dlinfo.dli_sname);
      }
      if (offset != NULL) *offset = addr - (address)dlinfo.dli_saddr;
      return true;
    }
    // no matching symbol so try for just file info
    if (dlinfo.dli_fname != NULL && dlinfo.dli_fbase != NULL) {
      if (Decoder::decode((address)(addr - (address)dlinfo.dli_fbase),
                          buf, buflen, offset, dlinfo.dli_fname, demangle)) {
        return true;
      }
    }

    // Handle non-dynamic manually:
    if (dlinfo.dli_fbase != NULL &&
        Decoder::decode(addr, localbuf, MACH_MAXSYMLEN, offset,
                        dlinfo.dli_fbase)) {
      if (!(demangle && Decoder::demangle(localbuf, buf, buflen))) {
        jio_snprintf(buf, buflen, "%s", localbuf);
      }
      return true;
    }
  }
  buf[0] = '\0';
  if (offset != NULL) *offset = -1;
  return false;
}

// ported from solaris version
bool os::dll_address_to_library_name(address addr, char* buf,
                                     int buflen, int* offset) {
  // buf is not optional, but offset is optional
  assert(buf != NULL, "sanity check");

  Dl_info dlinfo;

  if (dladdr((void*)addr, &dlinfo) != 0) {
    if (dlinfo.dli_fname != NULL) {
      jio_snprintf(buf, buflen, "%s", dlinfo.dli_fname);
    }
    if (dlinfo.dli_fbase != NULL && offset != NULL) {
      *offset = addr - (address)dlinfo.dli_fbase;
    }
    return true;
  }

  buf[0] = '\0';
  if (offset) *offset = -1;
  return false;
}

// Loads .dll/.so and
// in case of error it checks if .dll/.so was built for the
// same architecture as Hotspot is running on

#ifdef __APPLE__
void * os::dll_load(const char *filename, char *ebuf, int ebuflen) {
#ifdef STATIC_BUILD
  return os::get_default_process_handle();
#else
  log_info(os)("attempting shared library load of %s", filename);

  void * result= ::dlopen(filename, RTLD_LAZY);
  if (result != NULL) {
    Events::log(NULL, "Loaded shared library %s", filename);
    // Successful loading
    log_info(os)("shared library load of %s was successful", filename);
    return result;
  }

  const char* error_report = ::dlerror();
  if (error_report == NULL) {
    error_report = "dlerror returned no error description";
  }
  if (ebuf != NULL && ebuflen > 0) {
    // Read system error message into ebuf
    ::strncpy(ebuf, error_report, ebuflen-1);
    ebuf[ebuflen-1]='\0';
  }
  Events::log(NULL, "Loading shared library %s failed, %s", filename, error_report);
  log_info(os)("shared library load of %s failed, %s", filename, error_report);

  return NULL;
#endif // STATIC_BUILD
}
#else
void * os::dll_load(const char *filename, char *ebuf, int ebuflen) {
#ifdef STATIC_BUILD
  return os::get_default_process_handle();
#else
  log_info(os)("attempting shared library load of %s", filename);
  void * result= ::dlopen(filename, RTLD_LAZY);
  if (result != NULL) {
    Events::log(NULL, "Loaded shared library %s", filename);
    // Successful loading
    log_info(os)("shared library load of %s was successful", filename);
    return result;
  }

  Elf32_Ehdr elf_head;

  const char* const error_report = ::dlerror();
  if (error_report == NULL) {
    error_report = "dlerror returned no error description";
  }
  if (ebuf != NULL && ebuflen > 0) {
    // Read system error message into ebuf
    ::strncpy(ebuf, error_report, ebuflen-1);
    ebuf[ebuflen-1]='\0';
  }
  Events::log(NULL, "Loading shared library %s failed, %s", filename, error_report);
  log_info(os)("shared library load of %s failed, %s", filename, error_report);

  int diag_msg_max_length=ebuflen-strlen(ebuf);
  char* diag_msg_buf=ebuf+strlen(ebuf);

  if (diag_msg_max_length==0) {
    // No more space in ebuf for additional diagnostics message
    return NULL;
  }


  int file_descriptor= ::open(filename, O_RDONLY | O_NONBLOCK);

  if (file_descriptor < 0) {
    // Can't open library, report dlerror() message
    return NULL;
  }

  bool failed_to_read_elf_head=
    (sizeof(elf_head)!=
     (::read(file_descriptor, &elf_head,sizeof(elf_head))));

  ::close(file_descriptor);
  if (failed_to_read_elf_head) {
    // file i/o error - report dlerror() msg
    return NULL;
  }

  typedef struct {
    Elf32_Half  code;         // Actual value as defined in elf.h
    Elf32_Half  compat_class; // Compatibility of archs at VM's sense
    char        elf_class;    // 32 or 64 bit
    char        endianess;    // MSB or LSB
    char*       name;         // String representation
  } arch_t;

  #ifndef EM_486
    #define EM_486          6               /* Intel 80486 */
  #endif

  #ifndef EM_MIPS_RS3_LE
    #define EM_MIPS_RS3_LE  10              /* MIPS */
  #endif

  #ifndef EM_PPC64
    #define EM_PPC64        21              /* PowerPC64 */
  #endif

  #ifndef EM_S390
    #define EM_S390         22              /* IBM System/390 */
  #endif

  #ifndef EM_IA_64
    #define EM_IA_64        50              /* HP/Intel IA-64 */
  #endif

  #ifndef EM_X86_64
    #define EM_X86_64       62              /* AMD x86-64 */
  #endif

  static const arch_t arch_array[]={
    {EM_386,         EM_386,     ELFCLASS32, ELFDATA2LSB, (char*)"IA 32"},
    {EM_486,         EM_386,     ELFCLASS32, ELFDATA2LSB, (char*)"IA 32"},
    {EM_IA_64,       EM_IA_64,   ELFCLASS64, ELFDATA2LSB, (char*)"IA 64"},
    {EM_X86_64,      EM_X86_64,  ELFCLASS64, ELFDATA2LSB, (char*)"AMD 64"},
    {EM_PPC,         EM_PPC,     ELFCLASS32, ELFDATA2MSB, (char*)"Power PC 32"},
    {EM_PPC64,       EM_PPC64,   ELFCLASS64, ELFDATA2MSB, (char*)"Power PC 64"},
    {EM_ARM,         EM_ARM,     ELFCLASS32,   ELFDATA2LSB, (char*)"ARM"},
    {EM_S390,        EM_S390,    ELFCLASSNONE, ELFDATA2MSB, (char*)"IBM System/390"},
    {EM_ALPHA,       EM_ALPHA,   ELFCLASS64, ELFDATA2LSB, (char*)"Alpha"},
    {EM_MIPS_RS3_LE, EM_MIPS_RS3_LE, ELFCLASS32, ELFDATA2LSB, (char*)"MIPSel"},
    {EM_MIPS,        EM_MIPS,    ELFCLASS32, ELFDATA2MSB, (char*)"MIPS"},
    {EM_PARISC,      EM_PARISC,  ELFCLASS32, ELFDATA2MSB, (char*)"PARISC"},
    {EM_68K,         EM_68K,     ELFCLASS32, ELFDATA2MSB, (char*)"M68k"}
  };

  #if  (defined IA32)
  static  Elf32_Half running_arch_code=EM_386;
  #elif   (defined AMD64)
  static  Elf32_Half running_arch_code=EM_X86_64;
  #elif  (defined IA64)
  static  Elf32_Half running_arch_code=EM_IA_64;
  #elif  (defined __powerpc64__)
  static  Elf32_Half running_arch_code=EM_PPC64;
  #elif  (defined __powerpc__)
  static  Elf32_Half running_arch_code=EM_PPC;
  #elif  (defined ARM)
  static  Elf32_Half running_arch_code=EM_ARM;
  #elif  (defined S390)
  static  Elf32_Half running_arch_code=EM_S390;
  #elif  (defined ALPHA)
  static  Elf32_Half running_arch_code=EM_ALPHA;
  #elif  (defined MIPSEL)
  static  Elf32_Half running_arch_code=EM_MIPS_RS3_LE;
  #elif  (defined PARISC)
  static  Elf32_Half running_arch_code=EM_PARISC;
  #elif  (defined MIPS)
  static  Elf32_Half running_arch_code=EM_MIPS;
  #elif  (defined M68K)
  static  Elf32_Half running_arch_code=EM_68K;
  #else
    #error Method os::dll_load requires that one of following is defined:\
         IA32, AMD64, IA64, __powerpc__, ARM, S390, ALPHA, MIPS, MIPSEL, PARISC, M68K
  #endif

  // Identify compatability class for VM's architecture and library's architecture
  // Obtain string descriptions for architectures

  arch_t lib_arch={elf_head.e_machine,0,elf_head.e_ident[EI_CLASS], elf_head.e_ident[EI_DATA], NULL};
  int running_arch_index=-1;

  for (unsigned int i=0; i < ARRAY_SIZE(arch_array); i++) {
    if (running_arch_code == arch_array[i].code) {
      running_arch_index    = i;
    }
    if (lib_arch.code == arch_array[i].code) {
      lib_arch.compat_class = arch_array[i].compat_class;
      lib_arch.name         = arch_array[i].name;
    }
  }

  assert(running_arch_index != -1,
         "Didn't find running architecture code (running_arch_code) in arch_array");
  if (running_arch_index == -1) {
    // Even though running architecture detection failed
    // we may still continue with reporting dlerror() message
    return NULL;
  }

  if (lib_arch.endianess != arch_array[running_arch_index].endianess) {
    ::snprintf(diag_msg_buf, diag_msg_max_length-1," (Possible cause: endianness mismatch)");
    return NULL;
  }

#ifndef S390
  if (lib_arch.elf_class != arch_array[running_arch_index].elf_class) {
    ::snprintf(diag_msg_buf, diag_msg_max_length-1," (Possible cause: architecture word width mismatch)");
    return NULL;
  }
#endif // !S390

  if (lib_arch.compat_class != arch_array[running_arch_index].compat_class) {
    if (lib_arch.name!=NULL) {
      ::snprintf(diag_msg_buf, diag_msg_max_length-1,
                 " (Possible cause: can't load %s-bit .so on a %s-bit platform)",
                 lib_arch.name, arch_array[running_arch_index].name);
    } else {
      ::snprintf(diag_msg_buf, diag_msg_max_length-1,
                 " (Possible cause: can't load this .so (machine code=0x%x) on a %s-bit platform)",
                 lib_arch.code,
                 arch_array[running_arch_index].name);
    }
  }

  return NULL;
#endif // STATIC_BUILD
}
#endif // !__APPLE__

void* os::get_default_process_handle() {
#ifdef __APPLE__
  // MacOS X needs to use RTLD_FIRST instead of RTLD_LAZY
  // to avoid finding unexpected symbols on second (or later)
  // loads of a library.
  return (void*)::dlopen(NULL, RTLD_FIRST);
#else
  return (void*)::dlopen(NULL, RTLD_LAZY);
#endif
}

// XXX: Do we need a lock around this as per Linux?
void* os::dll_lookup(void* handle, const char* name) {
  return dlsym(handle, name);
}

int _print_dll_info_cb(const char * name, address base_address, address top_address, void * param) {
  outputStream * out = (outputStream *) param;
  out->print_cr(INTPTR_FORMAT " \t%s", (intptr_t)base_address, name);
  return 0;
}

void os::print_dll_info(outputStream *st) {
  st->print_cr("Dynamic libraries:");
  if (get_loaded_modules_info(_print_dll_info_cb, (void *)st)) {
    st->print_cr("Error: Cannot print dynamic libraries.");
  }
}

int os::get_loaded_modules_info(os::LoadedModulesCallbackFunc callback, void *param) {
#ifdef RTLD_DI_LINKMAP
  Dl_info dli;
  void *handle;
  Link_map *map;
  Link_map *p;

  if (dladdr(CAST_FROM_FN_PTR(void *, os::print_dll_info), &dli) == 0 ||
      dli.dli_fname == NULL) {
    return 1;
  }
  handle = dlopen(dli.dli_fname, RTLD_LAZY);
  if (handle == NULL) {
    return 1;
  }
  dlinfo(handle, RTLD_DI_LINKMAP, &map);
  if (map == NULL) {
    dlclose(handle);
    return 1;
  }

  while (map->l_prev != NULL)
    map = map->l_prev;

  while (map != NULL) {
    // Value for top_address is returned as 0 since we don't have any information about module size
    if (callback(map->l_name, (address)map->l_addr, (address)0, param)) {
      dlclose(handle);
      return 1;
    }
    map = map->l_next;
  }

  dlclose(handle);
#elif defined(__APPLE__)
  for (uint32_t i = 1; i < _dyld_image_count(); i++) {
    // Value for top_address is returned as 0 since we don't have any information about module size
    if (callback(_dyld_get_image_name(i), (address)_dyld_get_image_header(i), (address)0, param)) {
      return 1;
    }
  }
  return 0;
#else
  return 1;
#endif
}

void os::get_summary_os_info(char* buf, size_t buflen) {
  // These buffers are small because we want this to be brief
  // and not use a lot of stack while generating the hs_err file.
  char os[100];
  size_t size = sizeof(os);
  int mib_kern[] = { CTL_KERN, KERN_OSTYPE };
  if (sysctl(mib_kern, 2, os, &size, NULL, 0) < 0) {
#ifdef __APPLE__
    strncpy(os, "Darwin", sizeof(os));
#elif __OpenBSD__
    strncpy(os, "OpenBSD", sizeof(os));
#else
    strncpy(os, "BSD", sizeof(os));
#endif
  }

  char release[100];
  size = sizeof(release);
  int mib_release[] = { CTL_KERN, KERN_OSRELEASE };
  if (sysctl(mib_release, 2, release, &size, NULL, 0) < 0) {
    // if error, leave blank
    strncpy(release, "", sizeof(release));
  }

#ifdef __APPLE__
  char osproductversion[100];
  size_t sz = sizeof(osproductversion);
  int ret = sysctlbyname("kern.osproductversion", osproductversion, &sz, NULL, 0);
  if (ret == 0) {
    char build[100];
    size = sizeof(build);
    int mib_build[] = { CTL_KERN, KERN_OSVERSION };
    if (sysctl(mib_build, 2, build, &size, NULL, 0) < 0) {
      snprintf(buf, buflen, "%s %s, macOS %s", os, release, osproductversion);
    } else {
      snprintf(buf, buflen, "%s %s, macOS %s (%s)", os, release, osproductversion, build);
    }
  } else
#endif
  snprintf(buf, buflen, "%s %s", os, release);
}

void os::print_os_info_brief(outputStream* st) {
  os::Posix::print_uname_info(st);
}

void os::print_os_info(outputStream* st) {
  st->print("OS:");

  os::Posix::print_uname_info(st);

  os::Bsd::print_uptime_info(st);

  os::Posix::print_rlimit_info(st);

  os::Posix::print_load_average(st);

  VM_Version::print_platform_virtualization_info(st);
}

void os::pd_print_cpu_info(outputStream* st, char* buf, size_t buflen) {
  // Nothing to do for now.
}

void os::get_summary_cpu_info(char* buf, size_t buflen) {
  unsigned int mhz;
  size_t size = sizeof(mhz);
  int mib[] = { CTL_HW, HW_CPU_FREQ };
  if (sysctl(mib, 2, &mhz, &size, NULL, 0) < 0) {
    mhz = 1;  // looks like an error but can be divided by
  } else {
    mhz /= 1000000;  // reported in millions
  }

  char model[100];
  size = sizeof(model);
  int mib_model[] = { CTL_HW, HW_MODEL };
  if (sysctl(mib_model, 2, model, &size, NULL, 0) < 0) {
    strncpy(model, cpu_arch, sizeof(model));
  }

  char machine[100];
  size = sizeof(machine);
  int mib_machine[] = { CTL_HW, HW_MACHINE };
  if (sysctl(mib_machine, 2, machine, &size, NULL, 0) < 0) {
      strncpy(machine, "", sizeof(machine));
  }

  snprintf(buf, buflen, "%s %s %d MHz", model, machine, mhz);
}

void os::print_memory_info(outputStream* st) {
  xsw_usage swap_usage;
  size_t size = sizeof(swap_usage);

  st->print("Memory:");
  st->print(" %dk page", os::vm_page_size()>>10);

  st->print(", physical " UINT64_FORMAT "k",
            os::physical_memory() >> 10);
  st->print("(" UINT64_FORMAT "k free)",
            os::available_memory() >> 10);

  if((sysctlbyname("vm.swapusage", &swap_usage, &size, NULL, 0) == 0) || (errno == ENOMEM)) {
    if (size >= offset_of(xsw_usage, xsu_used)) {
      st->print(", swap " UINT64_FORMAT "k",
                ((julong) swap_usage.xsu_total) >> 10);
      st->print("(" UINT64_FORMAT "k free)",
                ((julong) swap_usage.xsu_avail) >> 10);
    }
  }

  st->cr();
}

void os::print_signal_handlers(outputStream* st, char* buf, size_t buflen) {
  st->print_cr("Signal Handlers:");
  PosixSignals::print_signal_handler(st, SIGSEGV, buf, buflen);
  PosixSignals::print_signal_handler(st, SIGBUS , buf, buflen);
  PosixSignals::print_signal_handler(st, SIGFPE , buf, buflen);
  PosixSignals::print_signal_handler(st, SIGPIPE, buf, buflen);
  PosixSignals::print_signal_handler(st, SIGXFSZ, buf, buflen);
  PosixSignals::print_signal_handler(st, SIGILL , buf, buflen);
  PosixSignals::print_signal_handler(st, SR_signum, buf, buflen);
  PosixSignals::print_signal_handler(st, SHUTDOWN1_SIGNAL, buf, buflen);
  PosixSignals::print_signal_handler(st, SHUTDOWN2_SIGNAL , buf, buflen);
  PosixSignals::print_signal_handler(st, SHUTDOWN3_SIGNAL , buf, buflen);
  PosixSignals::print_signal_handler(st, BREAK_SIGNAL, buf, buflen);
}

static char saved_jvm_path[MAXPATHLEN] = {0};

// Find the full path to the current module, libjvm
void os::jvm_path(char *buf, jint buflen) {
  // Error checking.
  if (buflen < MAXPATHLEN) {
    assert(false, "must use a large-enough buffer");
    buf[0] = '\0';
    return;
  }
  // Lazy resolve the path to current module.
  if (saved_jvm_path[0] != 0) {
    strcpy(buf, saved_jvm_path);
    return;
  }

  char dli_fname[MAXPATHLEN];
  bool ret = dll_address_to_library_name(
                                         CAST_FROM_FN_PTR(address, os::jvm_path),
                                         dli_fname, sizeof(dli_fname), NULL);
  assert(ret, "cannot locate libjvm");
  char *rp = NULL;
  if (ret && dli_fname[0] != '\0') {
    rp = os::Posix::realpath(dli_fname, buf, buflen);
  }
  if (rp == NULL) {
    return;
  }

  if (Arguments::sun_java_launcher_is_altjvm()) {
    // Support for the java launcher's '-XXaltjvm=<path>' option. Typical
    // value for buf is "<JAVA_HOME>/jre/lib/<arch>/<vmtype>/libjvm.so"
    // or "<JAVA_HOME>/jre/lib/<vmtype>/libjvm.dylib". If "/jre/lib/"
    // appears at the right place in the string, then assume we are
    // installed in a JDK and we're done. Otherwise, check for a
    // JAVA_HOME environment variable and construct a path to the JVM
    // being overridden.

    const char *p = buf + strlen(buf) - 1;
    for (int count = 0; p > buf && count < 5; ++count) {
      for (--p; p > buf && *p != '/'; --p)
        /* empty */ ;
    }

    if (strncmp(p, "/jre/lib/", 9) != 0) {
      // Look for JAVA_HOME in the environment.
      char* java_home_var = ::getenv("JAVA_HOME");
      if (java_home_var != NULL && java_home_var[0] != 0) {
        char* jrelib_p;
        int len;

        // Check the current module name "libjvm"
        p = strrchr(buf, '/');
        assert(strstr(p, "/libjvm") == p, "invalid library name");

        rp = os::Posix::realpath(java_home_var, buf, buflen);
        if (rp == NULL) {
          return;
        }

        // determine if this is a legacy image or modules image
        // modules image doesn't have "jre" subdirectory
        len = strlen(buf);
        assert(len < buflen, "Ran out of buffer space");
        jrelib_p = buf + len;

        // Add the appropriate library subdir
        snprintf(jrelib_p, buflen-len, "/jre/lib");
        if (0 != access(buf, F_OK)) {
          snprintf(jrelib_p, buflen-len, "/lib");
        }

        // Add the appropriate client or server subdir
        len = strlen(buf);
        jrelib_p = buf + len;
        snprintf(jrelib_p, buflen-len, "/%s", COMPILER_VARIANT);
        if (0 != access(buf, F_OK)) {
          snprintf(jrelib_p, buflen-len, "%s", "");
        }

        // If the path exists within JAVA_HOME, add the JVM library name
        // to complete the path to JVM being overridden.  Otherwise fallback
        // to the path to the current library.
        if (0 == access(buf, F_OK)) {
          // Use current module name "libjvm"
          len = strlen(buf);
          snprintf(buf + len, buflen-len, "/libjvm%s", JNI_LIB_SUFFIX);
        } else {
          // Fall back to path of current library
          rp = os::Posix::realpath(dli_fname, buf, buflen);
          if (rp == NULL) {
            return;
          }
        }
      }
    }
  }

  strncpy(saved_jvm_path, buf, MAXPATHLEN);
  saved_jvm_path[MAXPATHLEN - 1] = '\0';
}

void os::print_jni_name_prefix_on(outputStream* st, int args_size) {
  // no prefix required, not even "_"
}

void os::print_jni_name_suffix_on(outputStream* st, int args_size) {
  // no suffix required
}

////////////////////////////////////////////////////////////////////////////////
// Virtual Memory

int os::vm_page_size() {
  // Seems redundant as all get out
  assert(os::Bsd::page_size() != -1, "must call os::init");
  return os::Bsd::page_size();
}

// Solaris allocates memory by pages.
int os::vm_allocation_granularity() {
  assert(os::Bsd::page_size() != -1, "must call os::init");
  return os::Bsd::page_size();
}

static void warn_fail_commit_memory(char* addr, size_t size, bool exec,
                                    int err) {
  warning("INFO: os::commit_memory(" INTPTR_FORMAT ", " SIZE_FORMAT
          ", %d) failed; error='%s' (errno=%d)", (intptr_t)addr, size, exec,
           os::errno_name(err), err);
}

// NOTE: Bsd kernel does not really reserve the pages for us.
//       All it does is to check if there are enough free pages
//       left at the time of mmap(). This could be a potential
//       problem.
bool os::pd_commit_memory(char* addr, size_t size, bool exec) {
  int prot = exec ? PROT_READ|PROT_WRITE|PROT_EXEC : PROT_READ|PROT_WRITE;
#if defined(__OpenBSD__)
  // XXX: Work-around mmap/MAP_FIXED bug temporarily on OpenBSD
  Events::log(NULL, "Protecting memory [" INTPTR_FORMAT "," INTPTR_FORMAT "] with protection modes %x", p2i(addr), p2i(addr+size), prot);
  if (::mprotect(addr, size, prot) == 0) {
    return true;
  }
#elif defined(__APPLE__)
  if (::mprotect(addr, size, prot) == 0) {
    return true;
  }
#else
  uintptr_t res = (uintptr_t) ::mmap(addr, size, prot,
                                     MAP_PRIVATE|MAP_FIXED|MAP_ANONYMOUS, -1, 0);
  if (res != (uintptr_t) MAP_FAILED) {
    return true;
  }
#endif

  // Warn about any commit errors we see in non-product builds just
  // in case mmap() doesn't work as described on the man page.
  NOT_PRODUCT(warn_fail_commit_memory(addr, size, exec, errno);)

  return false;
}

bool os::pd_commit_memory(char* addr, size_t size, size_t alignment_hint,
                          bool exec) {
  // alignment_hint is ignored on this OS
  return pd_commit_memory(addr, size, exec);
}

void os::pd_commit_memory_or_exit(char* addr, size_t size, bool exec,
                                  const char* mesg) {
  assert(mesg != NULL, "mesg must be specified");
  if (!pd_commit_memory(addr, size, exec)) {
    // add extra info in product mode for vm_exit_out_of_memory():
    PRODUCT_ONLY(warn_fail_commit_memory(addr, size, exec, errno);)
    vm_exit_out_of_memory(size, OOM_MMAP_ERROR, "%s", mesg);
  }
}

void os::pd_commit_memory_or_exit(char* addr, size_t size,
                                  size_t alignment_hint, bool exec,
                                  const char* mesg) {
  // alignment_hint is ignored on this OS
  pd_commit_memory_or_exit(addr, size, exec, mesg);
}

void os::pd_realign_memory(char *addr, size_t bytes, size_t alignment_hint) {
}

void os::pd_free_memory(char *addr, size_t bytes, size_t alignment_hint) {
  ::madvise(addr, bytes, MADV_DONTNEED);
}

void os::numa_make_global(char *addr, size_t bytes) {
}

void os::numa_make_local(char *addr, size_t bytes, int lgrp_hint) {
}

bool os::numa_topology_changed()   { return false; }

size_t os::numa_get_groups_num() {
  return 1;
}

int os::numa_get_group_id() {
  return 0;
}

size_t os::numa_get_leaf_groups(int *ids, size_t size) {
  if (size > 0) {
    ids[0] = 0;
    return 1;
  }
  return 0;
}

int os::numa_get_group_id_for_address(const void* address) {
  return 0;
}

bool os::get_page_info(char *start, page_info* info) {
  return false;
}

char *os::scan_pages(char *start, char* end, page_info* page_expected, page_info* page_found) {
  return end;
}


bool os::pd_uncommit_memory(char* addr, size_t size, bool exec) {
#if defined(__OpenBSD__)
  // XXX: Work-around mmap/MAP_FIXED bug temporarily on OpenBSD
  Events::log(NULL, "Protecting memory [" INTPTR_FORMAT "," INTPTR_FORMAT "] with PROT_NONE", p2i(addr), p2i(addr+size));
  return ::mprotect(addr, size, PROT_NONE) == 0;
#elif defined(__APPLE__)
  if (exec) {
    if (::madvise(addr, size, MADV_FREE) != 0) {
      return false;
    }
    return ::mprotect(addr, size, PROT_NONE) == 0;
  } else {
    uintptr_t res = (uintptr_t) ::mmap(addr, size, PROT_NONE,
        MAP_PRIVATE|MAP_FIXED|MAP_NORESERVE|MAP_ANONYMOUS, -1, 0);
    return res  != (uintptr_t) MAP_FAILED;
  }
#else
  uintptr_t res = (uintptr_t) ::mmap(addr, size, PROT_NONE,
                                     MAP_PRIVATE|MAP_FIXED|MAP_NORESERVE|MAP_ANONYMOUS, -1, 0);
  return res  != (uintptr_t) MAP_FAILED;
#endif
}

bool os::pd_create_stack_guard_pages(char* addr, size_t size) {
  return os::commit_memory(addr, size, !ExecMem);
}

// If this is a growable mapping, remove the guard pages entirely by
// munmap()ping them.  If not, just call uncommit_memory().
bool os::remove_stack_guard_pages(char* addr, size_t size) {
  return os::uncommit_memory(addr, size, !ExecMem);
}

// 'requested_addr' is only treated as a hint, the return value may or
// may not start from the requested address. Unlike Bsd mmap(), this
// function returns NULL to indicate failure.
<<<<<<< HEAD
static char* anon_mmap(char* requested_addr, size_t bytes) {
  // MAP_FIXED is intentionally left out, to leave existing mappings intact.
  const int flags = MAP_PRIVATE | MAP_NORESERVE | MAP_ANONYMOUS;
=======
static char* anon_mmap(char* requested_addr, size_t bytes, bool fixed, bool executable) {
  char * addr;
  int flags;

  flags = MAP_PRIVATE | MAP_NORESERVE | MAP_ANONYMOUS;
#ifdef __APPLE__
  if (executable) {
    guarantee(!fixed, "MAP_JIT (for execute) is incompatible with MAP_FIXED");
    flags |= MAP_JIT;
  }
#endif
  if (fixed) {
    assert((uintptr_t)requested_addr % os::Bsd::page_size() == 0, "unaligned address");
    flags |= MAP_FIXED;
  }
>>>>>>> 8ab282dc

  // Map reserved/uncommitted pages PROT_NONE so we fail early if we
  // touch an uncommitted page. Otherwise, the read/write might
  // succeed if we have enough swap space to back the physical page.
  char* addr = (char*)::mmap(requested_addr, bytes, PROT_NONE, flags, -1, 0);

  return addr == MAP_FAILED ? NULL : addr;
}

static int anon_munmap(char * addr, size_t size) {
  return ::munmap(addr, size) == 0;
}

<<<<<<< HEAD
char* os::pd_reserve_memory(size_t bytes) {
  return anon_mmap(NULL /* addr */, bytes);
=======
char* os::pd_reserve_memory(size_t bytes, char* requested_addr,
                            size_t alignment_hint,
                            bool executable) {
  return anon_mmap(requested_addr, bytes, (requested_addr != NULL), executable);
>>>>>>> 8ab282dc
}

bool os::pd_release_memory(char* addr, size_t size) {
  return anon_munmap(addr, size);
}

static bool bsd_mprotect(char* addr, size_t size, int prot) {
  // Bsd wants the mprotect address argument to be page aligned.
  char* bottom = (char*)align_down((intptr_t)addr, os::Bsd::page_size());

  // According to SUSv3, mprotect() should only be used with mappings
  // established by mmap(), and mmap() always maps whole pages. Unaligned
  // 'addr' likely indicates problem in the VM (e.g. trying to change
  // protection of malloc'ed or statically allocated memory). Check the
  // caller if you hit this assert.
  assert(addr == bottom, "sanity check");

  size = align_up(pointer_delta(addr, bottom, 1) + size, os::Bsd::page_size());
  Events::log(NULL, "Protecting memory [" INTPTR_FORMAT "," INTPTR_FORMAT "] with protection modes %x", p2i(bottom), p2i(bottom+size), prot);
  return ::mprotect(bottom, size, prot) == 0;
}

// Set protections specified
bool os::protect_memory(char* addr, size_t bytes, ProtType prot,
                        bool is_committed) {
  unsigned int p = 0;
  switch (prot) {
  case MEM_PROT_NONE: p = PROT_NONE; break;
  case MEM_PROT_READ: p = PROT_READ; break;
  case MEM_PROT_RW:   p = PROT_READ|PROT_WRITE; break;
  case MEM_PROT_RWX:  p = PROT_READ|PROT_WRITE|PROT_EXEC; break;
  default:
    ShouldNotReachHere();
  }
  // is_committed is unused.
  return bsd_mprotect(addr, bytes, p);
}

bool os::guard_memory(char* addr, size_t size) {
  return bsd_mprotect(addr, size, PROT_NONE);
}

bool os::unguard_memory(char* addr, size_t size) {
  return bsd_mprotect(addr, size, PROT_READ|PROT_WRITE);
}

bool os::Bsd::hugetlbfs_sanity_check(bool warn, size_t page_size) {
  return false;
}

// Large page support

static size_t _large_page_size = 0;

void os::large_page_init() {
}


char* os::pd_reserve_memory_special(size_t bytes, size_t alignment, char* req_addr, bool exec) {
  fatal("os::reserve_memory_special should not be called on BSD.");
  return NULL;
}

bool os::pd_release_memory_special(char* base, size_t bytes) {
  fatal("os::release_memory_special should not be called on BSD.");
  return false;
}

size_t os::large_page_size() {
  return _large_page_size;
}

bool os::can_commit_large_page_memory() {
  // Does not matter, we do not support huge pages.
  return false;
}

bool os::can_execute_large_page_memory() {
  // Does not matter, we do not support huge pages.
  return false;
}

char* os::pd_attempt_reserve_memory_at(char* requested_addr, size_t bytes, int file_desc) {
  assert(file_desc >= 0, "file_desc is not valid");
  char* result = pd_attempt_reserve_memory_at(requested_addr, bytes);
  if (result != NULL) {
    if (replace_existing_mapping_with_file_mapping(result, bytes, file_desc) == NULL) {
      vm_exit_during_initialization(err_msg("Error in mapping Java heap at the given filesystem directory"));
    }
  }
  return result;
}

// Reserve memory at an arbitrary address, only if that area is
// available (and not reserved for something else).

char* os::pd_attempt_reserve_memory_at(char* requested_addr, size_t bytes) {
  // Assert only that the size is a multiple of the page size, since
  // that's all that mmap requires, and since that's all we really know
  // about at this low abstraction level.  If we need higher alignment,
  // we can either pass an alignment to this method or verify alignment
  // in one of the methods further up the call chain.  See bug 5044738.
  assert(bytes % os::vm_page_size() == 0, "reserving unexpected size block");

  // Repeatedly allocate blocks until the block is allocated at the
  // right spot.

  // Bsd mmap allows caller to pass an address as hint; give it a try first,
  // if kernel honors the hint then we can return immediately.
<<<<<<< HEAD
  char * addr = anon_mmap(requested_addr, bytes);
=======
  char * addr = anon_mmap(requested_addr, bytes, false/*fixed*/, false/*executable*/);
>>>>>>> 8ab282dc
  if (addr == requested_addr) {
    return requested_addr;
  }

  if (addr != NULL) {
    // mmap() is successful but it fails to reserve at the requested address
    anon_munmap(addr, bytes);
  }

  return NULL;
}

// Sleep forever; naked call to OS-specific sleep; use with CAUTION
void os::infinite_sleep() {
  while (true) {    // sleep forever ...
    ::sleep(100);   // ... 100 seconds at a time
  }
}

// Used to convert frequent JVM_Yield() to nops
bool os::dont_yield() {
  return DontYieldALot;
}

void os::naked_yield() {
  sched_yield();
}

////////////////////////////////////////////////////////////////////////////////
// thread priority support

// Note: Normal Bsd applications are run with SCHED_OTHER policy. SCHED_OTHER
// only supports dynamic priority, static priority must be zero. For real-time
// applications, Bsd supports SCHED_RR which allows static priority (1-99).
// However, for large multi-threaded applications, SCHED_RR is not only slower
// than SCHED_OTHER, but also very unstable (my volano tests hang hard 4 out
// of 5 runs - Sep 2005).
//
// The following code actually changes the niceness of kernel-thread/LWP. It
// has an assumption that setpriority() only modifies one kernel-thread/LWP,
// not the entire user process, and user level threads are 1:1 mapped to kernel
// threads. It has always been the case, but could change in the future. For
// this reason, the code should not be used as default (ThreadPriorityPolicy=0).
// It is only used when ThreadPriorityPolicy=1 and may require system level permission
// (e.g., root privilege or CAP_SYS_NICE capability).

#if !defined(__APPLE__)
int os::java_to_os_priority[CriticalPriority + 1] = {
  19,              // 0 Entry should never be used

   0,              // 1 MinPriority
   3,              // 2
   6,              // 3

  10,              // 4
  15,              // 5 NormPriority
  18,              // 6

  21,              // 7
  25,              // 8
  28,              // 9 NearMaxPriority

  31,              // 10 MaxPriority

  31               // 11 CriticalPriority
};
#else
// Using Mach high-level priority assignments
int os::java_to_os_priority[CriticalPriority + 1] = {
   0,              // 0 Entry should never be used (MINPRI_USER)

  27,              // 1 MinPriority
  28,              // 2
  29,              // 3

  30,              // 4
  31,              // 5 NormPriority (BASEPRI_DEFAULT)
  32,              // 6

  33,              // 7
  34,              // 8
  35,              // 9 NearMaxPriority

  36,              // 10 MaxPriority

  36               // 11 CriticalPriority
};
#endif

static int prio_init() {
  if (ThreadPriorityPolicy == 1) {
    if (geteuid() != 0) {
      if (!FLAG_IS_DEFAULT(ThreadPriorityPolicy) && !FLAG_IS_JIMAGE_RESOURCE(ThreadPriorityPolicy)) {
        warning("-XX:ThreadPriorityPolicy=1 may require system level permission, " \
                "e.g., being the root user. If the necessary permission is not " \
                "possessed, changes to priority will be silently ignored.");
      }
    }
  }
  if (UseCriticalJavaThreadPriority) {
    os::java_to_os_priority[MaxPriority] = os::java_to_os_priority[CriticalPriority];
  }
  return 0;
}

OSReturn os::set_native_priority(Thread* thread, int newpri) {
  if (!UseThreadPriorities || ThreadPriorityPolicy == 0) return OS_OK;

#ifdef __OpenBSD__
  // OpenBSD pthread_setprio starves low priority threads
  return OS_OK;
#elif defined(__FreeBSD__)
  int ret = pthread_setprio(thread->osthread()->pthread_id(), newpri);
  return (ret == 0) ? OS_OK : OS_ERR;
#elif defined(__APPLE__) || defined(__NetBSD__)
  struct sched_param sp;
  int policy;

  if (pthread_getschedparam(thread->osthread()->pthread_id(), &policy, &sp) != 0) {
    return OS_ERR;
  }

  sp.sched_priority = newpri;
  if (pthread_setschedparam(thread->osthread()->pthread_id(), policy, &sp) != 0) {
    return OS_ERR;
  }

  return OS_OK;
#else
  int ret = setpriority(PRIO_PROCESS, thread->osthread()->thread_id(), newpri);
  return (ret == 0) ? OS_OK : OS_ERR;
#endif
}

OSReturn os::get_native_priority(const Thread* const thread, int *priority_ptr) {
  if (!UseThreadPriorities || ThreadPriorityPolicy == 0) {
    *priority_ptr = java_to_os_priority[NormPriority];
    return OS_OK;
  }

  errno = 0;
#if defined(__OpenBSD__) || defined(__FreeBSD__)
  *priority_ptr = pthread_getprio(thread->osthread()->pthread_id());
#elif defined(__APPLE__) || defined(__NetBSD__)
  int policy;
  struct sched_param sp;

  int res = pthread_getschedparam(thread->osthread()->pthread_id(), &policy, &sp);
  if (res != 0) {
    *priority_ptr = -1;
    return OS_ERR;
  } else {
    *priority_ptr = sp.sched_priority;
    return OS_OK;
  }
#else
  *priority_ptr = getpriority(PRIO_PROCESS, thread->osthread()->thread_id());
#endif
  return (*priority_ptr != -1 || errno == 0 ? OS_OK : OS_ERR);
}

extern void report_error(char* file_name, int line_no, char* title,
                         char* format, ...);

// this is called _before_ the most of global arguments have been parsed
void os::init(void) {
  char dummy;   // used to get a guess on initial stack address

  clock_tics_per_sec = CLK_TCK;

  init_random(1234567);

  Bsd::set_page_size(getpagesize());
  if (Bsd::page_size() == -1) {
    fatal("os_bsd.cpp: os::init: sysconf failed (%s)", os::strerror(errno));
  }
  init_page_sizes((size_t) Bsd::page_size());

  Bsd::initialize_system_info();

  // _main_thread points to the thread that created/loaded the JVM.
  Bsd::_main_thread = pthread_self();

  Bsd::clock_init();
  initial_time_count = javaTimeNanos();

  os::Posix::init();
}

// To install functions for atexit system call
extern "C" {
  static void perfMemory_exit_helper() {
    perfMemory_exit();
  }
}

// this is called _after_ the global arguments have been parsed
jint os::init_2(void) {

  // This could be set after os::Posix::init() but all platforms
  // have to set it the same so we have to mirror Solaris.
  DEBUG_ONLY(os::set_mutex_init_done();)

  os::Posix::init_2();

  // initialize suspend/resume support - must do this before signal_sets_init()
  if (PosixSignals::SR_initialize() != 0) {
    perror("SR_initialize failed");
    return JNI_ERR;
  }

  PosixSignals::signal_sets_init();
  PosixSignals::install_signal_handlers();
  // Initialize data for jdk.internal.misc.Signal
  if (!ReduceSignalUsage) {
    PosixSignals::jdk_misc_signal_init();
  }

  // Check and sets minimum stack sizes against command line options
  if (Posix::set_minimum_stack_sizes() == JNI_ERR) {
    return JNI_ERR;
  }

  // Not supported.
  FLAG_SET_ERGO(UseNUMA, false);
  FLAG_SET_ERGO(UseNUMAInterleaving, false);

  if (MaxFDLimit) {
    // set the number of file descriptors to max. print out error
    // if getrlimit/setrlimit fails but continue regardless.
    struct rlimit nbr_files;
    int status = getrlimit(RLIMIT_NOFILE, &nbr_files);
    if (status != 0) {
      log_info(os)("os::init_2 getrlimit failed: %s", os::strerror(errno));
    } else {
      nbr_files.rlim_cur = nbr_files.rlim_max;

#ifdef __APPLE__
      // Darwin returns RLIM_INFINITY for rlim_max, but fails with EINVAL if
      // you attempt to use RLIM_INFINITY. As per setrlimit(2), OPEN_MAX must
      // be used instead
      nbr_files.rlim_cur = MIN(OPEN_MAX, nbr_files.rlim_cur);
#endif

      status = setrlimit(RLIMIT_NOFILE, &nbr_files);
      if (status != 0) {
        log_info(os)("os::init_2 setrlimit failed: %s", os::strerror(errno));
      }
    }
  }

  // at-exit methods are called in the reverse order of their registration.
  // atexit functions are called on return from main or as a result of a
  // call to exit(3C). There can be only 32 of these functions registered
  // and atexit() does not set errno.

  if (PerfAllowAtExitRegistration) {
    // only register atexit functions if PerfAllowAtExitRegistration is set.
    // atexit functions can be delayed until process exit time, which
    // can be problematic for embedded VM situations. Embedded VMs should
    // call DestroyJavaVM() to assure that VM resources are released.

    // note: perfMemory_exit_helper atexit function may be removed in
    // the future if the appropriate cleanup code can be added to the
    // VM_Exit VMOperation's doit method.
    if (atexit(perfMemory_exit_helper) != 0) {
      warning("os::init_2 atexit(perfMemory_exit_helper) failed");
    }
  }

  // initialize thread priority policy
  prio_init();

#ifdef __APPLE__
  // dynamically link to objective c gc registration
  void *handleLibObjc = dlopen(OBJC_LIB, RTLD_LAZY);
  if (handleLibObjc != NULL) {
    objc_registerThreadWithCollectorFunction = (objc_registerThreadWithCollector_t) dlsym(handleLibObjc, OBJC_GCREGISTER);
  }
#endif

  return JNI_OK;
}

int os::active_processor_count() {
  // User has overridden the number of active processors
  if (ActiveProcessorCount > 0) {
    log_trace(os)("active_processor_count: "
                  "active processor count set by user : %d",
                  ActiveProcessorCount);
    return ActiveProcessorCount;
  }

  return _processor_count;
}

#if defined(__APPLE__) && defined(__x86_64__)
uint os::processor_id() {
  // Get the initial APIC id and return the associated processor id. The initial APIC
  // id is limited to 8-bits, which means we can have at most 256 unique APIC ids. If
  // the system has more processors (or the initial APIC ids are discontiguous) the
  // APIC id will be truncated and more than one processor will potentially share the
  // same processor id. This is not optimal, but unlikely to happen in practice. Should
  // this become a real problem we could switch to using x2APIC ids, which are 32-bit
  // wide. However, note that x2APIC is Intel-specific, and the wider number space
  // would require a more complicated mapping approach.
  uint eax = 0x1;
  uint ebx;
  uint ecx = 0;
  uint edx;

  __asm__ ("cpuid\n\t" : "+a" (eax), "+b" (ebx), "+c" (ecx), "+d" (edx) : );

  uint apic_id = (ebx >> 24) & (processor_id_map_size - 1);
  int processor_id = Atomic::load(&processor_id_map[apic_id]);

  while (processor_id < 0) {
    // Assign processor id to APIC id
    processor_id = Atomic::cmpxchg(&processor_id_map[apic_id], processor_id_unassigned, processor_id_assigning);
    if (processor_id == processor_id_unassigned) {
      processor_id = Atomic::fetch_and_add(&processor_id_next, 1) % os::processor_count();
      Atomic::store(&processor_id_map[apic_id], processor_id);
    }
  }

  assert(processor_id >= 0 && processor_id < os::processor_count(), "invalid processor id");

  return (uint)processor_id;
}
#endif

void os::set_native_thread_name(const char *name) {
#if defined(__APPLE__) && MAC_OS_X_VERSION_MIN_REQUIRED > MAC_OS_X_VERSION_10_5
  // This is only supported in Snow Leopard and beyond
  if (name != NULL) {
    // Add a "Java: " prefix to the name
    char buf[MAXTHREADNAMESIZE];
    snprintf(buf, sizeof(buf), "Java: %s", name);
    pthread_setname_np(buf);
  }
#endif
}

bool os::bind_to_processor(uint processor_id) {
  // Not yet implemented.
  return false;
}

void os::SuspendedThreadTask::internal_do_task() {
  if (PosixSignals::do_suspend(_thread->osthread())) {
    SuspendedThreadTaskContext context(_thread, _thread->osthread()->ucontext());
    do_task(context);
    PosixSignals::do_resume(_thread->osthread());
  }
}

////////////////////////////////////////////////////////////////////////////////
// debug support

bool os::find(address addr, outputStream* st) {
  Dl_info dlinfo;
  memset(&dlinfo, 0, sizeof(dlinfo));
  if (dladdr(addr, &dlinfo) != 0) {
    st->print(INTPTR_FORMAT ": ", (intptr_t)addr);
    if (dlinfo.dli_sname != NULL && dlinfo.dli_saddr != NULL) {
      st->print("%s+%#x", dlinfo.dli_sname,
                (uint)((uintptr_t)addr - (uintptr_t)dlinfo.dli_saddr));
    } else if (dlinfo.dli_fbase != NULL) {
      st->print("<offset %#x>", (uint)((uintptr_t)addr - (uintptr_t)dlinfo.dli_fbase));
    } else {
      st->print("<absolute address>");
    }
    if (dlinfo.dli_fname != NULL) {
      st->print(" in %s", dlinfo.dli_fname);
    }
    if (dlinfo.dli_fbase != NULL) {
      st->print(" at " INTPTR_FORMAT, (intptr_t)dlinfo.dli_fbase);
    }
    st->cr();

    if (Verbose) {
      // decode some bytes around the PC
      address begin = clamp_address_in_page(addr-40, addr, os::vm_page_size());
      address end   = clamp_address_in_page(addr+40, addr, os::vm_page_size());
      address       lowest = (address) dlinfo.dli_sname;
      if (!lowest)  lowest = (address) dlinfo.dli_fbase;
      if (begin < lowest)  begin = lowest;
      Dl_info dlinfo2;
      if (dladdr(end, &dlinfo2) != 0 && dlinfo2.dli_saddr != dlinfo.dli_saddr
          && end > dlinfo2.dli_saddr && dlinfo2.dli_saddr > begin) {
        end = (address) dlinfo2.dli_saddr;
      }
      Disassembler::decode(begin, end, st);
    }
    return true;
  }
  return false;
}

////////////////////////////////////////////////////////////////////////////////
// misc

// This does not do anything on Bsd. This is basically a hook for being
// able to use structured exception handling (thread-local exception filters)
// on, e.g., Win32.
void os::os_exception_wrapper(java_call_t f, JavaValue* value,
                              const methodHandle& method, JavaCallArguments* args,
                              Thread* thread) {
  f(value, method, args, thread);
}

void os::print_statistics() {
}

bool os::message_box(const char* title, const char* message) {
  int i;
  fdStream err(defaultStream::error_fd());
  for (i = 0; i < 78; i++) err.print_raw("=");
  err.cr();
  err.print_raw_cr(title);
  for (i = 0; i < 78; i++) err.print_raw("-");
  err.cr();
  err.print_raw_cr(message);
  for (i = 0; i < 78; i++) err.print_raw("=");
  err.cr();

  char buf[16];
  // Prevent process from exiting upon "read error" without consuming all CPU
  while (::read(0, buf, sizeof(buf)) <= 0) { ::sleep(100); }

  return buf[0] == 'y' || buf[0] == 'Y';
}

static inline struct timespec get_mtime(const char* filename) {
  struct stat st;
  int ret = os::stat(filename, &st);
  assert(ret == 0, "failed to stat() file '%s': %s", filename, os::strerror(errno));
#ifdef __APPLE__
  return st.st_mtimespec;
#else
  return st.st_mtim;
#endif
}

int os::compare_file_modified_times(const char* file1, const char* file2) {
  struct timespec filetime1 = get_mtime(file1);
  struct timespec filetime2 = get_mtime(file2);
  int diff = filetime1.tv_sec - filetime2.tv_sec;
  if (diff == 0) {
    return filetime1.tv_nsec - filetime2.tv_nsec;
  }
  return diff;
}

// Is a (classpath) directory empty?
bool os::dir_is_empty(const char* path) {
  DIR *dir = NULL;
  struct dirent *ptr;

  dir = opendir(path);
  if (dir == NULL) return true;

  // Scan the directory
  bool result = true;
  while (result && (ptr = readdir(dir)) != NULL) {
    if (strcmp(ptr->d_name, ".") != 0 && strcmp(ptr->d_name, "..") != 0) {
      result = false;
    }
  }
  closedir(dir);
  return result;
}

// This code originates from JDK's sysOpen and open64_w
// from src/solaris/hpi/src/system_md.c

int os::open(const char *path, int oflag, int mode) {
  if (strlen(path) > MAX_PATH - 1) {
    errno = ENAMETOOLONG;
    return -1;
  }
  int fd;

  fd = ::open(path, oflag, mode);
  if (fd == -1) return -1;

  // If the open succeeded, the file might still be a directory
  {
    struct stat buf;
    int ret = ::fstat(fd, &buf);
    int st_mode = buf.st_mode;

    if (ret != -1) {
      if ((st_mode & S_IFMT) == S_IFDIR) {
        errno = EISDIR;
        ::close(fd);
        return -1;
      }
    } else {
      ::close(fd);
      return -1;
    }
  }

  // All file descriptors that are opened in the JVM and not
  // specifically destined for a subprocess should have the
  // close-on-exec flag set.  If we don't set it, then careless 3rd
  // party native code might fork and exec without closing all
  // appropriate file descriptors (e.g. as we do in closeDescriptors in
  // UNIXProcess.c), and this in turn might:
  //
  // - cause end-of-file to fail to be detected on some file
  //   descriptors, resulting in mysterious hangs, or
  //
  // - might cause an fopen in the subprocess to fail on a system
  //   suffering from bug 1085341.
  //
  // (Yes, the default setting of the close-on-exec flag is a Unix
  // design flaw)
  //
  // See:
  // 1085341: 32-bit stdio routines should support file descriptors >255
  // 4843136: (process) pipe file descriptor from Runtime.exec not being closed
  // 6339493: (process) Runtime.exec does not close all file descriptors on Solaris 9
  //
#ifdef FD_CLOEXEC
  {
    int flags = ::fcntl(fd, F_GETFD);
    if (flags != -1) {
      ::fcntl(fd, F_SETFD, flags | FD_CLOEXEC);
    }
  }
#endif

  return fd;
}


// create binary file, rewriting existing file if required
int os::create_binary_file(const char* path, bool rewrite_existing) {
  int oflags = O_WRONLY | O_CREAT;
  if (!rewrite_existing) {
    oflags |= O_EXCL;
  }
  return ::open(path, oflags, S_IREAD | S_IWRITE);
}

// return current position of file pointer
jlong os::current_file_offset(int fd) {
  return (jlong)::lseek(fd, (off_t)0, SEEK_CUR);
}

// move file pointer to the specified offset
jlong os::seek_to_file_offset(int fd, jlong offset) {
  return (jlong)::lseek(fd, (off_t)offset, SEEK_SET);
}

// This code originates from JDK's sysAvailable
// from src/solaris/hpi/src/native_threads/src/sys_api_td.c

int os::available(int fd, jlong *bytes) {
  jlong cur, end;
  int mode;
  struct stat buf;

  if (::fstat(fd, &buf) >= 0) {
    mode = buf.st_mode;
    if (S_ISCHR(mode) || S_ISFIFO(mode) || S_ISSOCK(mode)) {
      int n;
      if (::ioctl(fd, FIONREAD, &n) >= 0) {
        *bytes = n;
        return 1;
      }
    }
  }
  if ((cur = ::lseek(fd, 0L, SEEK_CUR)) == -1) {
    return 0;
  } else if ((end = ::lseek(fd, 0L, SEEK_END)) == -1) {
    return 0;
  } else if (::lseek(fd, cur, SEEK_SET) == -1) {
    return 0;
  }
  *bytes = end - cur;
  return 1;
}

// Map a block of memory.
char* os::pd_map_memory(int fd, const char* file_name, size_t file_offset,
                        char *addr, size_t bytes, bool read_only,
                        bool allow_exec) {
  int prot;
  int flags;

  if (read_only) {
    prot = PROT_READ;
    flags = MAP_SHARED;
  } else {
    prot = PROT_READ | PROT_WRITE;
    flags = MAP_PRIVATE;
  }

  if (allow_exec) {
    prot |= PROT_EXEC;
  }

  if (addr != NULL) {
    flags |= MAP_FIXED;
  }

  char* mapped_address = (char*)mmap(addr, (size_t)bytes, prot, flags,
                                     fd, file_offset);
  if (mapped_address == MAP_FAILED) {
    return NULL;
  }
  return mapped_address;
}


// Remap a block of memory.
char* os::pd_remap_memory(int fd, const char* file_name, size_t file_offset,
                          char *addr, size_t bytes, bool read_only,
                          bool allow_exec) {
  // same as map_memory() on this OS
  return os::map_memory(fd, file_name, file_offset, addr, bytes, read_only,
                        allow_exec);
}


// Unmap a block of memory.
bool os::pd_unmap_memory(char* addr, size_t bytes) {
  return munmap(addr, bytes) == 0;
}

// current_thread_cpu_time(bool) and thread_cpu_time(Thread*, bool)
// are used by JVM M&M and JVMTI to get user+sys or user CPU time
// of a thread.
//
// current_thread_cpu_time() and thread_cpu_time(Thread*) returns
// the fast estimate available on the platform.

jlong os::current_thread_cpu_time() {
#ifdef __APPLE__
  return os::thread_cpu_time(Thread::current(), true /* user + sys */);
#else
  Unimplemented();
  return 0;
#endif
}

jlong os::thread_cpu_time(Thread* thread) {
#ifdef __APPLE__
  return os::thread_cpu_time(thread, true /* user + sys */);
#else
  Unimplemented();
  return 0;
#endif
}

jlong os::current_thread_cpu_time(bool user_sys_cpu_time) {
#ifdef __APPLE__
  return os::thread_cpu_time(Thread::current(), user_sys_cpu_time);
#else
  Unimplemented();
  return 0;
#endif
}

jlong os::thread_cpu_time(Thread *thread, bool user_sys_cpu_time) {
#ifdef __APPLE__
  struct thread_basic_info tinfo;
  mach_msg_type_number_t tcount = THREAD_INFO_MAX;
  kern_return_t kr;
  thread_t mach_thread;

  mach_thread = thread->osthread()->thread_id();
  kr = thread_info(mach_thread, THREAD_BASIC_INFO, (thread_info_t)&tinfo, &tcount);
  if (kr != KERN_SUCCESS) {
    return -1;
  }

  if (user_sys_cpu_time) {
    jlong nanos;
    nanos = ((jlong) tinfo.system_time.seconds + tinfo.user_time.seconds) * (jlong)1000000000;
    nanos += ((jlong) tinfo.system_time.microseconds + (jlong) tinfo.user_time.microseconds) * (jlong)1000;
    return nanos;
  } else {
    return ((jlong)tinfo.user_time.seconds * 1000000000) + ((jlong)tinfo.user_time.microseconds * (jlong)1000);
  }
#else
  Unimplemented();
  return 0;
#endif
}


void os::current_thread_cpu_time_info(jvmtiTimerInfo *info_ptr) {
  info_ptr->max_value = ALL_64_BITS;       // will not wrap in less than 64 bits
  info_ptr->may_skip_backward = false;     // elapsed time not wall time
  info_ptr->may_skip_forward = false;      // elapsed time not wall time
  info_ptr->kind = JVMTI_TIMER_TOTAL_CPU;  // user+system time is returned
}

void os::thread_cpu_time_info(jvmtiTimerInfo *info_ptr) {
  info_ptr->max_value = ALL_64_BITS;       // will not wrap in less than 64 bits
  info_ptr->may_skip_backward = false;     // elapsed time not wall time
  info_ptr->may_skip_forward = false;      // elapsed time not wall time
  info_ptr->kind = JVMTI_TIMER_TOTAL_CPU;  // user+system time is returned
}

bool os::is_thread_cpu_time_supported() {
#ifdef __APPLE__
  return true;
#else
  return false;
#endif
}

// System loadavg support.  Returns -1 if load average cannot be obtained.
// Bsd doesn't yet have a (official) notion of processor sets,
// so just return the system wide load average.
int os::loadavg(double loadavg[], int nelem) {
  return ::getloadavg(loadavg, nelem);
}

void os::pause() {
  char filename[MAX_PATH];
  if (PauseAtStartupFile && PauseAtStartupFile[0]) {
    jio_snprintf(filename, MAX_PATH, "%s", PauseAtStartupFile);
  } else {
    jio_snprintf(filename, MAX_PATH, "./vm.paused.%d", current_process_id());
  }

  int fd = ::open(filename, O_WRONLY | O_CREAT | O_TRUNC, 0666);
  if (fd != -1) {
    struct stat buf;
    ::close(fd);
    while (::stat(filename, &buf) == 0) {
      (void)::poll(NULL, 0, 100);
    }
  } else {
    jio_fprintf(stderr,
                "Could not open pause file '%s', continuing immediately.\n", filename);
  }
}

// Darwin has no "environ" in a dynamic library.
#ifdef __APPLE__
  #include <crt_externs.h>
  #define environ (*_NSGetEnviron())
#else
extern char** environ;
#endif

// Run the specified command in a separate process. Return its exit value,
// or -1 on failure (e.g. can't fork a new process).
// Unlike system(), this function can be called from signal handler. It
// doesn't block SIGINT et al.
int os::fork_and_exec(char* cmd, bool use_vfork_if_available) {
  const char * argv[4] = {"sh", "-c", cmd, NULL};

  // fork() in BsdThreads/NPTL is not async-safe. It needs to run
  // pthread_atfork handlers and reset pthread library. All we need is a
  // separate process to execve. Make a direct syscall to fork process.
  // On IA64 there's no fork syscall, we have to use fork() and hope for
  // the best...
  pid_t pid = fork();

  if (pid < 0) {
    // fork failed
    return -1;

  } else if (pid == 0) {
    // child process

    // execve() in BsdThreads will call pthread_kill_other_threads_np()
    // first to kill every thread on the thread list. Because this list is
    // not reset by fork() (see notes above), execve() will instead kill
    // every thread in the parent process. We know this is the only thread
    // in the new process, so make a system call directly.
    // IA64 should use normal execve() from glibc to match the glibc fork()
    // above.
    execve("/bin/sh", (char* const*)argv, environ);

    // execve failed
    _exit(-1);

  } else  {
    // copied from J2SE ..._waitForProcessExit() in UNIXProcess_md.c; we don't
    // care about the actual exit code, for now.

    int status;

    // Wait for the child process to exit.  This returns immediately if
    // the child has already exited. */
    while (waitpid(pid, &status, 0) < 0) {
      switch (errno) {
      case ECHILD: return 0;
      case EINTR: break;
      default: return -1;
      }
    }

    if (WIFEXITED(status)) {
      // The child exited normally; get its exit code.
      return WEXITSTATUS(status);
    } else if (WIFSIGNALED(status)) {
      // The child exited because of a signal
      // The best value to return is 0x80 + signal number,
      // because that is what all Unix shells do, and because
      // it allows callers to distinguish between process exit and
      // process death by signal.
      return 0x80 + WTERMSIG(status);
    } else {
      // Unknown exit code; pass it through
      return status;
    }
  }
}

// Get the kern.corefile setting, or otherwise the default path to the core file
// Returns the length of the string
int os::get_core_path(char* buffer, size_t bufferSize) {
  int n = 0;
#ifdef __APPLE__
  char coreinfo[MAX_PATH];
  size_t sz = sizeof(coreinfo);
  int ret = sysctlbyname("kern.corefile", coreinfo, &sz, NULL, 0);
  if (ret == 0) {
    char *pid_pos = strstr(coreinfo, "%P");
    // skip over the "%P" to preserve any optional custom user pattern
    const char* tail = (pid_pos != NULL) ? (pid_pos + 2) : "";

    if (pid_pos != NULL) {
      *pid_pos = '\0';
      n = jio_snprintf(buffer, bufferSize, "%s%d%s", coreinfo, os::current_process_id(), tail);
    } else {
      n = jio_snprintf(buffer, bufferSize, "%s", coreinfo);
    }
  } else
#endif
  {
    n = jio_snprintf(buffer, bufferSize, "/cores/core.%d", os::current_process_id());
  }
  // Truncate if theoretical string was longer than bufferSize
  n = MIN2(n, (int)bufferSize);

  return n;
}

bool os::supports_map_sync() {
  return false;
}

#ifndef PRODUCT
void TestReserveMemorySpecial_test() {
  // No tests available for this platform
}
#endif

bool os::start_debugging(char *buf, int buflen) {
  int len = (int)strlen(buf);
  char *p = &buf[len];

  jio_snprintf(p, buflen-len,
             "\n\n"
             "Do you want to debug the problem?\n\n"
             "To debug, run 'gdb /proc/%d/exe %d'; then switch to thread " INTX_FORMAT " (" INTPTR_FORMAT ")\n"
             "Enter 'yes' to launch gdb automatically (PATH must include gdb)\n"
             "Otherwise, press RETURN to abort...",
             os::current_process_id(), os::current_process_id(),
             os::current_thread_id(), os::current_thread_id());

  bool yes = os::message_box("Unexpected Error", buf);

  if (yes) {
    // yes, user asked VM to launch debugger
    jio_snprintf(buf, sizeof(buf), "gdb /proc/%d/exe %d",
                     os::current_process_id(), os::current_process_id());

    os::fork_and_exec(buf);
    yes = false;
  }
  return yes;
}<|MERGE_RESOLUTION|>--- conflicted
+++ resolved
@@ -1822,27 +1822,15 @@
 // 'requested_addr' is only treated as a hint, the return value may or
 // may not start from the requested address. Unlike Bsd mmap(), this
 // function returns NULL to indicate failure.
-<<<<<<< HEAD
-static char* anon_mmap(char* requested_addr, size_t bytes) {
-  // MAP_FIXED is intentionally left out, to leave existing mappings intact.
-  const int flags = MAP_PRIVATE | MAP_NORESERVE | MAP_ANONYMOUS;
-=======
-static char* anon_mmap(char* requested_addr, size_t bytes, bool fixed, bool executable) {
-  char * addr;
+static char* anon_mmap(char* requested_addr, size_t bytes, bool executable) {
   int flags;
 
   flags = MAP_PRIVATE | MAP_NORESERVE | MAP_ANONYMOUS;
 #ifdef __APPLE__
   if (executable) {
-    guarantee(!fixed, "MAP_JIT (for execute) is incompatible with MAP_FIXED");
     flags |= MAP_JIT;
   }
 #endif
-  if (fixed) {
-    assert((uintptr_t)requested_addr % os::Bsd::page_size() == 0, "unaligned address");
-    flags |= MAP_FIXED;
-  }
->>>>>>> 8ab282dc
 
   // Map reserved/uncommitted pages PROT_NONE so we fail early if we
   // touch an uncommitted page. Otherwise, the read/write might
@@ -1856,15 +1844,8 @@
   return ::munmap(addr, size) == 0;
 }
 
-<<<<<<< HEAD
-char* os::pd_reserve_memory(size_t bytes) {
-  return anon_mmap(NULL /* addr */, bytes);
-=======
-char* os::pd_reserve_memory(size_t bytes, char* requested_addr,
-                            size_t alignment_hint,
-                            bool executable) {
-  return anon_mmap(requested_addr, bytes, (requested_addr != NULL), executable);
->>>>>>> 8ab282dc
+char* os::pd_reserve_memory(size_t bytes, bool executable) {
+  return anon_mmap(NULL /* addr */, bytes, executable);
 }
 
 bool os::pd_release_memory(char* addr, size_t size) {
@@ -1974,11 +1955,7 @@
 
   // Bsd mmap allows caller to pass an address as hint; give it a try first,
   // if kernel honors the hint then we can return immediately.
-<<<<<<< HEAD
-  char * addr = anon_mmap(requested_addr, bytes);
-=======
-  char * addr = anon_mmap(requested_addr, bytes, false/*fixed*/, false/*executable*/);
->>>>>>> 8ab282dc
+  char * addr = anon_mmap(requested_addr, bytes, false/*executable*/);
   if (addr == requested_addr) {
     return requested_addr;
   }
