/*
 * Copyright (c) 1997, 2018, Oracle and/or its affiliates. All rights reserved.
 * DO NOT ALTER OR REMOVE COPYRIGHT NOTICES OR THIS FILE HEADER.
 *
 * This code is free software; you can redistribute it and/or modify it
 * under the terms of the GNU General Public License version 2 only, as
 * published by the Free Software Foundation.
 *
 * This code is distributed in the hope that it will be useful, but WITHOUT
 * ANY WARRANTY; without even the implied warranty of MERCHANTABILITY or
 * FITNESS FOR A PARTICULAR PURPOSE.  See the GNU General Public License
 * version 2 for more details (a copy is included in the LICENSE file that
 * accompanied this code).
 *
 * You should have received a copy of the GNU General Public License version
 * 2 along with this work; if not, write to the Free Software Foundation,
 * Inc., 51 Franklin St, Fifth Floor, Boston, MA 02110-1301 USA.
 *
 * Please contact Oracle, 500 Oracle Parkway, Redwood Shores, CA 94065 USA
 * or visit www.oracle.com if you need additional information or have any
 * questions.
 *
 */

#include "precompiled.hpp"
#include "asm/macroAssembler.inline.hpp"
#include "gc/shared/barrierSet.hpp"
#include "gc/shared/barrierSetAssembler.hpp"
#include "interpreter/interpreter.hpp"
#include "nativeInst_sparc.hpp"
#include "oops/instanceOop.hpp"
#include "oops/method.hpp"
#include "oops/objArrayKlass.hpp"
#include "oops/oop.inline.hpp"
#include "prims/methodHandles.hpp"
#include "runtime/frame.inline.hpp"
#include "runtime/handles.inline.hpp"
#include "runtime/sharedRuntime.hpp"
#include "runtime/stubCodeGenerator.hpp"
#include "runtime/stubRoutines.hpp"
#include "runtime/thread.inline.hpp"
#ifdef COMPILER2
#include "opto/runtime.hpp"
#endif

// Declaration and definition of StubGenerator (no .hpp file).
// For a more detailed description of the stub routine structure
// see the comment in stubRoutines.hpp.

#define __ _masm->

#ifdef PRODUCT
#define BLOCK_COMMENT(str) /* nothing */
#else
#define BLOCK_COMMENT(str) __ block_comment(str)
#endif

#define BIND(label) bind(label); BLOCK_COMMENT(#label ":")

// Note:  The register L7 is used as L7_thread_cache, and may not be used
//        any other way within this module.

static const Register& Lstub_temp = L2;

// -------------------------------------------------------------------------------------------------------------------------
// Stub Code definitions

class StubGenerator: public StubCodeGenerator {
 private:

#ifdef PRODUCT
#define inc_counter_np(a,b,c)
#else
#define inc_counter_np(counter, t1, t2) \
  BLOCK_COMMENT("inc_counter " #counter); \
  __ inc_counter(&counter, t1, t2);
#endif

  //----------------------------------------------------------------------------------------------------
  // Call stubs are used to call Java from C

  address generate_call_stub(address& return_pc) {
    StubCodeMark mark(this, "StubRoutines", "call_stub");
    address start = __ pc();

    // Incoming arguments:
    //
    // o0         : call wrapper address
    // o1         : result (address)
    // o2         : result type
    // o3         : method
    // o4         : (interpreter) entry point
    // o5         : parameters (address)
    // [sp + 0x5c]: parameter size (in words)
    // [sp + 0x60]: thread
    //
    // +---------------+ <--- sp + 0
    // |               |
    // . reg save area .
    // |               |
    // +---------------+ <--- sp + 0x40
    // |               |
    // . extra 7 slots .
    // |               |
    // +---------------+ <--- sp + 0x5c
    // |  param. size  |
    // +---------------+ <--- sp + 0x60
    // |    thread     |
    // +---------------+
    // |               |

    // note: if the link argument position changes, adjust
    //       the code in frame::entry_frame_call_wrapper()

    const Argument link           = Argument(0, false); // used only for GC
    const Argument result         = Argument(1, false);
    const Argument result_type    = Argument(2, false);
    const Argument method         = Argument(3, false);
    const Argument entry_point    = Argument(4, false);
    const Argument parameters     = Argument(5, false);
    const Argument parameter_size = Argument(6, false);
    const Argument thread         = Argument(7, false);

    // setup thread register
    __ ld_ptr(thread.as_address(), G2_thread);
    __ reinit_heapbase();

#ifdef ASSERT
    // make sure we have no pending exceptions
    { const Register t = G3_scratch;
      Label L;
      __ ld_ptr(G2_thread, in_bytes(Thread::pending_exception_offset()), t);
      __ br_null_short(t, Assembler::pt, L);
      __ stop("StubRoutines::call_stub: entered with pending exception");
      __ bind(L);
    }
#endif

    // create activation frame & allocate space for parameters
    { const Register t = G3_scratch;
      __ ld_ptr(parameter_size.as_address(), t);                // get parameter size (in words)
      __ add(t, frame::memory_parameter_word_sp_offset, t);     // add space for save area (in words)
      __ round_to(t, WordsPerLong);                             // make sure it is multiple of 2 (in words)
      __ sll(t, Interpreter::logStackElementSize, t);           // compute number of bytes
      __ neg(t);                                                // negate so it can be used with save
      __ save(SP, t, SP);                                       // setup new frame
    }

    // +---------------+ <--- sp + 0
    // |               |
    // . reg save area .
    // |               |
    // +---------------+ <--- sp + 0x40
    // |               |
    // . extra 7 slots .
    // |               |
    // +---------------+ <--- sp + 0x5c
    // |  empty slot   |      (only if parameter size is even)
    // +---------------+
    // |               |
    // .  parameters   .
    // |               |
    // +---------------+ <--- fp + 0
    // |               |
    // . reg save area .
    // |               |
    // +---------------+ <--- fp + 0x40
    // |               |
    // . extra 7 slots .
    // |               |
    // +---------------+ <--- fp + 0x5c
    // |  param. size  |
    // +---------------+ <--- fp + 0x60
    // |    thread     |
    // +---------------+
    // |               |

    // pass parameters if any
    BLOCK_COMMENT("pass parameters if any");
    { const Register src = parameters.as_in().as_register();
      const Register dst = Lentry_args;
      const Register tmp = G3_scratch;
      const Register cnt = G4_scratch;

      // test if any parameters & setup of Lentry_args
      Label exit;
      __ ld_ptr(parameter_size.as_in().as_address(), cnt);      // parameter counter
      __ add( FP, STACK_BIAS, dst );
      __ cmp_zero_and_br(Assembler::zero, cnt, exit);
      __ delayed()->sub(dst, BytesPerWord, dst);                 // setup Lentry_args

      // copy parameters if any
      Label loop;
      __ BIND(loop);
      // Store parameter value
      __ ld_ptr(src, 0, tmp);
      __ add(src, BytesPerWord, src);
      __ st_ptr(tmp, dst, 0);
      __ deccc(cnt);
      __ br(Assembler::greater, false, Assembler::pt, loop);
      __ delayed()->sub(dst, Interpreter::stackElementSize, dst);

      // done
      __ BIND(exit);
    }

    // setup parameters, method & call Java function
#ifdef ASSERT
    // layout_activation_impl checks it's notion of saved SP against
    // this register, so if this changes update it as well.
    const Register saved_SP = Lscratch;
    __ mov(SP, saved_SP);                               // keep track of SP before call
#endif

    // setup parameters
    const Register t = G3_scratch;
    __ ld_ptr(parameter_size.as_in().as_address(), t); // get parameter size (in words)
    __ sll(t, Interpreter::logStackElementSize, t);    // compute number of bytes
    __ sub(FP, t, Gargs);                              // setup parameter pointer
    __ add( Gargs, STACK_BIAS, Gargs );                // Account for LP64 stack bias
    __ mov(SP, O5_savedSP);


    // do the call
    //
    // the following register must be setup:
    //
    // G2_thread
    // G5_method
    // Gargs
    BLOCK_COMMENT("call Java function");
    __ jmpl(entry_point.as_in().as_register(), G0, O7);
    __ delayed()->mov(method.as_in().as_register(), G5_method);   // setup method

    BLOCK_COMMENT("call_stub_return_address:");
    return_pc = __ pc();

    // The callee, if it wasn't interpreted, can return with SP changed so
    // we can no longer assert of change of SP.

    // store result depending on type
    // (everything that is not T_OBJECT, T_LONG, T_FLOAT, or T_DOUBLE
    //  is treated as T_INT)
    { const Register addr = result     .as_in().as_register();
      const Register type = result_type.as_in().as_register();
      Label is_long, is_float, is_double, is_object, exit;
      __            cmp(type, T_OBJECT);  __ br(Assembler::equal, false, Assembler::pn, is_object);
      __ delayed()->cmp(type, T_FLOAT);   __ br(Assembler::equal, false, Assembler::pn, is_float);
      __ delayed()->cmp(type, T_DOUBLE);  __ br(Assembler::equal, false, Assembler::pn, is_double);
      __ delayed()->cmp(type, T_LONG);    __ br(Assembler::equal, false, Assembler::pn, is_long);
      __ delayed()->nop();

      // store int result
      __ st(O0, addr, G0);

      __ BIND(exit);
      __ ret();
      __ delayed()->restore();

      __ BIND(is_object);
      __ ba(exit);
      __ delayed()->st_ptr(O0, addr, G0);

      __ BIND(is_float);
      __ ba(exit);
      __ delayed()->stf(FloatRegisterImpl::S, F0, addr, G0);

      __ BIND(is_double);
      __ ba(exit);
      __ delayed()->stf(FloatRegisterImpl::D, F0, addr, G0);

      __ BIND(is_long);
      __ ba(exit);
      __ delayed()->st_long(O0, addr, G0);      // store entire long
     }
     return start;
  }


  //----------------------------------------------------------------------------------------------------
  // Return point for a Java call if there's an exception thrown in Java code.
  // The exception is caught and transformed into a pending exception stored in
  // JavaThread that can be tested from within the VM.
  //
  // Oexception: exception oop

  address generate_catch_exception() {
    StubCodeMark mark(this, "StubRoutines", "catch_exception");

    address start = __ pc();
    // verify that thread corresponds
    __ verify_thread();

    const Register& temp_reg = Gtemp;
    Address pending_exception_addr    (G2_thread, Thread::pending_exception_offset());
    Address exception_file_offset_addr(G2_thread, Thread::exception_file_offset   ());
    Address exception_line_offset_addr(G2_thread, Thread::exception_line_offset   ());

    // set pending exception
    __ verify_oop(Oexception);
    __ st_ptr(Oexception, pending_exception_addr);
    __ set((intptr_t)__FILE__, temp_reg);
    __ st_ptr(temp_reg, exception_file_offset_addr);
    __ set((intptr_t)__LINE__, temp_reg);
    __ st(temp_reg, exception_line_offset_addr);

    // complete return to VM
    assert(StubRoutines::_call_stub_return_address != NULL, "must have been generated before");

    AddressLiteral stub_ret(StubRoutines::_call_stub_return_address);
    __ jump_to(stub_ret, temp_reg);
    __ delayed()->nop();

    return start;
  }


  //----------------------------------------------------------------------------------------------------
  // Continuation point for runtime calls returning with a pending exception
  // The pending exception check happened in the runtime or native call stub
  // The pending exception in Thread is converted into a Java-level exception
  //
  // Contract with Java-level exception handler: O0 = exception
  //                                             O1 = throwing pc

  address generate_forward_exception() {
    StubCodeMark mark(this, "StubRoutines", "forward_exception");
    address start = __ pc();

    // Upon entry, O7 has the return address returning into Java
    // (interpreted or compiled) code; i.e. the return address
    // becomes the throwing pc.

    const Register& handler_reg = Gtemp;

    Address exception_addr(G2_thread, Thread::pending_exception_offset());

#ifdef ASSERT
    // make sure that this code is only executed if there is a pending exception
    { Label L;
      __ ld_ptr(exception_addr, Gtemp);
      __ br_notnull_short(Gtemp, Assembler::pt, L);
      __ stop("StubRoutines::forward exception: no pending exception (1)");
      __ bind(L);
    }
#endif

    // compute exception handler into handler_reg
    __ get_thread();
    __ ld_ptr(exception_addr, Oexception);
    __ verify_oop(Oexception);
    __ save_frame(0);             // compensates for compiler weakness
    __ add(O7->after_save(), frame::pc_return_offset, Lscratch); // save the issuing PC
    BLOCK_COMMENT("call exception_handler_for_return_address");
    __ call_VM_leaf(L7_thread_cache, CAST_FROM_FN_PTR(address, SharedRuntime::exception_handler_for_return_address), G2_thread, Lscratch);
    __ mov(O0, handler_reg);
    __ restore();                 // compensates for compiler weakness

    __ ld_ptr(exception_addr, Oexception);
    __ add(O7, frame::pc_return_offset, Oissuing_pc); // save the issuing PC

#ifdef ASSERT
    // make sure exception is set
    { Label L;
      __ br_notnull_short(Oexception, Assembler::pt, L);
      __ stop("StubRoutines::forward exception: no pending exception (2)");
      __ bind(L);
    }
#endif
    // jump to exception handler
    __ jmp(handler_reg, 0);
    // clear pending exception
    __ delayed()->st_ptr(G0, exception_addr);

    return start;
  }

  // Safefetch stubs.
  void generate_safefetch(const char* name, int size, address* entry,
                          address* fault_pc, address* continuation_pc) {
    // safefetch signatures:
    //   int      SafeFetch32(int*      adr, int      errValue);
    //   intptr_t SafeFetchN (intptr_t* adr, intptr_t errValue);
    //
    // arguments:
    //   o0 = adr
    //   o1 = errValue
    //
    // result:
    //   o0  = *adr or errValue

    StubCodeMark mark(this, "StubRoutines", name);

    // Entry point, pc or function descriptor.
    __ align(CodeEntryAlignment);
    *entry = __ pc();

    __ mov(O0, G1);  // g1 = o0
    __ mov(O1, O0);  // o0 = o1
    // Load *adr into c_rarg1, may fault.
    *fault_pc = __ pc();
    switch (size) {
      case 4:
        // int32_t
        __ ldsw(G1, 0, O0);  // o0 = [g1]
        break;
      case 8:
        // int64_t
        __ ldx(G1, 0, O0);   // o0 = [g1]
        break;
      default:
        ShouldNotReachHere();
    }

    // return errValue or *adr
    *continuation_pc = __ pc();
    // By convention with the trap handler we ensure there is a non-CTI
    // instruction in the trap shadow.
    __ nop();
    __ retl();
    __ delayed()->nop();
  }

  //------------------------------------------------------------------------------------------------------------------------
  // Continuation point for throwing of implicit exceptions that are not handled in
  // the current activation. Fabricates an exception oop and initiates normal
  // exception dispatching in this frame. Only callee-saved registers are preserved
  // (through the normal register window / RegisterMap handling).
  // If the compiler needs all registers to be preserved between the fault
  // point and the exception handler then it must assume responsibility for that in
  // AbstractCompiler::continuation_for_implicit_null_exception or
  // continuation_for_implicit_division_by_zero_exception. All other implicit
  // exceptions (e.g., NullPointerException or AbstractMethodError on entry) are
  // either at call sites or otherwise assume that stack unwinding will be initiated,
  // so caller saved registers were assumed volatile in the compiler.

  // Note that we generate only this stub into a RuntimeStub, because it needs to be
  // properly traversed and ignored during GC, so we change the meaning of the "__"
  // macro within this method.
#undef __
#define __ masm->

  address generate_throw_exception(const char* name, address runtime_entry,
                                   Register arg1 = noreg, Register arg2 = noreg) {
#ifdef ASSERT
    int insts_size = VerifyThread ? 1 * K : 600;
#else
    int insts_size = VerifyThread ? 1 * K : 256;
#endif /* ASSERT */
    int locs_size  = 32;

    CodeBuffer      code(name, insts_size, locs_size);
    MacroAssembler* masm = new MacroAssembler(&code);

    __ verify_thread();

    // This is an inlined and slightly modified version of call_VM
    // which has the ability to fetch the return PC out of thread-local storage
    __ assert_not_delayed();

    // Note that we always push a frame because on the SPARC
    // architecture, for all of our implicit exception kinds at call
    // sites, the implicit exception is taken before the callee frame
    // is pushed.
    __ save_frame(0);

    int frame_complete = __ offset();

    // Note that we always have a runtime stub frame on the top of stack by this point
    Register last_java_sp = SP;
    // 64-bit last_java_sp is biased!
    __ set_last_Java_frame(last_java_sp, G0);
    if (VerifyThread)  __ mov(G2_thread, O0); // about to be smashed; pass early
    __ save_thread(noreg);
    if (arg1 != noreg) {
      assert(arg2 != O1, "clobbered");
      __ mov(arg1, O1);
    }
    if (arg2 != noreg) {
      __ mov(arg2, O2);
    }
    // do the call
    BLOCK_COMMENT("call runtime_entry");
    __ call(runtime_entry, relocInfo::runtime_call_type);
    if (!VerifyThread)
      __ delayed()->mov(G2_thread, O0);  // pass thread as first argument
    else
      __ delayed()->nop();             // (thread already passed)
    __ restore_thread(noreg);
    __ reset_last_Java_frame();

    // check for pending exceptions. use Gtemp as scratch register.
#ifdef ASSERT
    Label L;

    Address exception_addr(G2_thread, Thread::pending_exception_offset());
    Register scratch_reg = Gtemp;
    __ ld_ptr(exception_addr, scratch_reg);
    __ br_notnull_short(scratch_reg, Assembler::pt, L);
    __ should_not_reach_here();
    __ bind(L);
#endif // ASSERT
    BLOCK_COMMENT("call forward_exception_entry");
    __ call(StubRoutines::forward_exception_entry(), relocInfo::runtime_call_type);
    // we use O7 linkage so that forward_exception_entry has the issuing PC
    __ delayed()->restore();

    RuntimeStub* stub = RuntimeStub::new_runtime_stub(name, &code, frame_complete, masm->total_frame_size_in_bytes(0), NULL, false);
    return stub->entry_point();
  }

#undef __
#define __ _masm->


  // Generate a routine that sets all the registers so we
  // can tell if the stop routine prints them correctly.
  address generate_test_stop() {
    StubCodeMark mark(this, "StubRoutines", "test_stop");
    address start = __ pc();

    int i;

    __ save_frame(0);

    static jfloat zero = 0.0, one = 1.0;

    // put addr in L0, then load through L0 to F0
    __ set((intptr_t)&zero, L0);  __ ldf( FloatRegisterImpl::S, L0, 0, F0);
    __ set((intptr_t)&one,  L0);  __ ldf( FloatRegisterImpl::S, L0, 0, F1); // 1.0 to F1

    // use add to put 2..18 in F2..F18
    for ( i = 2;  i <= 18;  ++i ) {
      __ fadd( FloatRegisterImpl::S, F1, as_FloatRegister(i-1),  as_FloatRegister(i));
    }

    // Now put double 2 in F16, double 18 in F18
    __ ftof( FloatRegisterImpl::S, FloatRegisterImpl::D, F2, F16 );
    __ ftof( FloatRegisterImpl::S, FloatRegisterImpl::D, F18, F18 );

    // use add to put 20..32 in F20..F32
    for (i = 20; i < 32; i += 2) {
      __ fadd( FloatRegisterImpl::D, F16, as_FloatRegister(i-2),  as_FloatRegister(i));
    }

    // put 0..7 in i's, 8..15 in l's, 16..23 in o's, 24..31 in g's
    for ( i = 0; i < 8; ++i ) {
      if (i < 6) {
        __ set(     i, as_iRegister(i));
        __ set(16 + i, as_oRegister(i));
        __ set(24 + i, as_gRegister(i));
      }
      __ set( 8 + i, as_lRegister(i));
    }

    __ stop("testing stop");


    __ ret();
    __ delayed()->restore();

    return start;
  }


  address generate_stop_subroutine() {
    StubCodeMark mark(this, "StubRoutines", "stop_subroutine");
    address start = __ pc();

    __ stop_subroutine();

    return start;
  }

  address generate_flush_callers_register_windows() {
    StubCodeMark mark(this, "StubRoutines", "flush_callers_register_windows");
    address start = __ pc();

    __ flushw();
    __ retl(false);
    __ delayed()->add( FP, STACK_BIAS, O0 );
    // The returned value must be a stack pointer whose register save area
    // is flushed, and will stay flushed while the caller executes.

    return start;
  }

  // Support for jint Atomic::xchg(jint exchange_value, volatile jint* dest).
  //
  // Arguments:
  //
  //      exchange_value: O0
  //      dest:           O1
  //
  // Results:
  //
  //     O0: the value previously stored in dest
  //
  address generate_atomic_xchg() {
    StubCodeMark mark(this, "StubRoutines", "atomic_xchg");
    address start = __ pc();

    if (UseCASForSwap) {
      // Use CAS instead of swap, just in case the MP hardware
      // prefers to work with just one kind of synch. instruction.
      Label retry;
      __ BIND(retry);
      __ mov(O0, O3);       // scratch copy of exchange value
      __ ld(O1, 0, O2);     // observe the previous value
      // try to replace O2 with O3
      __ cas(O1, O2, O3);
      __ cmp_and_br_short(O2, O3, Assembler::notEqual, Assembler::pn, retry);

      __ retl(false);
      __ delayed()->mov(O2, O0);  // report previous value to caller
    } else {
      __ retl(false);
      __ delayed()->swap(O1, 0, O0);
    }

    return start;
  }


  // Support for jint Atomic::cmpxchg(jint exchange_value, volatile jint* dest, jint compare_value)
  //
  // Arguments:
  //
  //      exchange_value: O0
  //      dest:           O1
  //      compare_value:  O2
  //
  // Results:
  //
  //     O0: the value previously stored in dest
  //
  address generate_atomic_cmpxchg() {
    StubCodeMark mark(this, "StubRoutines", "atomic_cmpxchg");
    address start = __ pc();

    // cmpxchg(dest, compare_value, exchange_value)
    __ cas(O1, O2, O0);
    __ retl(false);
    __ delayed()->nop();

    return start;
  }

  // Support for jlong Atomic::cmpxchg(jlong exchange_value, volatile jlong *dest, jlong compare_value)
  //
  // Arguments:
  //
  //      exchange_value: O1:O0
  //      dest:           O2
  //      compare_value:  O4:O3
  //
  // Results:
  //
  //     O1:O0: the value previously stored in dest
  //
  // Overwrites: G1,G2,G3
  //
  address generate_atomic_cmpxchg_long() {
    StubCodeMark mark(this, "StubRoutines", "atomic_cmpxchg_long");
    address start = __ pc();

    __ sllx(O0, 32, O0);
    __ srl(O1, 0, O1);
    __ or3(O0,O1,O0);      // O0 holds 64-bit value from compare_value
    __ sllx(O3, 32, O3);
    __ srl(O4, 0, O4);
    __ or3(O3,O4,O3);     // O3 holds 64-bit value from exchange_value
    __ casx(O2, O3, O0);
    __ srl(O0, 0, O1);    // unpacked return value in O1:O0
    __ retl(false);
    __ delayed()->srlx(O0, 32, O0);

    return start;
  }


  // Support for jint Atomic::add(jint add_value, volatile jint* dest).
  //
  // Arguments:
  //
  //      add_value: O0   (e.g., +1 or -1)
  //      dest:      O1
  //
  // Results:
  //
  //     O0: the new value stored in dest
  //
  // Overwrites: O3
  //
  address generate_atomic_add() {
    StubCodeMark mark(this, "StubRoutines", "atomic_add");
    address start = __ pc();
    __ BIND(_atomic_add_stub);

    Label(retry);
    __ BIND(retry);

    __ lduw(O1, 0, O2);
    __ add(O0, O2, O3);
    __ cas(O1, O2, O3);
    __ cmp_and_br_short(O2, O3, Assembler::notEqual, Assembler::pn, retry);
    __ retl(false);
    __ delayed()->add(O0, O2, O0); // note that cas made O2==O3

    return start;
  }
  Label _atomic_add_stub;  // called from other stubs


  // Support for uint StubRoutine::Sparc::partial_subtype_check( Klass sub, Klass super );
  // Arguments :
  //
  //      ret  : O0, returned
  //      icc/xcc: set as O0 (depending on wordSize)
  //      sub  : O1, argument, not changed
  //      super: O2, argument, not changed
  //      raddr: O7, blown by call
  address generate_partial_subtype_check() {
    __ align(CodeEntryAlignment);
    StubCodeMark mark(this, "StubRoutines", "partial_subtype_check");
    address start = __ pc();
    Label miss;

    __ save_frame(0);
    Register Rret   = I0;
    Register Rsub   = I1;
    Register Rsuper = I2;

    Register L0_ary_len = L0;
    Register L1_ary_ptr = L1;
    Register L2_super   = L2;
    Register L3_index   = L3;

    __ check_klass_subtype_slow_path(Rsub, Rsuper,
                                     L0, L1, L2, L3,
                                     NULL, &miss);

    // Match falls through here.
    __ addcc(G0,0,Rret);        // set Z flags, Z result

    __ ret();                   // Result in Rret is zero; flags set to Z
    __ delayed()->restore();

    __ BIND(miss);
    __ addcc(G0,1,Rret);        // set NZ flags, NZ result

    __ ret();                   // Result in Rret is != 0; flags set to NZ
    __ delayed()->restore();

    return start;
  }


  // Called from MacroAssembler::verify_oop
  //
  address generate_verify_oop_subroutine() {
    StubCodeMark mark(this, "StubRoutines", "verify_oop_stub");

    address start = __ pc();

    __ verify_oop_subroutine();

    return start;
  }


  //
  // Verify that a register contains clean 32-bits positive value
  // (high 32-bits are 0) so it could be used in 64-bits shifts (sllx, srax).
  //
  //  Input:
  //    Rint  -  32-bits value
  //    Rtmp  -  scratch
  //
  void assert_clean_int(Register Rint, Register Rtmp) {
  #if defined(ASSERT)
    __ signx(Rint, Rtmp);
    __ cmp(Rint, Rtmp);
    __ breakpoint_trap(Assembler::notEqual, Assembler::xcc);
  #endif
  }

  //
  //  Generate overlap test for array copy stubs
  //
  //  Input:
  //    O0    -  array1
  //    O1    -  array2
  //    O2    -  element count
  //
  //  Kills temps:  O3, O4
  //
  void array_overlap_test(address no_overlap_target, int log2_elem_size) {
    assert(no_overlap_target != NULL, "must be generated");
    array_overlap_test(no_overlap_target, NULL, log2_elem_size);
  }
  void array_overlap_test(Label& L_no_overlap, int log2_elem_size) {
    array_overlap_test(NULL, &L_no_overlap, log2_elem_size);
  }
  void array_overlap_test(address no_overlap_target, Label* NOLp, int log2_elem_size) {
    const Register from       = O0;
    const Register to         = O1;
    const Register count      = O2;
    const Register to_from    = O3; // to - from
    const Register byte_count = O4; // count << log2_elem_size

      __ subcc(to, from, to_from);
      __ sll_ptr(count, log2_elem_size, byte_count);
      if (NOLp == NULL)
        __ brx(Assembler::lessEqualUnsigned, false, Assembler::pt, no_overlap_target);
      else
        __ brx(Assembler::lessEqualUnsigned, false, Assembler::pt, (*NOLp));
      __ delayed()->cmp(to_from, byte_count);
      if (NOLp == NULL)
        __ brx(Assembler::greaterEqualUnsigned, false, Assembler::pt, no_overlap_target);
      else
        __ brx(Assembler::greaterEqualUnsigned, false, Assembler::pt, (*NOLp));
      __ delayed()->nop();
  }

<<<<<<< HEAD
  //
  //  Generate pre-write barrier for array.
  //
  //  Input:
  //     addr     - register containing starting address
  //     count    - register containing element count
  //     tmp      - scratch register
  //
  //  The input registers are overwritten.
  //
  void gen_write_ref_array_pre_barrier(Register addr, Register count, bool dest_uninitialized) {
    BarrierSet* bs = Universe::heap()->barrier_set();
    switch (bs->kind()) {
      case BarrierSet::G1BarrierSet:
        // With G1, don't generate the call if we statically know that the target in uninitialized
        if (!dest_uninitialized) {
          Register tmp = O5;
          assert_different_registers(addr, count, tmp);
          Label filtered;
          // Is marking active?
          if (in_bytes(SATBMarkQueue::byte_width_of_active()) == 4) {
            __ ld(G2, in_bytes(JavaThread::satb_mark_queue_offset() + SATBMarkQueue::byte_offset_of_active()), tmp);
          } else {
            guarantee(in_bytes(SATBMarkQueue::byte_width_of_active()) == 1,
                      "Assumption");
            __ ldsb(G2, in_bytes(JavaThread::satb_mark_queue_offset() + SATBMarkQueue::byte_offset_of_active()), tmp);
          }
          // Is marking active?
          __ cmp_and_br_short(tmp, G0, Assembler::equal, Assembler::pt, filtered);

          __ save_frame(0);
          // Save the necessary global regs... will be used after.
          if (addr->is_global()) {
            __ mov(addr, L0);
          }
          if (count->is_global()) {
            __ mov(count, L1);
          }
          __ mov(addr->after_save(), O0);
          // Get the count into O1
          __ call(CAST_FROM_FN_PTR(address, BarrierSet::static_write_ref_array_pre));
          __ delayed()->mov(count->after_save(), O1);
          if (addr->is_global()) {
            __ mov(L0, addr);
          }
          if (count->is_global()) {
            __ mov(L1, count);
          }
          __ restore();

          __ bind(filtered);
          DEBUG_ONLY(__ set(0xDEADC0DE, tmp);) // we have killed tmp
        }
        break;
      case BarrierSet::CardTableModRef:
      case BarrierSet::Epsilon:
        break;
      default:
        ShouldNotReachHere();
    }
  }
  //
  //  Generate post-write barrier for array.
  //
  //  Input:
  //     addr     - register containing starting address
  //     count    - register containing element count
  //     tmp      - scratch register
  //
  //  The input registers are overwritten.
  //
  void gen_write_ref_array_post_barrier(Register addr, Register count,
                                        Register tmp) {
    BarrierSet* bs = Universe::heap()->barrier_set();

    switch (bs->kind()) {
      case BarrierSet::G1BarrierSet:
        {
          // Get some new fresh output registers.
          __ save_frame(0);
          __ mov(addr->after_save(), O0);
          __ call(CAST_FROM_FN_PTR(address, BarrierSet::static_write_ref_array_post));
          __ delayed()->mov(count->after_save(), O1);
          __ restore();
        }
        break;
      case BarrierSet::CardTableModRef:
        {
          CardTableModRefBS* ctbs = barrier_set_cast<CardTableModRefBS>(bs);
          CardTable* ct = ctbs->card_table();
          assert(sizeof(*ct->byte_map_base()) == sizeof(jbyte), "adjust this code");
          assert_different_registers(addr, count, tmp);

          Label L_loop, L_done;

          __ cmp_and_br_short(count, 0, Assembler::equal, Assembler::pt, L_done); // zero count - nothing to do

          __ sll_ptr(count, LogBytesPerHeapOop, count);
          __ sub(count, BytesPerHeapOop, count);
          __ add(count, addr, count);
          // Use two shifts to clear out those low order two bits! (Cannot opt. into 1.)
          __ srl_ptr(addr, CardTable::card_shift, addr);
          __ srl_ptr(count, CardTable::card_shift, count);
          __ sub(count, addr, count);
          AddressLiteral rs(ct->byte_map_base());
          __ set(rs, tmp);
        __ BIND(L_loop);
          __ stb(G0, tmp, addr);
          __ subcc(count, 1, count);
          __ brx(Assembler::greaterEqual, false, Assembler::pt, L_loop);
          __ delayed()->add(addr, 1, addr);
        __ BIND(L_done);
        }
        break;
      case BarrierSet::ModRef:
      case BarrierSet::Epsilon:
        break;
      default:
        ShouldNotReachHere();
    }
  }
=======
>>>>>>> 370977cf

  //
  // Generate main code for disjoint arraycopy
  //
  typedef void (StubGenerator::*CopyLoopFunc)(Register from, Register to, Register count, int count_dec,
                                              Label& L_loop, bool use_prefetch, bool use_bis);

  void disjoint_copy_core(Register from, Register to, Register count, int log2_elem_size,
                          int iter_size, StubGenerator::CopyLoopFunc copy_loop_func) {
    Label L_copy;

    assert(log2_elem_size <= 3, "the following code should be changed");
    int count_dec = 16>>log2_elem_size;

    int prefetch_dist = MAX2(ArraycopySrcPrefetchDistance, ArraycopyDstPrefetchDistance);
    assert(prefetch_dist < 4096, "invalid value");
    prefetch_dist = (prefetch_dist + (iter_size-1)) & (-iter_size); // round up to one iteration copy size
    int prefetch_count = (prefetch_dist >> log2_elem_size); // elements count

    if (UseBlockCopy) {
      Label L_block_copy, L_block_copy_prefetch, L_skip_block_copy;

      // 64 bytes tail + bytes copied in one loop iteration
      int tail_size = 64 + iter_size;
      int block_copy_count = (MAX2(tail_size, (int)BlockCopyLowLimit)) >> log2_elem_size;
      // Use BIS copy only for big arrays since it requires membar.
      __ set(block_copy_count, O4);
      __ cmp_and_br_short(count, O4, Assembler::lessUnsigned, Assembler::pt, L_skip_block_copy);
      // This code is for disjoint source and destination:
      //   to <= from || to >= from+count
      // but BIS will stomp over 'from' if (to > from-tail_size && to <= from)
      __ sub(from, to, O4);
      __ srax(O4, 4, O4); // divide by 16 since following short branch have only 5 bits for imm.
      __ cmp_and_br_short(O4, (tail_size>>4), Assembler::lessEqualUnsigned, Assembler::pn, L_skip_block_copy);

      __ wrasi(G0, Assembler::ASI_ST_BLKINIT_PRIMARY);
      // BIS should not be used to copy tail (64 bytes+iter_size)
      // to avoid zeroing of following values.
      __ sub(count, (tail_size>>log2_elem_size), count); // count is still positive >= 0

      if (prefetch_count > 0) { // rounded up to one iteration count
        // Do prefetching only if copy size is bigger
        // than prefetch distance.
        __ set(prefetch_count, O4);
        __ cmp_and_brx_short(count, O4, Assembler::less, Assembler::pt, L_block_copy);
        __ sub(count, O4, count);

        (this->*copy_loop_func)(from, to, count, count_dec, L_block_copy_prefetch, true, true);
        __ set(prefetch_count, O4);
        __ add(count, O4, count);

      } // prefetch_count > 0

      (this->*copy_loop_func)(from, to, count, count_dec, L_block_copy, false, true);
      __ add(count, (tail_size>>log2_elem_size), count); // restore count

      __ wrasi(G0, Assembler::ASI_PRIMARY_NOFAULT);
      // BIS needs membar.
      __ membar(Assembler::StoreLoad);
      // Copy tail
      __ ba_short(L_copy);

      __ BIND(L_skip_block_copy);
    } // UseBlockCopy

    if (prefetch_count > 0) { // rounded up to one iteration count
      // Do prefetching only if copy size is bigger
      // than prefetch distance.
      __ set(prefetch_count, O4);
      __ cmp_and_brx_short(count, O4, Assembler::lessUnsigned, Assembler::pt, L_copy);
      __ sub(count, O4, count);

      Label L_copy_prefetch;
      (this->*copy_loop_func)(from, to, count, count_dec, L_copy_prefetch, true, false);
      __ set(prefetch_count, O4);
      __ add(count, O4, count);

    } // prefetch_count > 0

    (this->*copy_loop_func)(from, to, count, count_dec, L_copy, false, false);
  }



  //
  // Helper methods for copy_16_bytes_forward_with_shift()
  //
  void copy_16_bytes_shift_loop(Register from, Register to, Register count, int count_dec,
                                Label& L_loop, bool use_prefetch, bool use_bis) {

    const Register left_shift  = G1; // left  shift bit counter
    const Register right_shift = G5; // right shift bit counter

    __ align(OptoLoopAlignment);
    __ BIND(L_loop);
    if (use_prefetch) {
      if (ArraycopySrcPrefetchDistance > 0) {
        __ prefetch(from, ArraycopySrcPrefetchDistance, Assembler::severalReads);
      }
      if (ArraycopyDstPrefetchDistance > 0) {
        __ prefetch(to, ArraycopyDstPrefetchDistance, Assembler::severalWritesAndPossiblyReads);
      }
    }
    __ ldx(from, 0, O4);
    __ ldx(from, 8, G4);
    __ inc(to, 16);
    __ inc(from, 16);
    __ deccc(count, count_dec); // Can we do next iteration after this one?
    __ srlx(O4, right_shift, G3);
    __ bset(G3, O3);
    __ sllx(O4, left_shift,  O4);
    __ srlx(G4, right_shift, G3);
    __ bset(G3, O4);
    if (use_bis) {
      __ stxa(O3, to, -16);
      __ stxa(O4, to, -8);
    } else {
      __ stx(O3, to, -16);
      __ stx(O4, to, -8);
    }
    __ brx(Assembler::greaterEqual, false, Assembler::pt, L_loop);
    __ delayed()->sllx(G4, left_shift,  O3);
  }

  // Copy big chunks forward with shift
  //
  // Inputs:
  //   from      - source arrays
  //   to        - destination array aligned to 8-bytes
  //   count     - elements count to copy >= the count equivalent to 16 bytes
  //   count_dec - elements count's decrement equivalent to 16 bytes
  //   L_copy_bytes - copy exit label
  //
  void copy_16_bytes_forward_with_shift(Register from, Register to,
                     Register count, int log2_elem_size, Label& L_copy_bytes) {
    Label L_aligned_copy, L_copy_last_bytes;
    assert(log2_elem_size <= 3, "the following code should be changed");
    int count_dec = 16>>log2_elem_size;

    // if both arrays have the same alignment mod 8, do 8 bytes aligned copy
    __ andcc(from, 7, G1); // misaligned bytes
    __ br(Assembler::zero, false, Assembler::pt, L_aligned_copy);
    __ delayed()->nop();

    const Register left_shift  = G1; // left  shift bit counter
    const Register right_shift = G5; // right shift bit counter

    __ sll(G1, LogBitsPerByte, left_shift);
    __ mov(64, right_shift);
    __ sub(right_shift, left_shift, right_shift);

    //
    // Load 2 aligned 8-bytes chunks and use one from previous iteration
    // to form 2 aligned 8-bytes chunks to store.
    //
    __ dec(count, count_dec);   // Pre-decrement 'count'
    __ andn(from, 7, from);     // Align address
    __ ldx(from, 0, O3);
    __ inc(from, 8);
    __ sllx(O3, left_shift,  O3);

    disjoint_copy_core(from, to, count, log2_elem_size, 16, &StubGenerator::copy_16_bytes_shift_loop);

    __ inccc(count, count_dec>>1 ); // + 8 bytes
    __ brx(Assembler::negative, true, Assembler::pn, L_copy_last_bytes);
    __ delayed()->inc(count, count_dec>>1); // restore 'count'

    // copy 8 bytes, part of them already loaded in O3
    __ ldx(from, 0, O4);
    __ inc(to, 8);
    __ inc(from, 8);
    __ srlx(O4, right_shift, G3);
    __ bset(O3, G3);
    __ stx(G3, to, -8);

    __ BIND(L_copy_last_bytes);
    __ srl(right_shift, LogBitsPerByte, right_shift); // misaligned bytes
    __ br(Assembler::always, false, Assembler::pt, L_copy_bytes);
    __ delayed()->sub(from, right_shift, from);       // restore address

    __ BIND(L_aligned_copy);
  }

  // Copy big chunks backward with shift
  //
  // Inputs:
  //   end_from  - source arrays end address
  //   end_to    - destination array end address aligned to 8-bytes
  //   count     - elements count to copy >= the count equivalent to 16 bytes
  //   count_dec - elements count's decrement equivalent to 16 bytes
  //   L_aligned_copy - aligned copy exit label
  //   L_copy_bytes   - copy exit label
  //
  void copy_16_bytes_backward_with_shift(Register end_from, Register end_to,
                     Register count, int count_dec,
                     Label& L_aligned_copy, Label& L_copy_bytes) {
    Label L_loop, L_copy_last_bytes;

    // if both arrays have the same alignment mod 8, do 8 bytes aligned copy
      __ andcc(end_from, 7, G1); // misaligned bytes
      __ br(Assembler::zero, false, Assembler::pt, L_aligned_copy);
      __ delayed()->deccc(count, count_dec); // Pre-decrement 'count'

    const Register left_shift  = G1; // left  shift bit counter
    const Register right_shift = G5; // right shift bit counter

      __ sll(G1, LogBitsPerByte, left_shift);
      __ mov(64, right_shift);
      __ sub(right_shift, left_shift, right_shift);

    //
    // Load 2 aligned 8-bytes chunks and use one from previous iteration
    // to form 2 aligned 8-bytes chunks to store.
    //
      __ andn(end_from, 7, end_from);     // Align address
      __ ldx(end_from, 0, O3);
      __ align(OptoLoopAlignment);
    __ BIND(L_loop);
      __ ldx(end_from, -8, O4);
      __ deccc(count, count_dec); // Can we do next iteration after this one?
      __ ldx(end_from, -16, G4);
      __ dec(end_to, 16);
      __ dec(end_from, 16);
      __ srlx(O3, right_shift, O3);
      __ sllx(O4, left_shift,  G3);
      __ bset(G3, O3);
      __ stx(O3, end_to, 8);
      __ srlx(O4, right_shift, O4);
      __ sllx(G4, left_shift,  G3);
      __ bset(G3, O4);
      __ stx(O4, end_to, 0);
      __ brx(Assembler::greaterEqual, false, Assembler::pt, L_loop);
      __ delayed()->mov(G4, O3);

      __ inccc(count, count_dec>>1 ); // + 8 bytes
      __ brx(Assembler::negative, true, Assembler::pn, L_copy_last_bytes);
      __ delayed()->inc(count, count_dec>>1); // restore 'count'

      // copy 8 bytes, part of them already loaded in O3
      __ ldx(end_from, -8, O4);
      __ dec(end_to, 8);
      __ dec(end_from, 8);
      __ srlx(O3, right_shift, O3);
      __ sllx(O4, left_shift,  G3);
      __ bset(O3, G3);
      __ stx(G3, end_to, 0);

    __ BIND(L_copy_last_bytes);
      __ srl(left_shift, LogBitsPerByte, left_shift);    // misaligned bytes
      __ br(Assembler::always, false, Assembler::pt, L_copy_bytes);
      __ delayed()->add(end_from, left_shift, end_from); // restore address
  }

  //
  //  Generate stub for disjoint byte copy.  If "aligned" is true, the
  //  "from" and "to" addresses are assumed to be heapword aligned.
  //
  // Arguments for generated stub:
  //      from:  O0
  //      to:    O1
  //      count: O2 treated as signed
  //
  address generate_disjoint_byte_copy(bool aligned, address *entry, const char *name) {
    __ align(CodeEntryAlignment);
    StubCodeMark mark(this, "StubRoutines", name);
    address start = __ pc();

    Label L_skip_alignment, L_align;
    Label L_copy_byte, L_copy_byte_loop, L_exit;

    const Register from      = O0;   // source array address
    const Register to        = O1;   // destination array address
    const Register count     = O2;   // elements count
    const Register offset    = O5;   // offset from start of arrays
    // O3, O4, G3, G4 are used as temp registers

    assert_clean_int(count, O3);     // Make sure 'count' is clean int.

    if (entry != NULL) {
      *entry = __ pc();
      // caller can pass a 64-bit byte count here (from Unsafe.copyMemory)
      BLOCK_COMMENT("Entry:");
    }

    // for short arrays, just do single element copy
    __ cmp(count, 23); // 16 + 7
    __ brx(Assembler::less, false, Assembler::pn, L_copy_byte);
    __ delayed()->mov(G0, offset);

    if (aligned) {
      // 'aligned' == true when it is known statically during compilation
      // of this arraycopy call site that both 'from' and 'to' addresses
      // are HeapWordSize aligned (see LibraryCallKit::basictype2arraycopy()).
      //
      // Aligned arrays have 4 bytes alignment in 32-bits VM
      // and 8 bytes - in 64-bits VM. So we do it only for 32-bits VM
      //
    } else {
      // copy bytes to align 'to' on 8 byte boundary
      __ andcc(to, 7, G1); // misaligned bytes
      __ br(Assembler::zero, false, Assembler::pt, L_skip_alignment);
      __ delayed()->neg(G1);
      __ inc(G1, 8);       // bytes need to copy to next 8-bytes alignment
      __ sub(count, G1, count);
    __ BIND(L_align);
      __ ldub(from, 0, O3);
      __ deccc(G1);
      __ inc(from);
      __ stb(O3, to, 0);
      __ br(Assembler::notZero, false, Assembler::pt, L_align);
      __ delayed()->inc(to);
    __ BIND(L_skip_alignment);
    }
    if (!aligned) {
      // Copy with shift 16 bytes per iteration if arrays do not have
      // the same alignment mod 8, otherwise fall through to the next
      // code for aligned copy.
      // The compare above (count >= 23) guarantes 'count' >= 16 bytes.
      // Also jump over aligned copy after the copy with shift completed.

      copy_16_bytes_forward_with_shift(from, to, count, 0, L_copy_byte);
    }

    // Both array are 8 bytes aligned, copy 16 bytes at a time
      __ and3(count, 7, G4); // Save count
      __ srl(count, 3, count);
     generate_disjoint_long_copy_core(aligned);
      __ mov(G4, count);     // Restore count

    // copy tailing bytes
    __ BIND(L_copy_byte);
      __ cmp_and_br_short(count, 0, Assembler::equal, Assembler::pt, L_exit);
      __ align(OptoLoopAlignment);
    __ BIND(L_copy_byte_loop);
      __ ldub(from, offset, O3);
      __ deccc(count);
      __ stb(O3, to, offset);
      __ brx(Assembler::notZero, false, Assembler::pt, L_copy_byte_loop);
      __ delayed()->inc(offset);

    __ BIND(L_exit);
      // O3, O4 are used as temp registers
      inc_counter_np(SharedRuntime::_jbyte_array_copy_ctr, O3, O4);
      __ retl();
      __ delayed()->mov(G0, O0); // return 0
    return start;
  }

  //
  //  Generate stub for conjoint byte copy.  If "aligned" is true, the
  //  "from" and "to" addresses are assumed to be heapword aligned.
  //
  // Arguments for generated stub:
  //      from:  O0
  //      to:    O1
  //      count: O2 treated as signed
  //
  address generate_conjoint_byte_copy(bool aligned, address nooverlap_target,
                                      address *entry, const char *name) {
    // Do reverse copy.

    __ align(CodeEntryAlignment);
    StubCodeMark mark(this, "StubRoutines", name);
    address start = __ pc();

    Label L_skip_alignment, L_align, L_aligned_copy;
    Label L_copy_byte, L_copy_byte_loop, L_exit;

    const Register from      = O0;   // source array address
    const Register to        = O1;   // destination array address
    const Register count     = O2;   // elements count
    const Register end_from  = from; // source array end address
    const Register end_to    = to;   // destination array end address

    assert_clean_int(count, O3);     // Make sure 'count' is clean int.

    if (entry != NULL) {
      *entry = __ pc();
      // caller can pass a 64-bit byte count here (from Unsafe.copyMemory)
      BLOCK_COMMENT("Entry:");
    }

    array_overlap_test(nooverlap_target, 0);

    __ add(to, count, end_to);       // offset after last copied element

    // for short arrays, just do single element copy
    __ cmp(count, 23); // 16 + 7
    __ brx(Assembler::less, false, Assembler::pn, L_copy_byte);
    __ delayed()->add(from, count, end_from);

    {
      // Align end of arrays since they could be not aligned even
      // when arrays itself are aligned.

      // copy bytes to align 'end_to' on 8 byte boundary
      __ andcc(end_to, 7, G1); // misaligned bytes
      __ br(Assembler::zero, false, Assembler::pt, L_skip_alignment);
      __ delayed()->nop();
      __ sub(count, G1, count);
    __ BIND(L_align);
      __ dec(end_from);
      __ dec(end_to);
      __ ldub(end_from, 0, O3);
      __ deccc(G1);
      __ brx(Assembler::notZero, false, Assembler::pt, L_align);
      __ delayed()->stb(O3, end_to, 0);
    __ BIND(L_skip_alignment);
    }
    if (aligned) {
      // Both arrays are aligned to 8-bytes in 64-bits VM.
      // The 'count' is decremented in copy_16_bytes_backward_with_shift()
      // in unaligned case.
      __ dec(count, 16);
    } else {
      // Copy with shift 16 bytes per iteration if arrays do not have
      // the same alignment mod 8, otherwise jump to the next
      // code for aligned copy (and substracting 16 from 'count' before jump).
      // The compare above (count >= 11) guarantes 'count' >= 16 bytes.
      // Also jump over aligned copy after the copy with shift completed.

      copy_16_bytes_backward_with_shift(end_from, end_to, count, 16,
                                        L_aligned_copy, L_copy_byte);
    }
    // copy 4 elements (16 bytes) at a time
      __ align(OptoLoopAlignment);
    __ BIND(L_aligned_copy);
      __ dec(end_from, 16);
      __ ldx(end_from, 8, O3);
      __ ldx(end_from, 0, O4);
      __ dec(end_to, 16);
      __ deccc(count, 16);
      __ stx(O3, end_to, 8);
      __ brx(Assembler::greaterEqual, false, Assembler::pt, L_aligned_copy);
      __ delayed()->stx(O4, end_to, 0);
      __ inc(count, 16);

    // copy 1 element (2 bytes) at a time
    __ BIND(L_copy_byte);
      __ cmp_and_br_short(count, 0, Assembler::equal, Assembler::pt, L_exit);
      __ align(OptoLoopAlignment);
    __ BIND(L_copy_byte_loop);
      __ dec(end_from);
      __ dec(end_to);
      __ ldub(end_from, 0, O4);
      __ deccc(count);
      __ brx(Assembler::greater, false, Assembler::pt, L_copy_byte_loop);
      __ delayed()->stb(O4, end_to, 0);

    __ BIND(L_exit);
    // O3, O4 are used as temp registers
    inc_counter_np(SharedRuntime::_jbyte_array_copy_ctr, O3, O4);
    __ retl();
    __ delayed()->mov(G0, O0); // return 0
    return start;
  }

  //
  //  Generate stub for disjoint short copy.  If "aligned" is true, the
  //  "from" and "to" addresses are assumed to be heapword aligned.
  //
  // Arguments for generated stub:
  //      from:  O0
  //      to:    O1
  //      count: O2 treated as signed
  //
  address generate_disjoint_short_copy(bool aligned, address *entry, const char * name) {
    __ align(CodeEntryAlignment);
    StubCodeMark mark(this, "StubRoutines", name);
    address start = __ pc();

    Label L_skip_alignment, L_skip_alignment2;
    Label L_copy_2_bytes, L_copy_2_bytes_loop, L_exit;

    const Register from      = O0;   // source array address
    const Register to        = O1;   // destination array address
    const Register count     = O2;   // elements count
    const Register offset    = O5;   // offset from start of arrays
    // O3, O4, G3, G4 are used as temp registers

    assert_clean_int(count, O3);     // Make sure 'count' is clean int.

    if (entry != NULL) {
      *entry = __ pc();
      // caller can pass a 64-bit byte count here (from Unsafe.copyMemory)
      BLOCK_COMMENT("Entry:");
    }

    // for short arrays, just do single element copy
    __ cmp(count, 11); // 8 + 3  (22 bytes)
    __ brx(Assembler::less, false, Assembler::pn, L_copy_2_bytes);
    __ delayed()->mov(G0, offset);

    if (aligned) {
      // 'aligned' == true when it is known statically during compilation
      // of this arraycopy call site that both 'from' and 'to' addresses
      // are HeapWordSize aligned (see LibraryCallKit::basictype2arraycopy()).
      //
      // Aligned arrays have 4 bytes alignment in 32-bits VM
      // and 8 bytes - in 64-bits VM.
      //
    } else {
      // copy 1 element if necessary to align 'to' on an 4 bytes
      __ andcc(to, 3, G0);
      __ br(Assembler::zero, false, Assembler::pt, L_skip_alignment);
      __ delayed()->lduh(from, 0, O3);
      __ inc(from, 2);
      __ inc(to, 2);
      __ dec(count);
      __ sth(O3, to, -2);
    __ BIND(L_skip_alignment);

      // copy 2 elements to align 'to' on an 8 byte boundary
      __ andcc(to, 7, G0);
      __ br(Assembler::zero, false, Assembler::pn, L_skip_alignment2);
      __ delayed()->lduh(from, 0, O3);
      __ dec(count, 2);
      __ lduh(from, 2, O4);
      __ inc(from, 4);
      __ inc(to, 4);
      __ sth(O3, to, -4);
      __ sth(O4, to, -2);
    __ BIND(L_skip_alignment2);
    }
    if (!aligned) {
      // Copy with shift 16 bytes per iteration if arrays do not have
      // the same alignment mod 8, otherwise fall through to the next
      // code for aligned copy.
      // The compare above (count >= 11) guarantes 'count' >= 16 bytes.
      // Also jump over aligned copy after the copy with shift completed.

      copy_16_bytes_forward_with_shift(from, to, count, 1, L_copy_2_bytes);
    }

    // Both array are 8 bytes aligned, copy 16 bytes at a time
      __ and3(count, 3, G4); // Save
      __ srl(count, 2, count);
     generate_disjoint_long_copy_core(aligned);
      __ mov(G4, count); // restore

    // copy 1 element at a time
    __ BIND(L_copy_2_bytes);
      __ cmp_and_br_short(count, 0, Assembler::equal, Assembler::pt, L_exit);
      __ align(OptoLoopAlignment);
    __ BIND(L_copy_2_bytes_loop);
      __ lduh(from, offset, O3);
      __ deccc(count);
      __ sth(O3, to, offset);
      __ brx(Assembler::notZero, false, Assembler::pt, L_copy_2_bytes_loop);
      __ delayed()->inc(offset, 2);

    __ BIND(L_exit);
      // O3, O4 are used as temp registers
      inc_counter_np(SharedRuntime::_jshort_array_copy_ctr, O3, O4);
      __ retl();
      __ delayed()->mov(G0, O0); // return 0
    return start;
  }

  //
  //  Generate stub for disjoint short fill.  If "aligned" is true, the
  //  "to" address is assumed to be heapword aligned.
  //
  // Arguments for generated stub:
  //      to:    O0
  //      value: O1
  //      count: O2 treated as signed
  //
  address generate_fill(BasicType t, bool aligned, const char* name) {
    __ align(CodeEntryAlignment);
    StubCodeMark mark(this, "StubRoutines", name);
    address start = __ pc();

    const Register to        = O0;   // source array address
    const Register value     = O1;   // fill value
    const Register count     = O2;   // elements count
    // O3 is used as a temp register

    assert_clean_int(count, O3);     // Make sure 'count' is clean int.

    Label L_exit, L_skip_align1, L_skip_align2, L_fill_byte;
    Label L_fill_2_bytes, L_fill_elements, L_fill_32_bytes;

    int shift = -1;
    switch (t) {
       case T_BYTE:
        shift = 2;
        break;
       case T_SHORT:
        shift = 1;
        break;
      case T_INT:
         shift = 0;
        break;
      default: ShouldNotReachHere();
    }

    BLOCK_COMMENT("Entry:");

    if (t == T_BYTE) {
      // Zero extend value
      __ and3(value, 0xff, value);
      __ sllx(value, 8, O3);
      __ or3(value, O3, value);
    }
    if (t == T_SHORT) {
      // Zero extend value
      __ sllx(value, 48, value);
      __ srlx(value, 48, value);
    }
    if (t == T_BYTE || t == T_SHORT) {
      __ sllx(value, 16, O3);
      __ or3(value, O3, value);
    }

    __ cmp(count, 2<<shift); // Short arrays (< 8 bytes) fill by element
    __ brx(Assembler::lessUnsigned, false, Assembler::pn, L_fill_elements); // use unsigned cmp
    __ delayed()->andcc(count, 1, G0);

    if (!aligned && (t == T_BYTE || t == T_SHORT)) {
      // align source address at 4 bytes address boundary
      if (t == T_BYTE) {
        // One byte misalignment happens only for byte arrays
        __ andcc(to, 1, G0);
        __ br(Assembler::zero, false, Assembler::pt, L_skip_align1);
        __ delayed()->nop();
        __ stb(value, to, 0);
        __ inc(to, 1);
        __ dec(count, 1);
        __ BIND(L_skip_align1);
      }
      // Two bytes misalignment happens only for byte and short (char) arrays
      __ andcc(to, 2, G0);
      __ br(Assembler::zero, false, Assembler::pt, L_skip_align2);
      __ delayed()->nop();
      __ sth(value, to, 0);
      __ inc(to, 2);
      __ dec(count, 1 << (shift - 1));
      __ BIND(L_skip_align2);
    }
    if (!aligned) {
      // align to 8 bytes, we know we are 4 byte aligned to start
      __ andcc(to, 7, G0);
      __ br(Assembler::zero, false, Assembler::pt, L_fill_32_bytes);
      __ delayed()->nop();
      __ stw(value, to, 0);
      __ inc(to, 4);
      __ dec(count, 1 << shift);
      __ BIND(L_fill_32_bytes);
    }

    if (t == T_INT) {
      // Zero extend value
      __ srl(value, 0, value);
    }
    if (t == T_BYTE || t == T_SHORT || t == T_INT) {
      __ sllx(value, 32, O3);
      __ or3(value, O3, value);
    }

    Label L_check_fill_8_bytes;
    // Fill 32-byte chunks
    __ subcc(count, 8 << shift, count);
    __ brx(Assembler::less, false, Assembler::pt, L_check_fill_8_bytes);
    __ delayed()->nop();

    Label L_fill_32_bytes_loop, L_fill_4_bytes;
    __ align(16);
    __ BIND(L_fill_32_bytes_loop);

    __ stx(value, to, 0);
    __ stx(value, to, 8);
    __ stx(value, to, 16);
    __ stx(value, to, 24);

    __ subcc(count, 8 << shift, count);
    __ brx(Assembler::greaterEqual, false, Assembler::pt, L_fill_32_bytes_loop);
    __ delayed()->add(to, 32, to);

    __ BIND(L_check_fill_8_bytes);
    __ addcc(count, 8 << shift, count);
    __ brx(Assembler::zero, false, Assembler::pn, L_exit);
    __ delayed()->subcc(count, 1 << (shift + 1), count);
    __ brx(Assembler::less, false, Assembler::pn, L_fill_4_bytes);
    __ delayed()->andcc(count, 1<<shift, G0);

    //
    // length is too short, just fill 8 bytes at a time
    //
    Label L_fill_8_bytes_loop;
    __ BIND(L_fill_8_bytes_loop);
    __ stx(value, to, 0);
    __ subcc(count, 1 << (shift + 1), count);
    __ brx(Assembler::greaterEqual, false, Assembler::pn, L_fill_8_bytes_loop);
    __ delayed()->add(to, 8, to);

    // fill trailing 4 bytes
    __ andcc(count, 1<<shift, G0);  // in delay slot of branches
    if (t == T_INT) {
      __ BIND(L_fill_elements);
    }
    __ BIND(L_fill_4_bytes);
    __ brx(Assembler::zero, false, Assembler::pt, L_fill_2_bytes);
    if (t == T_BYTE || t == T_SHORT) {
      __ delayed()->andcc(count, 1<<(shift-1), G0);
    } else {
      __ delayed()->nop();
    }
    __ stw(value, to, 0);
    if (t == T_BYTE || t == T_SHORT) {
      __ inc(to, 4);
      // fill trailing 2 bytes
      __ andcc(count, 1<<(shift-1), G0); // in delay slot of branches
      __ BIND(L_fill_2_bytes);
      __ brx(Assembler::zero, false, Assembler::pt, L_fill_byte);
      __ delayed()->andcc(count, 1, count);
      __ sth(value, to, 0);
      if (t == T_BYTE) {
        __ inc(to, 2);
        // fill trailing byte
        __ andcc(count, 1, count);  // in delay slot of branches
        __ BIND(L_fill_byte);
        __ brx(Assembler::zero, false, Assembler::pt, L_exit);
        __ delayed()->nop();
        __ stb(value, to, 0);
      } else {
        __ BIND(L_fill_byte);
      }
    } else {
      __ BIND(L_fill_2_bytes);
    }
    __ BIND(L_exit);
    __ retl();
    __ delayed()->nop();

    // Handle copies less than 8 bytes.  Int is handled elsewhere.
    if (t == T_BYTE) {
      __ BIND(L_fill_elements);
      Label L_fill_2, L_fill_4;
      // in delay slot __ andcc(count, 1, G0);
      __ brx(Assembler::zero, false, Assembler::pt, L_fill_2);
      __ delayed()->andcc(count, 2, G0);
      __ stb(value, to, 0);
      __ inc(to, 1);
      __ BIND(L_fill_2);
      __ brx(Assembler::zero, false, Assembler::pt, L_fill_4);
      __ delayed()->andcc(count, 4, G0);
      __ stb(value, to, 0);
      __ stb(value, to, 1);
      __ inc(to, 2);
      __ BIND(L_fill_4);
      __ brx(Assembler::zero, false, Assembler::pt, L_exit);
      __ delayed()->nop();
      __ stb(value, to, 0);
      __ stb(value, to, 1);
      __ stb(value, to, 2);
      __ retl();
      __ delayed()->stb(value, to, 3);
    }

    if (t == T_SHORT) {
      Label L_fill_2;
      __ BIND(L_fill_elements);
      // in delay slot __ andcc(count, 1, G0);
      __ brx(Assembler::zero, false, Assembler::pt, L_fill_2);
      __ delayed()->andcc(count, 2, G0);
      __ sth(value, to, 0);
      __ inc(to, 2);
      __ BIND(L_fill_2);
      __ brx(Assembler::zero, false, Assembler::pt, L_exit);
      __ delayed()->nop();
      __ sth(value, to, 0);
      __ retl();
      __ delayed()->sth(value, to, 2);
    }
    return start;
  }

  //
  //  Generate stub for conjoint short copy.  If "aligned" is true, the
  //  "from" and "to" addresses are assumed to be heapword aligned.
  //
  // Arguments for generated stub:
  //      from:  O0
  //      to:    O1
  //      count: O2 treated as signed
  //
  address generate_conjoint_short_copy(bool aligned, address nooverlap_target,
                                       address *entry, const char *name) {
    // Do reverse copy.

    __ align(CodeEntryAlignment);
    StubCodeMark mark(this, "StubRoutines", name);
    address start = __ pc();

    Label L_skip_alignment, L_skip_alignment2, L_aligned_copy;
    Label L_copy_2_bytes, L_copy_2_bytes_loop, L_exit;

    const Register from      = O0;   // source array address
    const Register to        = O1;   // destination array address
    const Register count     = O2;   // elements count
    const Register end_from  = from; // source array end address
    const Register end_to    = to;   // destination array end address

    const Register byte_count = O3;  // bytes count to copy

    assert_clean_int(count, O3);     // Make sure 'count' is clean int.

    if (entry != NULL) {
      *entry = __ pc();
      // caller can pass a 64-bit byte count here (from Unsafe.copyMemory)
      BLOCK_COMMENT("Entry:");
    }

    array_overlap_test(nooverlap_target, 1);

    __ sllx(count, LogBytesPerShort, byte_count);
    __ add(to, byte_count, end_to);  // offset after last copied element

    // for short arrays, just do single element copy
    __ cmp(count, 11); // 8 + 3  (22 bytes)
    __ brx(Assembler::less, false, Assembler::pn, L_copy_2_bytes);
    __ delayed()->add(from, byte_count, end_from);

    {
      // Align end of arrays since they could be not aligned even
      // when arrays itself are aligned.

      // copy 1 element if necessary to align 'end_to' on an 4 bytes
      __ andcc(end_to, 3, G0);
      __ br(Assembler::zero, false, Assembler::pt, L_skip_alignment);
      __ delayed()->lduh(end_from, -2, O3);
      __ dec(end_from, 2);
      __ dec(end_to, 2);
      __ dec(count);
      __ sth(O3, end_to, 0);
    __ BIND(L_skip_alignment);

      // copy 2 elements to align 'end_to' on an 8 byte boundary
      __ andcc(end_to, 7, G0);
      __ br(Assembler::zero, false, Assembler::pn, L_skip_alignment2);
      __ delayed()->lduh(end_from, -2, O3);
      __ dec(count, 2);
      __ lduh(end_from, -4, O4);
      __ dec(end_from, 4);
      __ dec(end_to, 4);
      __ sth(O3, end_to, 2);
      __ sth(O4, end_to, 0);
    __ BIND(L_skip_alignment2);
    }
    if (aligned) {
      // Both arrays are aligned to 8-bytes in 64-bits VM.
      // The 'count' is decremented in copy_16_bytes_backward_with_shift()
      // in unaligned case.
      __ dec(count, 8);
    } else {
      // Copy with shift 16 bytes per iteration if arrays do not have
      // the same alignment mod 8, otherwise jump to the next
      // code for aligned copy (and substracting 8 from 'count' before jump).
      // The compare above (count >= 11) guarantes 'count' >= 16 bytes.
      // Also jump over aligned copy after the copy with shift completed.

      copy_16_bytes_backward_with_shift(end_from, end_to, count, 8,
                                        L_aligned_copy, L_copy_2_bytes);
    }
    // copy 4 elements (16 bytes) at a time
      __ align(OptoLoopAlignment);
    __ BIND(L_aligned_copy);
      __ dec(end_from, 16);
      __ ldx(end_from, 8, O3);
      __ ldx(end_from, 0, O4);
      __ dec(end_to, 16);
      __ deccc(count, 8);
      __ stx(O3, end_to, 8);
      __ brx(Assembler::greaterEqual, false, Assembler::pt, L_aligned_copy);
      __ delayed()->stx(O4, end_to, 0);
      __ inc(count, 8);

    // copy 1 element (2 bytes) at a time
    __ BIND(L_copy_2_bytes);
      __ cmp_and_br_short(count, 0, Assembler::equal, Assembler::pt, L_exit);
    __ BIND(L_copy_2_bytes_loop);
      __ dec(end_from, 2);
      __ dec(end_to, 2);
      __ lduh(end_from, 0, O4);
      __ deccc(count);
      __ brx(Assembler::greater, false, Assembler::pt, L_copy_2_bytes_loop);
      __ delayed()->sth(O4, end_to, 0);

    __ BIND(L_exit);
    // O3, O4 are used as temp registers
    inc_counter_np(SharedRuntime::_jshort_array_copy_ctr, O3, O4);
    __ retl();
    __ delayed()->mov(G0, O0); // return 0
    return start;
  }

  //
  // Helper methods for generate_disjoint_int_copy_core()
  //
  void copy_16_bytes_loop(Register from, Register to, Register count, int count_dec,
                          Label& L_loop, bool use_prefetch, bool use_bis) {

    __ align(OptoLoopAlignment);
    __ BIND(L_loop);
    if (use_prefetch) {
      if (ArraycopySrcPrefetchDistance > 0) {
        __ prefetch(from, ArraycopySrcPrefetchDistance, Assembler::severalReads);
      }
      if (ArraycopyDstPrefetchDistance > 0) {
        __ prefetch(to, ArraycopyDstPrefetchDistance, Assembler::severalWritesAndPossiblyReads);
      }
    }
    __ ldx(from, 4, O4);
    __ ldx(from, 12, G4);
    __ inc(to, 16);
    __ inc(from, 16);
    __ deccc(count, 4); // Can we do next iteration after this one?

    __ srlx(O4, 32, G3);
    __ bset(G3, O3);
    __ sllx(O4, 32, O4);
    __ srlx(G4, 32, G3);
    __ bset(G3, O4);
    if (use_bis) {
      __ stxa(O3, to, -16);
      __ stxa(O4, to, -8);
    } else {
      __ stx(O3, to, -16);
      __ stx(O4, to, -8);
    }
    __ brx(Assembler::greaterEqual, false, Assembler::pt, L_loop);
    __ delayed()->sllx(G4, 32,  O3);

  }

  //
  //  Generate core code for disjoint int copy (and oop copy on 32-bit).
  //  If "aligned" is true, the "from" and "to" addresses are assumed
  //  to be heapword aligned.
  //
  // Arguments:
  //      from:  O0
  //      to:    O1
  //      count: O2 treated as signed
  //
  void generate_disjoint_int_copy_core(bool aligned) {

    Label L_skip_alignment, L_aligned_copy;
    Label L_copy_4_bytes, L_copy_4_bytes_loop, L_exit;

    const Register from      = O0;   // source array address
    const Register to        = O1;   // destination array address
    const Register count     = O2;   // elements count
    const Register offset    = O5;   // offset from start of arrays
    // O3, O4, G3, G4 are used as temp registers

    // 'aligned' == true when it is known statically during compilation
    // of this arraycopy call site that both 'from' and 'to' addresses
    // are HeapWordSize aligned (see LibraryCallKit::basictype2arraycopy()).
    //
    // Aligned arrays have 4 bytes alignment in 32-bits VM
    // and 8 bytes - in 64-bits VM.
    //
    if (!aligned) {
      // The next check could be put under 'ifndef' since the code in
      // generate_disjoint_long_copy_core() has own checks and set 'offset'.

      // for short arrays, just do single element copy
      __ cmp(count, 5); // 4 + 1 (20 bytes)
      __ brx(Assembler::lessEqual, false, Assembler::pn, L_copy_4_bytes);
      __ delayed()->mov(G0, offset);

      // copy 1 element to align 'to' on an 8 byte boundary
      __ andcc(to, 7, G0);
      __ br(Assembler::zero, false, Assembler::pt, L_skip_alignment);
      __ delayed()->ld(from, 0, O3);
      __ inc(from, 4);
      __ inc(to, 4);
      __ dec(count);
      __ st(O3, to, -4);
    __ BIND(L_skip_alignment);

    // if arrays have same alignment mod 8, do 4 elements copy
      __ andcc(from, 7, G0);
      __ br(Assembler::zero, false, Assembler::pt, L_aligned_copy);
      __ delayed()->ld(from, 0, O3);

    //
    // Load 2 aligned 8-bytes chunks and use one from previous iteration
    // to form 2 aligned 8-bytes chunks to store.
    //
    // copy_16_bytes_forward_with_shift() is not used here since this
    // code is more optimal.

    // copy with shift 4 elements (16 bytes) at a time
      __ dec(count, 4);   // The cmp at the beginning guaranty count >= 4
      __ sllx(O3, 32,  O3);

      disjoint_copy_core(from, to, count, 2, 16, &StubGenerator::copy_16_bytes_loop);

      __ br(Assembler::always, false, Assembler::pt, L_copy_4_bytes);
      __ delayed()->inc(count, 4); // restore 'count'

    __ BIND(L_aligned_copy);
    } // !aligned

    // copy 4 elements (16 bytes) at a time
      __ and3(count, 1, G4); // Save
      __ srl(count, 1, count);
     generate_disjoint_long_copy_core(aligned);
      __ mov(G4, count);     // Restore

    // copy 1 element at a time
    __ BIND(L_copy_4_bytes);
      __ cmp_and_br_short(count, 0, Assembler::equal, Assembler::pt, L_exit);
    __ BIND(L_copy_4_bytes_loop);
      __ ld(from, offset, O3);
      __ deccc(count);
      __ st(O3, to, offset);
      __ brx(Assembler::notZero, false, Assembler::pt, L_copy_4_bytes_loop);
      __ delayed()->inc(offset, 4);
    __ BIND(L_exit);
  }

  //
  //  Generate stub for disjoint int copy.  If "aligned" is true, the
  //  "from" and "to" addresses are assumed to be heapword aligned.
  //
  // Arguments for generated stub:
  //      from:  O0
  //      to:    O1
  //      count: O2 treated as signed
  //
  address generate_disjoint_int_copy(bool aligned, address *entry, const char *name) {
    __ align(CodeEntryAlignment);
    StubCodeMark mark(this, "StubRoutines", name);
    address start = __ pc();

    const Register count = O2;
    assert_clean_int(count, O3);     // Make sure 'count' is clean int.

    if (entry != NULL) {
      *entry = __ pc();
      // caller can pass a 64-bit byte count here (from Unsafe.copyMemory)
      BLOCK_COMMENT("Entry:");
    }

    generate_disjoint_int_copy_core(aligned);

    // O3, O4 are used as temp registers
    inc_counter_np(SharedRuntime::_jint_array_copy_ctr, O3, O4);
    __ retl();
    __ delayed()->mov(G0, O0); // return 0
    return start;
  }

  //
  //  Generate core code for conjoint int copy (and oop copy on 32-bit).
  //  If "aligned" is true, the "from" and "to" addresses are assumed
  //  to be heapword aligned.
  //
  // Arguments:
  //      from:  O0
  //      to:    O1
  //      count: O2 treated as signed
  //
  void generate_conjoint_int_copy_core(bool aligned) {
    // Do reverse copy.

    Label L_skip_alignment, L_aligned_copy;
    Label L_copy_16_bytes,  L_copy_4_bytes, L_copy_4_bytes_loop, L_exit;

    const Register from      = O0;   // source array address
    const Register to        = O1;   // destination array address
    const Register count     = O2;   // elements count
    const Register end_from  = from; // source array end address
    const Register end_to    = to;   // destination array end address
    // O3, O4, O5, G3 are used as temp registers

    const Register byte_count = O3;  // bytes count to copy

      __ sllx(count, LogBytesPerInt, byte_count);
      __ add(to, byte_count, end_to); // offset after last copied element

      __ cmp(count, 5); // for short arrays, just do single element copy
      __ brx(Assembler::lessEqual, false, Assembler::pn, L_copy_4_bytes);
      __ delayed()->add(from, byte_count, end_from);

    // copy 1 element to align 'to' on an 8 byte boundary
      __ andcc(end_to, 7, G0);
      __ br(Assembler::zero, false, Assembler::pt, L_skip_alignment);
      __ delayed()->nop();
      __ dec(count);
      __ dec(end_from, 4);
      __ dec(end_to,   4);
      __ ld(end_from, 0, O4);
      __ st(O4, end_to, 0);
    __ BIND(L_skip_alignment);

    // Check if 'end_from' and 'end_to' has the same alignment.
      __ andcc(end_from, 7, G0);
      __ br(Assembler::zero, false, Assembler::pt, L_aligned_copy);
      __ delayed()->dec(count, 4); // The cmp at the start guaranty cnt >= 4

    // copy with shift 4 elements (16 bytes) at a time
    //
    // Load 2 aligned 8-bytes chunks and use one from previous iteration
    // to form 2 aligned 8-bytes chunks to store.
    //
      __ ldx(end_from, -4, O3);
      __ align(OptoLoopAlignment);
    __ BIND(L_copy_16_bytes);
      __ ldx(end_from, -12, O4);
      __ deccc(count, 4);
      __ ldx(end_from, -20, O5);
      __ dec(end_to, 16);
      __ dec(end_from, 16);
      __ srlx(O3, 32, O3);
      __ sllx(O4, 32, G3);
      __ bset(G3, O3);
      __ stx(O3, end_to, 8);
      __ srlx(O4, 32, O4);
      __ sllx(O5, 32, G3);
      __ bset(O4, G3);
      __ stx(G3, end_to, 0);
      __ brx(Assembler::greaterEqual, false, Assembler::pt, L_copy_16_bytes);
      __ delayed()->mov(O5, O3);

      __ br(Assembler::always, false, Assembler::pt, L_copy_4_bytes);
      __ delayed()->inc(count, 4);

    // copy 4 elements (16 bytes) at a time
      __ align(OptoLoopAlignment);
    __ BIND(L_aligned_copy);
      __ dec(end_from, 16);
      __ ldx(end_from, 8, O3);
      __ ldx(end_from, 0, O4);
      __ dec(end_to, 16);
      __ deccc(count, 4);
      __ stx(O3, end_to, 8);
      __ brx(Assembler::greaterEqual, false, Assembler::pt, L_aligned_copy);
      __ delayed()->stx(O4, end_to, 0);
      __ inc(count, 4);

    // copy 1 element (4 bytes) at a time
    __ BIND(L_copy_4_bytes);
      __ cmp_and_br_short(count, 0, Assembler::equal, Assembler::pt, L_exit);
    __ BIND(L_copy_4_bytes_loop);
      __ dec(end_from, 4);
      __ dec(end_to, 4);
      __ ld(end_from, 0, O4);
      __ deccc(count);
      __ brx(Assembler::greater, false, Assembler::pt, L_copy_4_bytes_loop);
      __ delayed()->st(O4, end_to, 0);
    __ BIND(L_exit);
  }

  //
  //  Generate stub for conjoint int copy.  If "aligned" is true, the
  //  "from" and "to" addresses are assumed to be heapword aligned.
  //
  // Arguments for generated stub:
  //      from:  O0
  //      to:    O1
  //      count: O2 treated as signed
  //
  address generate_conjoint_int_copy(bool aligned, address nooverlap_target,
                                     address *entry, const char *name) {
    __ align(CodeEntryAlignment);
    StubCodeMark mark(this, "StubRoutines", name);
    address start = __ pc();

    assert_clean_int(O2, O3);     // Make sure 'count' is clean int.

    if (entry != NULL) {
      *entry = __ pc();
      // caller can pass a 64-bit byte count here (from Unsafe.copyMemory)
      BLOCK_COMMENT("Entry:");
    }

    array_overlap_test(nooverlap_target, 2);

    generate_conjoint_int_copy_core(aligned);

    // O3, O4 are used as temp registers
    inc_counter_np(SharedRuntime::_jint_array_copy_ctr, O3, O4);
    __ retl();
    __ delayed()->mov(G0, O0); // return 0
    return start;
  }

  //
  // Helper methods for generate_disjoint_long_copy_core()
  //
  void copy_64_bytes_loop(Register from, Register to, Register count, int count_dec,
                          Label& L_loop, bool use_prefetch, bool use_bis) {
    __ align(OptoLoopAlignment);
    __ BIND(L_loop);
    for (int off = 0; off < 64; off += 16) {
      if (use_prefetch && (off & 31) == 0) {
        if (ArraycopySrcPrefetchDistance > 0) {
          __ prefetch(from, ArraycopySrcPrefetchDistance+off, Assembler::severalReads);
        }
        if (ArraycopyDstPrefetchDistance > 0) {
          __ prefetch(to, ArraycopyDstPrefetchDistance+off, Assembler::severalWritesAndPossiblyReads);
        }
      }
      __ ldx(from,  off+0, O4);
      __ ldx(from,  off+8, O5);
      if (use_bis) {
        __ stxa(O4, to,  off+0);
        __ stxa(O5, to,  off+8);
      } else {
        __ stx(O4, to,  off+0);
        __ stx(O5, to,  off+8);
      }
    }
    __ deccc(count, 8);
    __ inc(from, 64);
    __ brx(Assembler::greaterEqual, false, Assembler::pt, L_loop);
    __ delayed()->inc(to, 64);
  }

  //
  //  Generate core code for disjoint long copy (and oop copy on 64-bit).
  //  "aligned" is ignored, because we must make the stronger
  //  assumption that both addresses are always 64-bit aligned.
  //
  // Arguments:
  //      from:  O0
  //      to:    O1
  //      count: O2 treated as signed
  //
  // count -= 2;
  // if ( count >= 0 ) { // >= 2 elements
  //   if ( count > 6) { // >= 8 elements
  //     count -= 6; // original count - 8
  //     do {
  //       copy_8_elements;
  //       count -= 8;
  //     } while ( count >= 0 );
  //     count += 6;
  //   }
  //   if ( count >= 0 ) { // >= 2 elements
  //     do {
  //       copy_2_elements;
  //     } while ( (count=count-2) >= 0 );
  //   }
  // }
  // count += 2;
  // if ( count != 0 ) { // 1 element left
  //   copy_1_element;
  // }
  //
  void generate_disjoint_long_copy_core(bool aligned) {
    Label L_copy_8_bytes, L_copy_16_bytes, L_exit;
    const Register from    = O0;  // source array address
    const Register to      = O1;  // destination array address
    const Register count   = O2;  // elements count
    const Register offset0 = O4;  // element offset
    const Register offset8 = O5;  // next element offset

    __ deccc(count, 2);
    __ mov(G0, offset0);   // offset from start of arrays (0)
    __ brx(Assembler::negative, false, Assembler::pn, L_copy_8_bytes );
    __ delayed()->add(offset0, 8, offset8);

    // Copy by 64 bytes chunks

    const Register from64 = O3;  // source address
    const Register to64   = G3;  // destination address
    __ subcc(count, 6, O3);
    __ brx(Assembler::negative, false, Assembler::pt, L_copy_16_bytes );
    __ delayed()->mov(to,   to64);
    // Now we can use O4(offset0), O5(offset8) as temps
    __ mov(O3, count);
    // count >= 0 (original count - 8)
    __ mov(from, from64);

    disjoint_copy_core(from64, to64, count, 3, 64, &StubGenerator::copy_64_bytes_loop);

      // Restore O4(offset0), O5(offset8)
      __ sub(from64, from, offset0);
      __ inccc(count, 6); // restore count
      __ brx(Assembler::negative, false, Assembler::pn, L_copy_8_bytes );
      __ delayed()->add(offset0, 8, offset8);

      // Copy by 16 bytes chunks
      __ align(OptoLoopAlignment);
    __ BIND(L_copy_16_bytes);
      __ ldx(from, offset0, O3);
      __ ldx(from, offset8, G3);
      __ deccc(count, 2);
      __ stx(O3, to, offset0);
      __ inc(offset0, 16);
      __ stx(G3, to, offset8);
      __ brx(Assembler::greaterEqual, false, Assembler::pt, L_copy_16_bytes);
      __ delayed()->inc(offset8, 16);

      // Copy last 8 bytes
    __ BIND(L_copy_8_bytes);
      __ inccc(count, 2);
      __ brx(Assembler::zero, true, Assembler::pn, L_exit );
      __ delayed()->mov(offset0, offset8); // Set O5 used by other stubs
      __ ldx(from, offset0, O3);
      __ stx(O3, to, offset0);
    __ BIND(L_exit);
  }

  //
  //  Generate stub for disjoint long copy.
  //  "aligned" is ignored, because we must make the stronger
  //  assumption that both addresses are always 64-bit aligned.
  //
  // Arguments for generated stub:
  //      from:  O0
  //      to:    O1
  //      count: O2 treated as signed
  //
  address generate_disjoint_long_copy(bool aligned, address *entry, const char *name) {
    __ align(CodeEntryAlignment);
    StubCodeMark mark(this, "StubRoutines", name);
    address start = __ pc();

    assert_clean_int(O2, O3);     // Make sure 'count' is clean int.

    if (entry != NULL) {
      *entry = __ pc();
      // caller can pass a 64-bit byte count here (from Unsafe.copyMemory)
      BLOCK_COMMENT("Entry:");
    }

    generate_disjoint_long_copy_core(aligned);

    // O3, O4 are used as temp registers
    inc_counter_np(SharedRuntime::_jlong_array_copy_ctr, O3, O4);
    __ retl();
    __ delayed()->mov(G0, O0); // return 0
    return start;
  }

  //
  //  Generate core code for conjoint long copy (and oop copy on 64-bit).
  //  "aligned" is ignored, because we must make the stronger
  //  assumption that both addresses are always 64-bit aligned.
  //
  // Arguments:
  //      from:  O0
  //      to:    O1
  //      count: O2 treated as signed
  //
  void generate_conjoint_long_copy_core(bool aligned) {
    // Do reverse copy.
    Label L_copy_8_bytes, L_copy_16_bytes, L_exit;
    const Register from    = O0;  // source array address
    const Register to      = O1;  // destination array address
    const Register count   = O2;  // elements count
    const Register offset8 = O4;  // element offset
    const Register offset0 = O5;  // previous element offset

      __ subcc(count, 1, count);
      __ brx(Assembler::lessEqual, false, Assembler::pn, L_copy_8_bytes );
      __ delayed()->sllx(count, LogBytesPerLong, offset8);
      __ sub(offset8, 8, offset0);
      __ align(OptoLoopAlignment);
    __ BIND(L_copy_16_bytes);
      __ ldx(from, offset8, O2);
      __ ldx(from, offset0, O3);
      __ stx(O2, to, offset8);
      __ deccc(offset8, 16);      // use offset8 as counter
      __ stx(O3, to, offset0);
      __ brx(Assembler::greater, false, Assembler::pt, L_copy_16_bytes);
      __ delayed()->dec(offset0, 16);

    __ BIND(L_copy_8_bytes);
      __ brx(Assembler::negative, false, Assembler::pn, L_exit );
      __ delayed()->nop();
      __ ldx(from, 0, O3);
      __ stx(O3, to, 0);
    __ BIND(L_exit);
  }

  //  Generate stub for conjoint long copy.
  //  "aligned" is ignored, because we must make the stronger
  //  assumption that both addresses are always 64-bit aligned.
  //
  // Arguments for generated stub:
  //      from:  O0
  //      to:    O1
  //      count: O2 treated as signed
  //
  address generate_conjoint_long_copy(bool aligned, address nooverlap_target,
                                      address *entry, const char *name) {
    __ align(CodeEntryAlignment);
    StubCodeMark mark(this, "StubRoutines", name);
    address start = __ pc();

    assert(aligned, "Should always be aligned");

    assert_clean_int(O2, O3);     // Make sure 'count' is clean int.

    if (entry != NULL) {
      *entry = __ pc();
      // caller can pass a 64-bit byte count here (from Unsafe.copyMemory)
      BLOCK_COMMENT("Entry:");
    }

    array_overlap_test(nooverlap_target, 3);

    generate_conjoint_long_copy_core(aligned);

    // O3, O4 are used as temp registers
    inc_counter_np(SharedRuntime::_jlong_array_copy_ctr, O3, O4);
    __ retl();
    __ delayed()->mov(G0, O0); // return 0
    return start;
  }

  //  Generate stub for disjoint oop copy.  If "aligned" is true, the
  //  "from" and "to" addresses are assumed to be heapword aligned.
  //
  // Arguments for generated stub:
  //      from:  O0
  //      to:    O1
  //      count: O2 treated as signed
  //
  address generate_disjoint_oop_copy(bool aligned, address *entry, const char *name,
                                     bool dest_uninitialized = false) {

    const Register from  = O0;  // source array address
    const Register to    = O1;  // destination array address
    const Register count = O2;  // elements count

    __ align(CodeEntryAlignment);
    StubCodeMark mark(this, "StubRoutines", name);
    address start = __ pc();

    assert_clean_int(count, O3);     // Make sure 'count' is clean int.

    if (entry != NULL) {
      *entry = __ pc();
      // caller can pass a 64-bit byte count here
      BLOCK_COMMENT("Entry:");
    }

    DecoratorSet decorators = ARRAYCOPY_DISJOINT;
    if (dest_uninitialized) {
      decorators |= AS_DEST_NOT_INITIALIZED;
    }
    if (aligned) {
      decorators |= ARRAYCOPY_ALIGNED;
    }

    BarrierSetAssembler *bs = Universe::heap()->barrier_set()->barrier_set_assembler();
    bs->arraycopy_prologue(_masm, decorators, T_OBJECT, from, to, count);

    assert_clean_int(count, O3);     // Make sure 'count' is clean int.
    if (UseCompressedOops) {
      generate_disjoint_int_copy_core(aligned);
    } else {
      generate_disjoint_long_copy_core(aligned);
    }

    bs->arraycopy_epilogue(_masm, decorators, T_OBJECT, from, to, count);

    // O3, O4 are used as temp registers
    inc_counter_np(SharedRuntime::_oop_array_copy_ctr, O3, O4);
    __ retl();
    __ delayed()->mov(G0, O0); // return 0
    return start;
  }

  //  Generate stub for conjoint oop copy.  If "aligned" is true, the
  //  "from" and "to" addresses are assumed to be heapword aligned.
  //
  // Arguments for generated stub:
  //      from:  O0
  //      to:    O1
  //      count: O2 treated as signed
  //
  address generate_conjoint_oop_copy(bool aligned, address nooverlap_target,
                                     address *entry, const char *name,
                                     bool dest_uninitialized = false) {

    const Register from  = O0;  // source array address
    const Register to    = O1;  // destination array address
    const Register count = O2;  // elements count

    __ align(CodeEntryAlignment);
    StubCodeMark mark(this, "StubRoutines", name);
    address start = __ pc();

    assert_clean_int(count, O3);     // Make sure 'count' is clean int.

    if (entry != NULL) {
      *entry = __ pc();
      // caller can pass a 64-bit byte count here
      BLOCK_COMMENT("Entry:");
    }

    array_overlap_test(nooverlap_target, LogBytesPerHeapOop);

    DecoratorSet decorators = 0;
    if (dest_uninitialized) {
      decorators |= AS_DEST_NOT_INITIALIZED;
    }
    if (aligned) {
      decorators |= ARRAYCOPY_ALIGNED;
    }

    BarrierSetAssembler *bs = Universe::heap()->barrier_set()->barrier_set_assembler();
    bs->arraycopy_prologue(_masm, decorators, T_OBJECT, from, to, count);

    if (UseCompressedOops) {
      generate_conjoint_int_copy_core(aligned);
    } else {
      generate_conjoint_long_copy_core(aligned);
    }

    bs->arraycopy_epilogue(_masm, decorators, T_OBJECT, from, to, count);

    // O3, O4 are used as temp registers
    inc_counter_np(SharedRuntime::_oop_array_copy_ctr, O3, O4);
    __ retl();
    __ delayed()->mov(G0, O0); // return 0
    return start;
  }


  // Helper for generating a dynamic type check.
  // Smashes only the given temp registers.
  void generate_type_check(Register sub_klass,
                           Register super_check_offset,
                           Register super_klass,
                           Register temp,
                           Label& L_success) {
    assert_different_registers(sub_klass, super_check_offset, super_klass, temp);

    BLOCK_COMMENT("type_check:");

    Label L_miss, L_pop_to_miss;

    assert_clean_int(super_check_offset, temp);

    __ check_klass_subtype_fast_path(sub_klass, super_klass, temp, noreg,
                                     &L_success, &L_miss, NULL,
                                     super_check_offset);

    BLOCK_COMMENT("type_check_slow_path:");
    __ save_frame(0);
    __ check_klass_subtype_slow_path(sub_klass->after_save(),
                                     super_klass->after_save(),
                                     L0, L1, L2, L4,
                                     NULL, &L_pop_to_miss);
    __ ba(L_success);
    __ delayed()->restore();

    __ bind(L_pop_to_miss);
    __ restore();

    // Fall through on failure!
    __ BIND(L_miss);
  }


  //  Generate stub for checked oop copy.
  //
  // Arguments for generated stub:
  //      from:  O0
  //      to:    O1
  //      count: O2 treated as signed
  //      ckoff: O3 (super_check_offset)
  //      ckval: O4 (super_klass)
  //      ret:   O0 zero for success; (-1^K) where K is partial transfer count
  //
  address generate_checkcast_copy(const char *name, address *entry, bool dest_uninitialized = false) {

    const Register O0_from   = O0;      // source array address
    const Register O1_to     = O1;      // destination array address
    const Register O2_count  = O2;      // elements count
    const Register O3_ckoff  = O3;      // super_check_offset
    const Register O4_ckval  = O4;      // super_klass

    const Register O5_offset = O5;      // loop var, with stride wordSize
    const Register G1_remain = G1;      // loop var, with stride -1
    const Register G3_oop    = G3;      // actual oop copied
    const Register G4_klass  = G4;      // oop._klass
    const Register G5_super  = G5;      // oop._klass._primary_supers[ckval]

    __ align(CodeEntryAlignment);
    StubCodeMark mark(this, "StubRoutines", name);
    address start = __ pc();

#ifdef ASSERT
    // We sometimes save a frame (see generate_type_check below).
    // If this will cause trouble, let's fail now instead of later.
    __ save_frame(0);
    __ restore();
#endif

    assert_clean_int(O2_count, G1);     // Make sure 'count' is clean int.

#ifdef ASSERT
    // caller guarantees that the arrays really are different
    // otherwise, we would have to make conjoint checks
    { Label L;
      __ mov(O3, G1);           // spill: overlap test smashes O3
      __ mov(O4, G4);           // spill: overlap test smashes O4
      array_overlap_test(L, LogBytesPerHeapOop);
      __ stop("checkcast_copy within a single array");
      __ bind(L);
      __ mov(G1, O3);
      __ mov(G4, O4);
    }
#endif //ASSERT

    if (entry != NULL) {
      *entry = __ pc();
      // caller can pass a 64-bit byte count here (from generic stub)
      BLOCK_COMMENT("Entry:");
    }

    DecoratorSet decorators = ARRAYCOPY_CHECKCAST;
    if (dest_uninitialized) {
      decorators |= AS_DEST_NOT_INITIALIZED;
    }

    BarrierSetAssembler *bs = Universe::heap()->barrier_set()->barrier_set_assembler();
    bs->arraycopy_prologue(_masm, decorators, T_OBJECT, O0_from, O1_to, O2_count);

    Label load_element, store_element, do_epilogue, fail, done;
    __ addcc(O2_count, 0, G1_remain);   // initialize loop index, and test it
    __ brx(Assembler::notZero, false, Assembler::pt, load_element);
    __ delayed()->mov(G0, O5_offset);   // offset from start of arrays

    // Empty array:  Nothing to do.
    inc_counter_np(SharedRuntime::_checkcast_array_copy_ctr, O3, O4);
    __ retl();
    __ delayed()->set(0, O0);           // return 0 on (trivial) success

    // ======== begin loop ========
    // (Loop is rotated; its entry is load_element.)
    // Loop variables:
    //   (O5 = 0; ; O5 += wordSize) --- offset from src, dest arrays
    //   (O2 = len; O2 != 0; O2--) --- number of oops *remaining*
    //   G3, G4, G5 --- current oop, oop.klass, oop.klass.super
    __ align(OptoLoopAlignment);

    __ BIND(store_element);
    __ deccc(G1_remain);                // decrement the count
    __ store_heap_oop(G3_oop, O1_to, O5_offset); // store the oop
    __ inc(O5_offset, heapOopSize);     // step to next offset
    __ brx(Assembler::zero, true, Assembler::pt, do_epilogue);
    __ delayed()->set(0, O0);           // return -1 on success

    // ======== loop entry is here ========
    __ BIND(load_element);
    __ load_heap_oop(O0_from, O5_offset, G3_oop);  // load the oop
    __ br_null_short(G3_oop, Assembler::pt, store_element);

    __ load_klass(G3_oop, G4_klass); // query the object klass

    generate_type_check(G4_klass, O3_ckoff, O4_ckval, G5_super,
                        // branch to this on success:
                        store_element);
    // ======== end loop ========

    // It was a real error; we must depend on the caller to finish the job.
    // Register G1 has number of *remaining* oops, O2 number of *total* oops.
    // Emit GC store barriers for the oops we have copied (O2 minus G1),
    // and report their number to the caller.
    __ BIND(fail);
    __ subcc(O2_count, G1_remain, O2_count);
    __ brx(Assembler::zero, false, Assembler::pt, done);
    __ delayed()->not1(O2_count, O0);   // report (-1^K) to caller

    __ BIND(do_epilogue);
    bs->arraycopy_epilogue(_masm, decorators, T_OBJECT, O0_from, O1_to, O2_count);

    __ BIND(done);
    inc_counter_np(SharedRuntime::_checkcast_array_copy_ctr, O3, O4);
    __ retl();
    __ delayed()->nop();             // return value in 00

    return start;
  }


  //  Generate 'unsafe' array copy stub
  //  Though just as safe as the other stubs, it takes an unscaled
  //  size_t argument instead of an element count.
  //
  // Arguments for generated stub:
  //      from:  O0
  //      to:    O1
  //      count: O2 byte count, treated as ssize_t, can be zero
  //
  // Examines the alignment of the operands and dispatches
  // to a long, int, short, or byte copy loop.
  //
  address generate_unsafe_copy(const char* name,
                               address byte_copy_entry,
                               address short_copy_entry,
                               address int_copy_entry,
                               address long_copy_entry) {

    const Register O0_from   = O0;      // source array address
    const Register O1_to     = O1;      // destination array address
    const Register O2_count  = O2;      // elements count

    const Register G1_bits   = G1;      // test copy of low bits

    __ align(CodeEntryAlignment);
    StubCodeMark mark(this, "StubRoutines", name);
    address start = __ pc();

    // bump this on entry, not on exit:
    inc_counter_np(SharedRuntime::_unsafe_array_copy_ctr, G1, G3);

    __ or3(O0_from, O1_to, G1_bits);
    __ or3(O2_count,       G1_bits, G1_bits);

    __ btst(BytesPerLong-1, G1_bits);
    __ br(Assembler::zero, true, Assembler::pt,
          long_copy_entry, relocInfo::runtime_call_type);
    // scale the count on the way out:
    __ delayed()->srax(O2_count, LogBytesPerLong, O2_count);

    __ btst(BytesPerInt-1, G1_bits);
    __ br(Assembler::zero, true, Assembler::pt,
          int_copy_entry, relocInfo::runtime_call_type);
    // scale the count on the way out:
    __ delayed()->srax(O2_count, LogBytesPerInt, O2_count);

    __ btst(BytesPerShort-1, G1_bits);
    __ br(Assembler::zero, true, Assembler::pt,
          short_copy_entry, relocInfo::runtime_call_type);
    // scale the count on the way out:
    __ delayed()->srax(O2_count, LogBytesPerShort, O2_count);

    __ br(Assembler::always, false, Assembler::pt,
          byte_copy_entry, relocInfo::runtime_call_type);
    __ delayed()->nop();

    return start;
  }


  // Perform range checks on the proposed arraycopy.
  // Kills the two temps, but nothing else.
  // Also, clean the sign bits of src_pos and dst_pos.
  void arraycopy_range_checks(Register src,     // source array oop (O0)
                              Register src_pos, // source position (O1)
                              Register dst,     // destination array oo (O2)
                              Register dst_pos, // destination position (O3)
                              Register length,  // length of copy (O4)
                              Register temp1, Register temp2,
                              Label& L_failed) {
    BLOCK_COMMENT("arraycopy_range_checks:");

    //  if (src_pos + length > arrayOop(src)->length() ) FAIL;

    const Register array_length = temp1;  // scratch
    const Register end_pos      = temp2;  // scratch

    // Note:  This next instruction may be in the delay slot of a branch:
    __ add(length, src_pos, end_pos);  // src_pos + length
    __ lduw(src, arrayOopDesc::length_offset_in_bytes(), array_length);
    __ cmp(end_pos, array_length);
    __ br(Assembler::greater, false, Assembler::pn, L_failed);

    //  if (dst_pos + length > arrayOop(dst)->length() ) FAIL;
    __ delayed()->add(length, dst_pos, end_pos); // dst_pos + length
    __ lduw(dst, arrayOopDesc::length_offset_in_bytes(), array_length);
    __ cmp(end_pos, array_length);
    __ br(Assembler::greater, false, Assembler::pn, L_failed);

    // Have to clean up high 32-bits of 'src_pos' and 'dst_pos'.
    // Move with sign extension can be used since they are positive.
    __ delayed()->signx(src_pos, src_pos);
    __ signx(dst_pos, dst_pos);

    BLOCK_COMMENT("arraycopy_range_checks done");
  }


  //
  //  Generate generic array copy stubs
  //
  //  Input:
  //    O0    -  src oop
  //    O1    -  src_pos
  //    O2    -  dst oop
  //    O3    -  dst_pos
  //    O4    -  element count
  //
  //  Output:
  //    O0 ==  0  -  success
  //    O0 == -1  -  need to call System.arraycopy
  //
  address generate_generic_copy(const char *name,
                                address entry_jbyte_arraycopy,
                                address entry_jshort_arraycopy,
                                address entry_jint_arraycopy,
                                address entry_oop_arraycopy,
                                address entry_jlong_arraycopy,
                                address entry_checkcast_arraycopy) {
    Label L_failed, L_objArray;

    // Input registers
    const Register src      = O0;  // source array oop
    const Register src_pos  = O1;  // source position
    const Register dst      = O2;  // destination array oop
    const Register dst_pos  = O3;  // destination position
    const Register length   = O4;  // elements count

    // registers used as temp
    const Register G3_src_klass = G3; // source array klass
    const Register G4_dst_klass = G4; // destination array klass
    const Register G5_lh        = G5; // layout handler
    const Register O5_temp      = O5;

    __ align(CodeEntryAlignment);
    StubCodeMark mark(this, "StubRoutines", name);
    address start = __ pc();

    // bump this on entry, not on exit:
    inc_counter_np(SharedRuntime::_generic_array_copy_ctr, G1, G3);

    // In principle, the int arguments could be dirty.
    //assert_clean_int(src_pos, G1);
    //assert_clean_int(dst_pos, G1);
    //assert_clean_int(length, G1);

    //-----------------------------------------------------------------------
    // Assembler stubs will be used for this call to arraycopy
    // if the following conditions are met:
    //
    // (1) src and dst must not be null.
    // (2) src_pos must not be negative.
    // (3) dst_pos must not be negative.
    // (4) length  must not be negative.
    // (5) src klass and dst klass should be the same and not NULL.
    // (6) src and dst should be arrays.
    // (7) src_pos + length must not exceed length of src.
    // (8) dst_pos + length must not exceed length of dst.
    BLOCK_COMMENT("arraycopy initial argument checks");

    //  if (src == NULL) return -1;
    __ br_null(src, false, Assembler::pn, L_failed);

    //  if (src_pos < 0) return -1;
    __ delayed()->tst(src_pos);
    __ br(Assembler::negative, false, Assembler::pn, L_failed);
    __ delayed()->nop();

    //  if (dst == NULL) return -1;
    __ br_null(dst, false, Assembler::pn, L_failed);

    //  if (dst_pos < 0) return -1;
    __ delayed()->tst(dst_pos);
    __ br(Assembler::negative, false, Assembler::pn, L_failed);

    //  if (length < 0) return -1;
    __ delayed()->tst(length);
    __ br(Assembler::negative, false, Assembler::pn, L_failed);

    BLOCK_COMMENT("arraycopy argument klass checks");
    //  get src->klass()
    if (UseCompressedClassPointers) {
      __ delayed()->nop(); // ??? not good
      __ load_klass(src, G3_src_klass);
    } else {
      __ delayed()->ld_ptr(src, oopDesc::klass_offset_in_bytes(), G3_src_klass);
    }

#ifdef ASSERT
    //  assert(src->klass() != NULL);
    BLOCK_COMMENT("assert klasses not null");
    { Label L_a, L_b;
      __ br_notnull_short(G3_src_klass, Assembler::pt, L_b); // it is broken if klass is NULL
      __ bind(L_a);
      __ stop("broken null klass");
      __ bind(L_b);
      __ load_klass(dst, G4_dst_klass);
      __ br_null(G4_dst_klass, false, Assembler::pn, L_a); // this would be broken also
      __ delayed()->mov(G0, G4_dst_klass);      // scribble the temp
      BLOCK_COMMENT("assert done");
    }
#endif

    // Load layout helper
    //
    //  |array_tag|     | header_size | element_type |     |log2_element_size|
    // 32        30    24            16              8     2                 0
    //
    //   array_tag: typeArray = 0x3, objArray = 0x2, non-array = 0x0
    //

    int lh_offset = in_bytes(Klass::layout_helper_offset());

    // Load 32-bits signed value. Use br() instruction with it to check icc.
    __ lduw(G3_src_klass, lh_offset, G5_lh);

    if (UseCompressedClassPointers) {
      __ load_klass(dst, G4_dst_klass);
    }
    // Handle objArrays completely differently...
    juint objArray_lh = Klass::array_layout_helper(T_OBJECT);
    __ set(objArray_lh, O5_temp);
    __ cmp(G5_lh,       O5_temp);
    __ br(Assembler::equal, false, Assembler::pt, L_objArray);
    if (UseCompressedClassPointers) {
      __ delayed()->nop();
    } else {
      __ delayed()->ld_ptr(dst, oopDesc::klass_offset_in_bytes(), G4_dst_klass);
    }

    //  if (src->klass() != dst->klass()) return -1;
    __ cmp_and_brx_short(G3_src_klass, G4_dst_klass, Assembler::notEqual, Assembler::pn, L_failed);

    //  if (!src->is_Array()) return -1;
    __ cmp(G5_lh, Klass::_lh_neutral_value); // < 0
    __ br(Assembler::greaterEqual, false, Assembler::pn, L_failed);

    // At this point, it is known to be a typeArray (array_tag 0x3).
#ifdef ASSERT
    __ delayed()->nop();
    { Label L;
      jint lh_prim_tag_in_place = (Klass::_lh_array_tag_type_value << Klass::_lh_array_tag_shift);
      __ set(lh_prim_tag_in_place, O5_temp);
      __ cmp(G5_lh,                O5_temp);
      __ br(Assembler::greaterEqual, false, Assembler::pt, L);
      __ delayed()->nop();
      __ stop("must be a primitive array");
      __ bind(L);
    }
#else
    __ delayed();                               // match next insn to prev branch
#endif

    arraycopy_range_checks(src, src_pos, dst, dst_pos, length,
                           O5_temp, G4_dst_klass, L_failed);

    // TypeArrayKlass
    //
    // src_addr = (src + array_header_in_bytes()) + (src_pos << log2elemsize);
    // dst_addr = (dst + array_header_in_bytes()) + (dst_pos << log2elemsize);
    //

    const Register G4_offset = G4_dst_klass;    // array offset
    const Register G3_elsize = G3_src_klass;    // log2 element size

    __ srl(G5_lh, Klass::_lh_header_size_shift, G4_offset);
    __ and3(G4_offset, Klass::_lh_header_size_mask, G4_offset); // array_offset
    __ add(src, G4_offset, src);       // src array offset
    __ add(dst, G4_offset, dst);       // dst array offset
    __ and3(G5_lh, Klass::_lh_log2_element_size_mask, G3_elsize); // log2 element size

    // next registers should be set before the jump to corresponding stub
    const Register from     = O0;  // source array address
    const Register to       = O1;  // destination array address
    const Register count    = O2;  // elements count

    // 'from', 'to', 'count' registers should be set in this order
    // since they are the same as 'src', 'src_pos', 'dst'.

    BLOCK_COMMENT("scale indexes to element size");
    __ sll_ptr(src_pos, G3_elsize, src_pos);
    __ sll_ptr(dst_pos, G3_elsize, dst_pos);
    __ add(src, src_pos, from);       // src_addr
    __ add(dst, dst_pos, to);         // dst_addr

    BLOCK_COMMENT("choose copy loop based on element size");
    __ cmp(G3_elsize, 0);
    __ br(Assembler::equal, true, Assembler::pt, entry_jbyte_arraycopy);
    __ delayed()->signx(length, count); // length

    __ cmp(G3_elsize, LogBytesPerShort);
    __ br(Assembler::equal, true, Assembler::pt, entry_jshort_arraycopy);
    __ delayed()->signx(length, count); // length

    __ cmp(G3_elsize, LogBytesPerInt);
    __ br(Assembler::equal, true, Assembler::pt, entry_jint_arraycopy);
    __ delayed()->signx(length, count); // length
#ifdef ASSERT
    { Label L;
      __ cmp_and_br_short(G3_elsize, LogBytesPerLong, Assembler::equal, Assembler::pt, L);
      __ stop("must be long copy, but elsize is wrong");
      __ bind(L);
    }
#endif
    __ br(Assembler::always, false, Assembler::pt, entry_jlong_arraycopy);
    __ delayed()->signx(length, count); // length

    // ObjArrayKlass
  __ BIND(L_objArray);
    // live at this point:  G3_src_klass, G4_dst_klass, src[_pos], dst[_pos], length

    Label L_plain_copy, L_checkcast_copy;
    //  test array classes for subtyping
    __ cmp(G3_src_klass, G4_dst_klass);         // usual case is exact equality
    __ brx(Assembler::notEqual, true, Assembler::pn, L_checkcast_copy);
    __ delayed()->lduw(G4_dst_klass, lh_offset, O5_temp); // hoisted from below

    // Identically typed arrays can be copied without element-wise checks.
    arraycopy_range_checks(src, src_pos, dst, dst_pos, length,
                           O5_temp, G5_lh, L_failed);

    __ add(src, arrayOopDesc::base_offset_in_bytes(T_OBJECT), src); //src offset
    __ add(dst, arrayOopDesc::base_offset_in_bytes(T_OBJECT), dst); //dst offset
    __ sll_ptr(src_pos, LogBytesPerHeapOop, src_pos);
    __ sll_ptr(dst_pos, LogBytesPerHeapOop, dst_pos);
    __ add(src, src_pos, from);       // src_addr
    __ add(dst, dst_pos, to);         // dst_addr
  __ BIND(L_plain_copy);
    __ br(Assembler::always, false, Assembler::pt, entry_oop_arraycopy);
    __ delayed()->signx(length, count); // length

  __ BIND(L_checkcast_copy);
    // live at this point:  G3_src_klass, G4_dst_klass
    {
      // Before looking at dst.length, make sure dst is also an objArray.
      // lduw(G4_dst_klass, lh_offset, O5_temp); // hoisted to delay slot
      __ cmp(G5_lh,                    O5_temp);
      __ br(Assembler::notEqual, false, Assembler::pn, L_failed);

      // It is safe to examine both src.length and dst.length.
      __ delayed();                             // match next insn to prev branch
      arraycopy_range_checks(src, src_pos, dst, dst_pos, length,
                             O5_temp, G5_lh, L_failed);

      // Marshal the base address arguments now, freeing registers.
      __ add(src, arrayOopDesc::base_offset_in_bytes(T_OBJECT), src); //src offset
      __ add(dst, arrayOopDesc::base_offset_in_bytes(T_OBJECT), dst); //dst offset
      __ sll_ptr(src_pos, LogBytesPerHeapOop, src_pos);
      __ sll_ptr(dst_pos, LogBytesPerHeapOop, dst_pos);
      __ add(src, src_pos, from);               // src_addr
      __ add(dst, dst_pos, to);                 // dst_addr
      __ signx(length, count);                  // length (reloaded)

      Register sco_temp = O3;                   // this register is free now
      assert_different_registers(from, to, count, sco_temp,
                                 G4_dst_klass, G3_src_klass);

      // Generate the type check.
      int sco_offset = in_bytes(Klass::super_check_offset_offset());
      __ lduw(G4_dst_klass, sco_offset, sco_temp);
      generate_type_check(G3_src_klass, sco_temp, G4_dst_klass,
                          O5_temp, L_plain_copy);

      // Fetch destination element klass from the ObjArrayKlass header.
      int ek_offset = in_bytes(ObjArrayKlass::element_klass_offset());

      // the checkcast_copy loop needs two extra arguments:
      __ ld_ptr(G4_dst_klass, ek_offset, O4);   // dest elem klass
      // lduw(O4, sco_offset, O3);              // sco of elem klass

      __ br(Assembler::always, false, Assembler::pt, entry_checkcast_arraycopy);
      __ delayed()->lduw(O4, sco_offset, O3);
    }

  __ BIND(L_failed);
    __ retl();
    __ delayed()->sub(G0, 1, O0); // return -1
    return start;
  }

  //
  //  Generate stub for heap zeroing.
  //  "to" address is aligned to jlong (8 bytes).
  //
  // Arguments for generated stub:
  //      to:    O0
  //      count: O1 treated as signed (count of HeapWord)
  //             count could be 0
  //
  address generate_zero_aligned_words(const char* name) {
    __ align(CodeEntryAlignment);
    StubCodeMark mark(this, "StubRoutines", name);
    address start = __ pc();

    const Register to    = O0;   // source array address
    const Register count = O1;   // HeapWords count
    const Register temp  = O2;   // scratch

    Label Ldone;
    __ sllx(count, LogHeapWordSize, count); // to bytes count
    // Use BIS for zeroing
    __ bis_zeroing(to, count, temp, Ldone);
    __ bind(Ldone);
    __ retl();
    __ delayed()->nop();
    return start;
}

  void generate_arraycopy_stubs() {
    address entry;
    address entry_jbyte_arraycopy;
    address entry_jshort_arraycopy;
    address entry_jint_arraycopy;
    address entry_oop_arraycopy;
    address entry_jlong_arraycopy;
    address entry_checkcast_arraycopy;

    //*** jbyte
    // Always need aligned and unaligned versions
    StubRoutines::_jbyte_disjoint_arraycopy         = generate_disjoint_byte_copy(false, &entry,
                                                                                  "jbyte_disjoint_arraycopy");
    StubRoutines::_jbyte_arraycopy                  = generate_conjoint_byte_copy(false, entry,
                                                                                  &entry_jbyte_arraycopy,
                                                                                  "jbyte_arraycopy");
    StubRoutines::_arrayof_jbyte_disjoint_arraycopy = generate_disjoint_byte_copy(true, &entry,
                                                                                  "arrayof_jbyte_disjoint_arraycopy");
    StubRoutines::_arrayof_jbyte_arraycopy          = generate_conjoint_byte_copy(true, entry, NULL,
                                                                                  "arrayof_jbyte_arraycopy");

    //*** jshort
    // Always need aligned and unaligned versions
    StubRoutines::_jshort_disjoint_arraycopy         = generate_disjoint_short_copy(false, &entry,
                                                                                    "jshort_disjoint_arraycopy");
    StubRoutines::_jshort_arraycopy                  = generate_conjoint_short_copy(false, entry,
                                                                                    &entry_jshort_arraycopy,
                                                                                    "jshort_arraycopy");
    StubRoutines::_arrayof_jshort_disjoint_arraycopy = generate_disjoint_short_copy(true, &entry,
                                                                                    "arrayof_jshort_disjoint_arraycopy");
    StubRoutines::_arrayof_jshort_arraycopy          = generate_conjoint_short_copy(true, entry, NULL,
                                                                                    "arrayof_jshort_arraycopy");

    //*** jint
    // Aligned versions
    StubRoutines::_arrayof_jint_disjoint_arraycopy = generate_disjoint_int_copy(true, &entry,
                                                                                "arrayof_jint_disjoint_arraycopy");
    StubRoutines::_arrayof_jint_arraycopy          = generate_conjoint_int_copy(true, entry, &entry_jint_arraycopy,
                                                                                "arrayof_jint_arraycopy");
    // In 64 bit we need both aligned and unaligned versions of jint arraycopy.
    // entry_jint_arraycopy always points to the unaligned version (notice that we overwrite it).
    StubRoutines::_jint_disjoint_arraycopy         = generate_disjoint_int_copy(false, &entry,
                                                                                "jint_disjoint_arraycopy");
    StubRoutines::_jint_arraycopy                  = generate_conjoint_int_copy(false, entry,
                                                                                &entry_jint_arraycopy,
                                                                                "jint_arraycopy");

    //*** jlong
    // It is always aligned
    StubRoutines::_arrayof_jlong_disjoint_arraycopy = generate_disjoint_long_copy(true, &entry,
                                                                                  "arrayof_jlong_disjoint_arraycopy");
    StubRoutines::_arrayof_jlong_arraycopy          = generate_conjoint_long_copy(true, entry, &entry_jlong_arraycopy,
                                                                                  "arrayof_jlong_arraycopy");
    StubRoutines::_jlong_disjoint_arraycopy         = StubRoutines::_arrayof_jlong_disjoint_arraycopy;
    StubRoutines::_jlong_arraycopy                  = StubRoutines::_arrayof_jlong_arraycopy;


    //*** oops
    // Aligned versions
    StubRoutines::_arrayof_oop_disjoint_arraycopy        = generate_disjoint_oop_copy(true, &entry,
                                                                                      "arrayof_oop_disjoint_arraycopy");
    StubRoutines::_arrayof_oop_arraycopy                 = generate_conjoint_oop_copy(true, entry, &entry_oop_arraycopy,
                                                                                      "arrayof_oop_arraycopy");
    // Aligned versions without pre-barriers
    StubRoutines::_arrayof_oop_disjoint_arraycopy_uninit = generate_disjoint_oop_copy(true, &entry,
                                                                                      "arrayof_oop_disjoint_arraycopy_uninit",
                                                                                      /*dest_uninitialized*/true);
    StubRoutines::_arrayof_oop_arraycopy_uninit          = generate_conjoint_oop_copy(true, entry, NULL,
                                                                                      "arrayof_oop_arraycopy_uninit",
                                                                                      /*dest_uninitialized*/true);
    if (UseCompressedOops) {
      // With compressed oops we need unaligned versions, notice that we overwrite entry_oop_arraycopy.
      StubRoutines::_oop_disjoint_arraycopy            = generate_disjoint_oop_copy(false, &entry,
                                                                                    "oop_disjoint_arraycopy");
      StubRoutines::_oop_arraycopy                     = generate_conjoint_oop_copy(false, entry, &entry_oop_arraycopy,
                                                                                    "oop_arraycopy");
      // Unaligned versions without pre-barriers
      StubRoutines::_oop_disjoint_arraycopy_uninit     = generate_disjoint_oop_copy(false, &entry,
                                                                                    "oop_disjoint_arraycopy_uninit",
                                                                                    /*dest_uninitialized*/true);
      StubRoutines::_oop_arraycopy_uninit              = generate_conjoint_oop_copy(false, entry, NULL,
                                                                                    "oop_arraycopy_uninit",
                                                                                    /*dest_uninitialized*/true);
    } else {
      // oop arraycopy is always aligned on 32bit and 64bit without compressed oops
      StubRoutines::_oop_disjoint_arraycopy            = StubRoutines::_arrayof_oop_disjoint_arraycopy;
      StubRoutines::_oop_arraycopy                     = StubRoutines::_arrayof_oop_arraycopy;
      StubRoutines::_oop_disjoint_arraycopy_uninit     = StubRoutines::_arrayof_oop_disjoint_arraycopy_uninit;
      StubRoutines::_oop_arraycopy_uninit              = StubRoutines::_arrayof_oop_arraycopy_uninit;
    }

    StubRoutines::_checkcast_arraycopy        = generate_checkcast_copy("checkcast_arraycopy", &entry_checkcast_arraycopy);
    StubRoutines::_checkcast_arraycopy_uninit = generate_checkcast_copy("checkcast_arraycopy_uninit", NULL,
                                                                        /*dest_uninitialized*/true);

    StubRoutines::_unsafe_arraycopy    = generate_unsafe_copy("unsafe_arraycopy",
                                                              entry_jbyte_arraycopy,
                                                              entry_jshort_arraycopy,
                                                              entry_jint_arraycopy,
                                                              entry_jlong_arraycopy);
    StubRoutines::_generic_arraycopy   = generate_generic_copy("generic_arraycopy",
                                                               entry_jbyte_arraycopy,
                                                               entry_jshort_arraycopy,
                                                               entry_jint_arraycopy,
                                                               entry_oop_arraycopy,
                                                               entry_jlong_arraycopy,
                                                               entry_checkcast_arraycopy);

    StubRoutines::_jbyte_fill = generate_fill(T_BYTE, false, "jbyte_fill");
    StubRoutines::_jshort_fill = generate_fill(T_SHORT, false, "jshort_fill");
    StubRoutines::_jint_fill = generate_fill(T_INT, false, "jint_fill");
    StubRoutines::_arrayof_jbyte_fill = generate_fill(T_BYTE, true, "arrayof_jbyte_fill");
    StubRoutines::_arrayof_jshort_fill = generate_fill(T_SHORT, true, "arrayof_jshort_fill");
    StubRoutines::_arrayof_jint_fill = generate_fill(T_INT, true, "arrayof_jint_fill");

    if (UseBlockZeroing) {
      StubRoutines::_zero_aligned_words = generate_zero_aligned_words("zero_aligned_words");
    }
  }

  address generate_aescrypt_encryptBlock() {
    // required since we read expanded key 'int' array starting first element without alignment considerations
    assert((arrayOopDesc::base_offset_in_bytes(T_INT) & 7) == 0,
           "the following code assumes that first element of an int array is aligned to 8 bytes");
    __ align(CodeEntryAlignment);
    StubCodeMark mark(this, "StubRoutines", "aescrypt_encryptBlock");
    Label L_load_misaligned_input, L_load_expanded_key, L_doLast128bit, L_storeOutput, L_store_misaligned_output;
    address start = __ pc();
    Register from = O0; // source byte array
    Register to = O1;   // destination byte array
    Register key = O2;  // expanded key array
    const Register keylen = O4; //reg for storing expanded key array length

    // read expanded key length
    __ ldsw(Address(key, arrayOopDesc::length_offset_in_bytes() - arrayOopDesc::base_offset_in_bytes(T_INT)), keylen, 0);

    // Method to address arbitrary alignment for load instructions:
    // Check last 3 bits of 'from' address to see if it is aligned to 8-byte boundary
    // If zero/aligned then continue with double FP load instructions
    // If not zero/mis-aligned then alignaddr will set GSR.align with number of bytes to skip during faligndata
    // alignaddr will also convert arbitrary aligned 'from' address to nearest 8-byte aligned address
    // load 3 * 8-byte components (to read 16 bytes input) in 3 different FP regs starting at this aligned address
    // faligndata will then extract (based on GSR.align value) the appropriate 8 bytes from the 2 source regs

    // check for 8-byte alignment since source byte array may have an arbitrary alignment if offset mod 8 is non-zero
    __ andcc(from, 7, G0);
    __ br(Assembler::notZero, true, Assembler::pn, L_load_misaligned_input);
    __ delayed()->alignaddr(from, G0, from);

    // aligned case: load input into F54-F56
    __ ldf(FloatRegisterImpl::D, from, 0, F54);
    __ ldf(FloatRegisterImpl::D, from, 8, F56);
    __ ba_short(L_load_expanded_key);

    __ BIND(L_load_misaligned_input);
    __ ldf(FloatRegisterImpl::D, from, 0, F54);
    __ ldf(FloatRegisterImpl::D, from, 8, F56);
    __ ldf(FloatRegisterImpl::D, from, 16, F58);
    __ faligndata(F54, F56, F54);
    __ faligndata(F56, F58, F56);

    __ BIND(L_load_expanded_key);
    // Since we load expanded key buffers starting first element, 8-byte alignment is guaranteed
    for ( int i = 0;  i <= 38; i += 2 ) {
      __ ldf(FloatRegisterImpl::D, key, i*4, as_FloatRegister(i));
    }

    // perform cipher transformation
    __ fxor(FloatRegisterImpl::D, F0, F54, F54);
    __ fxor(FloatRegisterImpl::D, F2, F56, F56);
    // rounds 1 through 8
    for ( int i = 4;  i <= 28; i += 8 ) {
      __ aes_eround01(as_FloatRegister(i), F54, F56, F58);
      __ aes_eround23(as_FloatRegister(i+2), F54, F56, F60);
      __ aes_eround01(as_FloatRegister(i+4), F58, F60, F54);
      __ aes_eround23(as_FloatRegister(i+6), F58, F60, F56);
    }
    __ aes_eround01(F36, F54, F56, F58); //round 9
    __ aes_eround23(F38, F54, F56, F60);

    // 128-bit original key size
    __ cmp_and_brx_short(keylen, 44, Assembler::equal, Assembler::pt, L_doLast128bit);

    for ( int i = 40;  i <= 50; i += 2 ) {
      __ ldf(FloatRegisterImpl::D, key, i*4, as_FloatRegister(i) );
    }
    __ aes_eround01(F40, F58, F60, F54); //round 10
    __ aes_eround23(F42, F58, F60, F56);
    __ aes_eround01(F44, F54, F56, F58); //round 11
    __ aes_eround23(F46, F54, F56, F60);

    // 192-bit original key size
    __ cmp_and_brx_short(keylen, 52, Assembler::equal, Assembler::pt, L_storeOutput);

    __ ldf(FloatRegisterImpl::D, key, 208, F52);
    __ aes_eround01(F48, F58, F60, F54); //round 12
    __ aes_eround23(F50, F58, F60, F56);
    __ ldf(FloatRegisterImpl::D, key, 216, F46);
    __ ldf(FloatRegisterImpl::D, key, 224, F48);
    __ ldf(FloatRegisterImpl::D, key, 232, F50);
    __ aes_eround01(F52, F54, F56, F58); //round 13
    __ aes_eround23(F46, F54, F56, F60);
    __ ba_short(L_storeOutput);

    __ BIND(L_doLast128bit);
    __ ldf(FloatRegisterImpl::D, key, 160, F48);
    __ ldf(FloatRegisterImpl::D, key, 168, F50);

    __ BIND(L_storeOutput);
    // perform last round of encryption common for all key sizes
    __ aes_eround01_l(F48, F58, F60, F54); //last round
    __ aes_eround23_l(F50, F58, F60, F56);

    // Method to address arbitrary alignment for store instructions:
    // Check last 3 bits of 'dest' address to see if it is aligned to 8-byte boundary
    // If zero/aligned then continue with double FP store instructions
    // If not zero/mis-aligned then edge8n will generate edge mask in result reg (O3 in below case)
    // Example: If dest address is 0x07 and nearest 8-byte aligned address is 0x00 then edge mask will be 00000001
    // Compute (8-n) where n is # of bytes skipped by partial store(stpartialf) inst from edge mask, n=7 in this case
    // We get the value of n from the andcc that checks 'dest' alignment. n is available in O5 in below case.
    // Set GSR.align to (8-n) using alignaddr
    // Circular byte shift store values by n places so that the original bytes are at correct position for stpartialf
    // Set the arbitrarily aligned 'dest' address to nearest 8-byte aligned address
    // Store (partial) the original first (8-n) bytes starting at the original 'dest' address
    // Negate the edge mask so that the subsequent stpartialf can store the original (8-n-1)th through 8th bytes at appropriate address
    // We need to execute this process for both the 8-byte result values

    // check for 8-byte alignment since dest byte array may have arbitrary alignment if offset mod 8 is non-zero
    __ andcc(to, 7, O5);
    __ br(Assembler::notZero, true, Assembler::pn, L_store_misaligned_output);
    __ delayed()->edge8n(to, G0, O3);

    // aligned case: store output into the destination array
    __ stf(FloatRegisterImpl::D, F54, to, 0);
    __ retl();
    __ delayed()->stf(FloatRegisterImpl::D, F56, to, 8);

    __ BIND(L_store_misaligned_output);
    __ add(to, 8, O4);
    __ mov(8, O2);
    __ sub(O2, O5, O2);
    __ alignaddr(O2, G0, O2);
    __ faligndata(F54, F54, F54);
    __ faligndata(F56, F56, F56);
    __ and3(to, -8, to);
    __ and3(O4, -8, O4);
    __ stpartialf(to, O3, F54, Assembler::ASI_PST8_PRIMARY);
    __ stpartialf(O4, O3, F56, Assembler::ASI_PST8_PRIMARY);
    __ add(to, 8, to);
    __ add(O4, 8, O4);
    __ orn(G0, O3, O3);
    __ stpartialf(to, O3, F54, Assembler::ASI_PST8_PRIMARY);
    __ retl();
    __ delayed()->stpartialf(O4, O3, F56, Assembler::ASI_PST8_PRIMARY);

    return start;
  }

  address generate_aescrypt_decryptBlock() {
    assert((arrayOopDesc::base_offset_in_bytes(T_INT) & 7) == 0,
           "the following code assumes that first element of an int array is aligned to 8 bytes");
    // required since we read original key 'byte' array as well in the decryption stubs
    assert((arrayOopDesc::base_offset_in_bytes(T_BYTE) & 7) == 0,
           "the following code assumes that first element of a byte array is aligned to 8 bytes");
    __ align(CodeEntryAlignment);
    StubCodeMark mark(this, "StubRoutines", "aescrypt_decryptBlock");
    address start = __ pc();
    Label L_load_misaligned_input, L_load_original_key, L_expand192bit, L_expand256bit, L_reload_misaligned_input;
    Label L_256bit_transform, L_common_transform, L_store_misaligned_output;
    Register from = O0; // source byte array
    Register to = O1;   // destination byte array
    Register key = O2;  // expanded key array
    Register original_key = O3;  // original key array only required during decryption
    const Register keylen = O4;  // reg for storing expanded key array length

    // read expanded key array length
    __ ldsw(Address(key, arrayOopDesc::length_offset_in_bytes() - arrayOopDesc::base_offset_in_bytes(T_INT)), keylen, 0);

    // save 'from' since we may need to recheck alignment in case of 256-bit decryption
    __ mov(from, G1);

    // check for 8-byte alignment since source byte array may have an arbitrary alignment if offset mod 8 is non-zero
    __ andcc(from, 7, G0);
    __ br(Assembler::notZero, true, Assembler::pn, L_load_misaligned_input);
    __ delayed()->alignaddr(from, G0, from);

    // aligned case: load input into F52-F54
    __ ldf(FloatRegisterImpl::D, from, 0, F52);
    __ ldf(FloatRegisterImpl::D, from, 8, F54);
    __ ba_short(L_load_original_key);

    __ BIND(L_load_misaligned_input);
    __ ldf(FloatRegisterImpl::D, from, 0, F52);
    __ ldf(FloatRegisterImpl::D, from, 8, F54);
    __ ldf(FloatRegisterImpl::D, from, 16, F56);
    __ faligndata(F52, F54, F52);
    __ faligndata(F54, F56, F54);

    __ BIND(L_load_original_key);
    // load original key from SunJCE expanded decryption key
    // Since we load original key buffer starting first element, 8-byte alignment is guaranteed
    for ( int i = 0;  i <= 3; i++ ) {
      __ ldf(FloatRegisterImpl::S, original_key, i*4, as_FloatRegister(i));
    }

    // 256-bit original key size
    __ cmp_and_brx_short(keylen, 60, Assembler::equal, Assembler::pn, L_expand256bit);

    // 192-bit original key size
    __ cmp_and_brx_short(keylen, 52, Assembler::equal, Assembler::pn, L_expand192bit);

    // 128-bit original key size
    // perform key expansion since SunJCE decryption-key expansion is not compatible with SPARC crypto instructions
    for ( int i = 0;  i <= 36; i += 4 ) {
      __ aes_kexpand1(as_FloatRegister(i), as_FloatRegister(i+2), i/4, as_FloatRegister(i+4));
      __ aes_kexpand2(as_FloatRegister(i+2), as_FloatRegister(i+4), as_FloatRegister(i+6));
    }

    // perform 128-bit key specific inverse cipher transformation
    __ fxor(FloatRegisterImpl::D, F42, F54, F54);
    __ fxor(FloatRegisterImpl::D, F40, F52, F52);
    __ ba_short(L_common_transform);

    __ BIND(L_expand192bit);

    // start loading rest of the 192-bit key
    __ ldf(FloatRegisterImpl::S, original_key, 16, F4);
    __ ldf(FloatRegisterImpl::S, original_key, 20, F5);

    // perform key expansion since SunJCE decryption-key expansion is not compatible with SPARC crypto instructions
    for ( int i = 0;  i <= 36; i += 6 ) {
      __ aes_kexpand1(as_FloatRegister(i), as_FloatRegister(i+4), i/6, as_FloatRegister(i+6));
      __ aes_kexpand2(as_FloatRegister(i+2), as_FloatRegister(i+6), as_FloatRegister(i+8));
      __ aes_kexpand2(as_FloatRegister(i+4), as_FloatRegister(i+8), as_FloatRegister(i+10));
    }
    __ aes_kexpand1(F42, F46, 7, F48);
    __ aes_kexpand2(F44, F48, F50);

    // perform 192-bit key specific inverse cipher transformation
    __ fxor(FloatRegisterImpl::D, F50, F54, F54);
    __ fxor(FloatRegisterImpl::D, F48, F52, F52);
    __ aes_dround23(F46, F52, F54, F58);
    __ aes_dround01(F44, F52, F54, F56);
    __ aes_dround23(F42, F56, F58, F54);
    __ aes_dround01(F40, F56, F58, F52);
    __ ba_short(L_common_transform);

    __ BIND(L_expand256bit);

    // load rest of the 256-bit key
    for ( int i = 4;  i <= 7; i++ ) {
      __ ldf(FloatRegisterImpl::S, original_key, i*4, as_FloatRegister(i));
    }

    // perform key expansion since SunJCE decryption-key expansion is not compatible with SPARC crypto instructions
    for ( int i = 0;  i <= 40; i += 8 ) {
      __ aes_kexpand1(as_FloatRegister(i), as_FloatRegister(i+6), i/8, as_FloatRegister(i+8));
      __ aes_kexpand2(as_FloatRegister(i+2), as_FloatRegister(i+8), as_FloatRegister(i+10));
      __ aes_kexpand0(as_FloatRegister(i+4), as_FloatRegister(i+10), as_FloatRegister(i+12));
      __ aes_kexpand2(as_FloatRegister(i+6), as_FloatRegister(i+12), as_FloatRegister(i+14));
    }
    __ aes_kexpand1(F48, F54, 6, F56);
    __ aes_kexpand2(F50, F56, F58);

    for ( int i = 0;  i <= 6; i += 2 ) {
      __ fsrc2(FloatRegisterImpl::D, as_FloatRegister(58-i), as_FloatRegister(i));
    }

    // reload original 'from' address
    __ mov(G1, from);

    // re-check 8-byte alignment
    __ andcc(from, 7, G0);
    __ br(Assembler::notZero, true, Assembler::pn, L_reload_misaligned_input);
    __ delayed()->alignaddr(from, G0, from);

    // aligned case: load input into F52-F54
    __ ldf(FloatRegisterImpl::D, from, 0, F52);
    __ ldf(FloatRegisterImpl::D, from, 8, F54);
    __ ba_short(L_256bit_transform);

    __ BIND(L_reload_misaligned_input);
    __ ldf(FloatRegisterImpl::D, from, 0, F52);
    __ ldf(FloatRegisterImpl::D, from, 8, F54);
    __ ldf(FloatRegisterImpl::D, from, 16, F56);
    __ faligndata(F52, F54, F52);
    __ faligndata(F54, F56, F54);

    // perform 256-bit key specific inverse cipher transformation
    __ BIND(L_256bit_transform);
    __ fxor(FloatRegisterImpl::D, F0, F54, F54);
    __ fxor(FloatRegisterImpl::D, F2, F52, F52);
    __ aes_dround23(F4, F52, F54, F58);
    __ aes_dround01(F6, F52, F54, F56);
    __ aes_dround23(F50, F56, F58, F54);
    __ aes_dround01(F48, F56, F58, F52);
    __ aes_dround23(F46, F52, F54, F58);
    __ aes_dround01(F44, F52, F54, F56);
    __ aes_dround23(F42, F56, F58, F54);
    __ aes_dround01(F40, F56, F58, F52);

    for ( int i = 0;  i <= 7; i++ ) {
      __ ldf(FloatRegisterImpl::S, original_key, i*4, as_FloatRegister(i));
    }

    // perform inverse cipher transformations common for all key sizes
    __ BIND(L_common_transform);
    for ( int i = 38;  i >= 6; i -= 8 ) {
      __ aes_dround23(as_FloatRegister(i), F52, F54, F58);
      __ aes_dround01(as_FloatRegister(i-2), F52, F54, F56);
      if ( i != 6) {
        __ aes_dround23(as_FloatRegister(i-4), F56, F58, F54);
        __ aes_dround01(as_FloatRegister(i-6), F56, F58, F52);
      } else {
        __ aes_dround23_l(as_FloatRegister(i-4), F56, F58, F54);
        __ aes_dround01_l(as_FloatRegister(i-6), F56, F58, F52);
      }
    }

    // check for 8-byte alignment since dest byte array may have arbitrary alignment if offset mod 8 is non-zero
    __ andcc(to, 7, O5);
    __ br(Assembler::notZero, true, Assembler::pn, L_store_misaligned_output);
    __ delayed()->edge8n(to, G0, O3);

    // aligned case: store output into the destination array
    __ stf(FloatRegisterImpl::D, F52, to, 0);
    __ retl();
    __ delayed()->stf(FloatRegisterImpl::D, F54, to, 8);

    __ BIND(L_store_misaligned_output);
    __ add(to, 8, O4);
    __ mov(8, O2);
    __ sub(O2, O5, O2);
    __ alignaddr(O2, G0, O2);
    __ faligndata(F52, F52, F52);
    __ faligndata(F54, F54, F54);
    __ and3(to, -8, to);
    __ and3(O4, -8, O4);
    __ stpartialf(to, O3, F52, Assembler::ASI_PST8_PRIMARY);
    __ stpartialf(O4, O3, F54, Assembler::ASI_PST8_PRIMARY);
    __ add(to, 8, to);
    __ add(O4, 8, O4);
    __ orn(G0, O3, O3);
    __ stpartialf(to, O3, F52, Assembler::ASI_PST8_PRIMARY);
    __ retl();
    __ delayed()->stpartialf(O4, O3, F54, Assembler::ASI_PST8_PRIMARY);

    return start;
  }

  address generate_cipherBlockChaining_encryptAESCrypt() {
    assert((arrayOopDesc::base_offset_in_bytes(T_INT) & 7) == 0,
           "the following code assumes that first element of an int array is aligned to 8 bytes");
    assert((arrayOopDesc::base_offset_in_bytes(T_BYTE) & 7) == 0,
           "the following code assumes that first element of a byte array is aligned to 8 bytes");
    __ align(CodeEntryAlignment);
    StubCodeMark mark(this, "StubRoutines", "cipherBlockChaining_encryptAESCrypt");
    Label L_cbcenc128, L_load_misaligned_input_128bit, L_128bit_transform, L_store_misaligned_output_128bit;
    Label L_check_loop_end_128bit, L_cbcenc192, L_load_misaligned_input_192bit, L_192bit_transform;
    Label L_store_misaligned_output_192bit, L_check_loop_end_192bit, L_cbcenc256, L_load_misaligned_input_256bit;
    Label L_256bit_transform, L_store_misaligned_output_256bit, L_check_loop_end_256bit;
    address start = __ pc();
    Register from = I0; // source byte array
    Register to = I1;   // destination byte array
    Register key = I2;  // expanded key array
    Register rvec = I3; // init vector
    const Register len_reg = I4; // cipher length
    const Register keylen = I5;  // reg for storing expanded key array length

    __ save_frame(0);
    // save cipher len to return in the end
    __ mov(len_reg, L0);

    // read expanded key length
    __ ldsw(Address(key, arrayOopDesc::length_offset_in_bytes() - arrayOopDesc::base_offset_in_bytes(T_INT)), keylen, 0);

    // load initial vector, 8-byte alignment is guranteed
    __ ldf(FloatRegisterImpl::D, rvec, 0, F60);
    __ ldf(FloatRegisterImpl::D, rvec, 8, F62);
    // load key, 8-byte alignment is guranteed
    __ ldx(key,0,G1);
    __ ldx(key,8,G5);

    // start loading expanded key, 8-byte alignment is guranteed
    for ( int i = 0, j = 16;  i <= 38; i += 2, j += 8 ) {
      __ ldf(FloatRegisterImpl::D, key, j, as_FloatRegister(i));
    }

    // 128-bit original key size
    __ cmp_and_brx_short(keylen, 44, Assembler::equal, Assembler::pt, L_cbcenc128);

    for ( int i = 40, j = 176;  i <= 46; i += 2, j += 8 ) {
      __ ldf(FloatRegisterImpl::D, key, j, as_FloatRegister(i));
    }

    // 192-bit original key size
    __ cmp_and_brx_short(keylen, 52, Assembler::equal, Assembler::pt, L_cbcenc192);

    for ( int i = 48, j = 208;  i <= 54; i += 2, j += 8 ) {
      __ ldf(FloatRegisterImpl::D, key, j, as_FloatRegister(i));
    }

    // 256-bit original key size
    __ ba_short(L_cbcenc256);

    __ align(OptoLoopAlignment);
    __ BIND(L_cbcenc128);
    // check for 8-byte alignment since source byte array may have an arbitrary alignment if offset mod 8 is non-zero
    __ andcc(from, 7, G0);
    __ br(Assembler::notZero, true, Assembler::pn, L_load_misaligned_input_128bit);
    __ delayed()->mov(from, L1); // save original 'from' address before alignaddr

    // aligned case: load input into G3 and G4
    __ ldx(from,0,G3);
    __ ldx(from,8,G4);
    __ ba_short(L_128bit_transform);

    __ BIND(L_load_misaligned_input_128bit);
    // can clobber F48, F50 and F52 as they are not used in 128 and 192-bit key encryption
    __ alignaddr(from, G0, from);
    __ ldf(FloatRegisterImpl::D, from, 0, F48);
    __ ldf(FloatRegisterImpl::D, from, 8, F50);
    __ ldf(FloatRegisterImpl::D, from, 16, F52);
    __ faligndata(F48, F50, F48);
    __ faligndata(F50, F52, F50);
    __ movdtox(F48, G3);
    __ movdtox(F50, G4);
    __ mov(L1, from);

    __ BIND(L_128bit_transform);
    __ xor3(G1,G3,G3);
    __ xor3(G5,G4,G4);
    __ movxtod(G3,F56);
    __ movxtod(G4,F58);
    __ fxor(FloatRegisterImpl::D, F60, F56, F60);
    __ fxor(FloatRegisterImpl::D, F62, F58, F62);

    // TEN_EROUNDS
    for ( int i = 0;  i <= 32; i += 8 ) {
      __ aes_eround01(as_FloatRegister(i), F60, F62, F56);
      __ aes_eround23(as_FloatRegister(i+2), F60, F62, F58);
      if (i != 32 ) {
        __ aes_eround01(as_FloatRegister(i+4), F56, F58, F60);
        __ aes_eround23(as_FloatRegister(i+6), F56, F58, F62);
      } else {
        __ aes_eround01_l(as_FloatRegister(i+4), F56, F58, F60);
        __ aes_eround23_l(as_FloatRegister(i+6), F56, F58, F62);
      }
    }

    // check for 8-byte alignment since dest byte array may have arbitrary alignment if offset mod 8 is non-zero
    __ andcc(to, 7, L1);
    __ br(Assembler::notZero, true, Assembler::pn, L_store_misaligned_output_128bit);
    __ delayed()->edge8n(to, G0, L2);

    // aligned case: store output into the destination array
    __ stf(FloatRegisterImpl::D, F60, to, 0);
    __ stf(FloatRegisterImpl::D, F62, to, 8);
    __ ba_short(L_check_loop_end_128bit);

    __ BIND(L_store_misaligned_output_128bit);
    __ add(to, 8, L3);
    __ mov(8, L4);
    __ sub(L4, L1, L4);
    __ alignaddr(L4, G0, L4);
    // save cipher text before circular right shift
    // as it needs to be stored as iv for next block (see code before next retl)
    __ movdtox(F60, L6);
    __ movdtox(F62, L7);
    __ faligndata(F60, F60, F60);
    __ faligndata(F62, F62, F62);
    __ mov(to, L5);
    __ and3(to, -8, to);
    __ and3(L3, -8, L3);
    __ stpartialf(to, L2, F60, Assembler::ASI_PST8_PRIMARY);
    __ stpartialf(L3, L2, F62, Assembler::ASI_PST8_PRIMARY);
    __ add(to, 8, to);
    __ add(L3, 8, L3);
    __ orn(G0, L2, L2);
    __ stpartialf(to, L2, F60, Assembler::ASI_PST8_PRIMARY);
    __ stpartialf(L3, L2, F62, Assembler::ASI_PST8_PRIMARY);
    __ mov(L5, to);
    __ movxtod(L6, F60);
    __ movxtod(L7, F62);

    __ BIND(L_check_loop_end_128bit);
    __ add(from, 16, from);
    __ add(to, 16, to);
    __ subcc(len_reg, 16, len_reg);
    __ br(Assembler::notEqual, false, Assembler::pt, L_cbcenc128);
    __ delayed()->nop();
    // re-init intial vector for next block, 8-byte alignment is guaranteed
    __ stf(FloatRegisterImpl::D, F60, rvec, 0);
    __ stf(FloatRegisterImpl::D, F62, rvec, 8);
    __ mov(L0, I0);
    __ ret();
    __ delayed()->restore();

    __ align(OptoLoopAlignment);
    __ BIND(L_cbcenc192);
    // check for 8-byte alignment since source byte array may have an arbitrary alignment if offset mod 8 is non-zero
    __ andcc(from, 7, G0);
    __ br(Assembler::notZero, true, Assembler::pn, L_load_misaligned_input_192bit);
    __ delayed()->mov(from, L1); // save original 'from' address before alignaddr

    // aligned case: load input into G3 and G4
    __ ldx(from,0,G3);
    __ ldx(from,8,G4);
    __ ba_short(L_192bit_transform);

    __ BIND(L_load_misaligned_input_192bit);
    // can clobber F48, F50 and F52 as they are not used in 128 and 192-bit key encryption
    __ alignaddr(from, G0, from);
    __ ldf(FloatRegisterImpl::D, from, 0, F48);
    __ ldf(FloatRegisterImpl::D, from, 8, F50);
    __ ldf(FloatRegisterImpl::D, from, 16, F52);
    __ faligndata(F48, F50, F48);
    __ faligndata(F50, F52, F50);
    __ movdtox(F48, G3);
    __ movdtox(F50, G4);
    __ mov(L1, from);

    __ BIND(L_192bit_transform);
    __ xor3(G1,G3,G3);
    __ xor3(G5,G4,G4);
    __ movxtod(G3,F56);
    __ movxtod(G4,F58);
    __ fxor(FloatRegisterImpl::D, F60, F56, F60);
    __ fxor(FloatRegisterImpl::D, F62, F58, F62);

    // TWELEVE_EROUNDS
    for ( int i = 0;  i <= 40; i += 8 ) {
      __ aes_eround01(as_FloatRegister(i), F60, F62, F56);
      __ aes_eround23(as_FloatRegister(i+2), F60, F62, F58);
      if (i != 40 ) {
        __ aes_eround01(as_FloatRegister(i+4), F56, F58, F60);
        __ aes_eround23(as_FloatRegister(i+6), F56, F58, F62);
      } else {
        __ aes_eround01_l(as_FloatRegister(i+4), F56, F58, F60);
        __ aes_eround23_l(as_FloatRegister(i+6), F56, F58, F62);
      }
    }

    // check for 8-byte alignment since dest byte array may have arbitrary alignment if offset mod 8 is non-zero
    __ andcc(to, 7, L1);
    __ br(Assembler::notZero, true, Assembler::pn, L_store_misaligned_output_192bit);
    __ delayed()->edge8n(to, G0, L2);

    // aligned case: store output into the destination array
    __ stf(FloatRegisterImpl::D, F60, to, 0);
    __ stf(FloatRegisterImpl::D, F62, to, 8);
    __ ba_short(L_check_loop_end_192bit);

    __ BIND(L_store_misaligned_output_192bit);
    __ add(to, 8, L3);
    __ mov(8, L4);
    __ sub(L4, L1, L4);
    __ alignaddr(L4, G0, L4);
    __ movdtox(F60, L6);
    __ movdtox(F62, L7);
    __ faligndata(F60, F60, F60);
    __ faligndata(F62, F62, F62);
    __ mov(to, L5);
    __ and3(to, -8, to);
    __ and3(L3, -8, L3);
    __ stpartialf(to, L2, F60, Assembler::ASI_PST8_PRIMARY);
    __ stpartialf(L3, L2, F62, Assembler::ASI_PST8_PRIMARY);
    __ add(to, 8, to);
    __ add(L3, 8, L3);
    __ orn(G0, L2, L2);
    __ stpartialf(to, L2, F60, Assembler::ASI_PST8_PRIMARY);
    __ stpartialf(L3, L2, F62, Assembler::ASI_PST8_PRIMARY);
    __ mov(L5, to);
    __ movxtod(L6, F60);
    __ movxtod(L7, F62);

    __ BIND(L_check_loop_end_192bit);
    __ add(from, 16, from);
    __ subcc(len_reg, 16, len_reg);
    __ add(to, 16, to);
    __ br(Assembler::notEqual, false, Assembler::pt, L_cbcenc192);
    __ delayed()->nop();
    // re-init intial vector for next block, 8-byte alignment is guaranteed
    __ stf(FloatRegisterImpl::D, F60, rvec, 0);
    __ stf(FloatRegisterImpl::D, F62, rvec, 8);
    __ mov(L0, I0);
    __ ret();
    __ delayed()->restore();

    __ align(OptoLoopAlignment);
    __ BIND(L_cbcenc256);
    // check for 8-byte alignment since source byte array may have an arbitrary alignment if offset mod 8 is non-zero
    __ andcc(from, 7, G0);
    __ br(Assembler::notZero, true, Assembler::pn, L_load_misaligned_input_256bit);
    __ delayed()->mov(from, L1); // save original 'from' address before alignaddr

    // aligned case: load input into G3 and G4
    __ ldx(from,0,G3);
    __ ldx(from,8,G4);
    __ ba_short(L_256bit_transform);

    __ BIND(L_load_misaligned_input_256bit);
    // cannot clobber F48, F50 and F52. F56, F58 can be used though
    __ alignaddr(from, G0, from);
    __ movdtox(F60, L2); // save F60 before overwriting
    __ ldf(FloatRegisterImpl::D, from, 0, F56);
    __ ldf(FloatRegisterImpl::D, from, 8, F58);
    __ ldf(FloatRegisterImpl::D, from, 16, F60);
    __ faligndata(F56, F58, F56);
    __ faligndata(F58, F60, F58);
    __ movdtox(F56, G3);
    __ movdtox(F58, G4);
    __ mov(L1, from);
    __ movxtod(L2, F60);

    __ BIND(L_256bit_transform);
    __ xor3(G1,G3,G3);
    __ xor3(G5,G4,G4);
    __ movxtod(G3,F56);
    __ movxtod(G4,F58);
    __ fxor(FloatRegisterImpl::D, F60, F56, F60);
    __ fxor(FloatRegisterImpl::D, F62, F58, F62);

    // FOURTEEN_EROUNDS
    for ( int i = 0;  i <= 48; i += 8 ) {
      __ aes_eround01(as_FloatRegister(i), F60, F62, F56);
      __ aes_eround23(as_FloatRegister(i+2), F60, F62, F58);
      if (i != 48 ) {
        __ aes_eround01(as_FloatRegister(i+4), F56, F58, F60);
        __ aes_eround23(as_FloatRegister(i+6), F56, F58, F62);
      } else {
        __ aes_eround01_l(as_FloatRegister(i+4), F56, F58, F60);
        __ aes_eround23_l(as_FloatRegister(i+6), F56, F58, F62);
      }
    }

    // check for 8-byte alignment since dest byte array may have arbitrary alignment if offset mod 8 is non-zero
    __ andcc(to, 7, L1);
    __ br(Assembler::notZero, true, Assembler::pn, L_store_misaligned_output_256bit);
    __ delayed()->edge8n(to, G0, L2);

    // aligned case: store output into the destination array
    __ stf(FloatRegisterImpl::D, F60, to, 0);
    __ stf(FloatRegisterImpl::D, F62, to, 8);
    __ ba_short(L_check_loop_end_256bit);

    __ BIND(L_store_misaligned_output_256bit);
    __ add(to, 8, L3);
    __ mov(8, L4);
    __ sub(L4, L1, L4);
    __ alignaddr(L4, G0, L4);
    __ movdtox(F60, L6);
    __ movdtox(F62, L7);
    __ faligndata(F60, F60, F60);
    __ faligndata(F62, F62, F62);
    __ mov(to, L5);
    __ and3(to, -8, to);
    __ and3(L3, -8, L3);
    __ stpartialf(to, L2, F60, Assembler::ASI_PST8_PRIMARY);
    __ stpartialf(L3, L2, F62, Assembler::ASI_PST8_PRIMARY);
    __ add(to, 8, to);
    __ add(L3, 8, L3);
    __ orn(G0, L2, L2);
    __ stpartialf(to, L2, F60, Assembler::ASI_PST8_PRIMARY);
    __ stpartialf(L3, L2, F62, Assembler::ASI_PST8_PRIMARY);
    __ mov(L5, to);
    __ movxtod(L6, F60);
    __ movxtod(L7, F62);

    __ BIND(L_check_loop_end_256bit);
    __ add(from, 16, from);
    __ subcc(len_reg, 16, len_reg);
    __ add(to, 16, to);
    __ br(Assembler::notEqual, false, Assembler::pt, L_cbcenc256);
    __ delayed()->nop();
    // re-init intial vector for next block, 8-byte alignment is guaranteed
    __ stf(FloatRegisterImpl::D, F60, rvec, 0);
    __ stf(FloatRegisterImpl::D, F62, rvec, 8);
    __ mov(L0, I0);
    __ ret();
    __ delayed()->restore();

    return start;
  }

  address generate_cipherBlockChaining_decryptAESCrypt_Parallel() {
    assert((arrayOopDesc::base_offset_in_bytes(T_INT) & 7) == 0,
           "the following code assumes that first element of an int array is aligned to 8 bytes");
    assert((arrayOopDesc::base_offset_in_bytes(T_BYTE) & 7) == 0,
           "the following code assumes that first element of a byte array is aligned to 8 bytes");
    __ align(CodeEntryAlignment);
    StubCodeMark mark(this, "StubRoutines", "cipherBlockChaining_decryptAESCrypt");
    Label L_cbcdec_end, L_expand192bit, L_expand256bit, L_dec_first_block_start;
    Label L_dec_first_block128, L_dec_first_block192, L_dec_next2_blocks128, L_dec_next2_blocks192, L_dec_next2_blocks256;
    Label L_load_misaligned_input_first_block, L_transform_first_block, L_load_misaligned_next2_blocks128, L_transform_next2_blocks128;
    Label L_load_misaligned_next2_blocks192, L_transform_next2_blocks192, L_load_misaligned_next2_blocks256, L_transform_next2_blocks256;
    Label L_store_misaligned_output_first_block, L_check_decrypt_end, L_store_misaligned_output_next2_blocks128;
    Label L_check_decrypt_loop_end128, L_store_misaligned_output_next2_blocks192, L_check_decrypt_loop_end192;
    Label L_store_misaligned_output_next2_blocks256, L_check_decrypt_loop_end256;
    address start = __ pc();
    Register from = I0; // source byte array
    Register to = I1;   // destination byte array
    Register key = I2;  // expanded key array
    Register rvec = I3; // init vector
    const Register len_reg = I4; // cipher length
    const Register original_key = I5;  // original key array only required during decryption
    const Register keylen = L6;  // reg for storing expanded key array length

    __ save_frame(0); //args are read from I* registers since we save the frame in the beginning
    // save cipher len to return in the end
    __ mov(len_reg, L7);

    // load original key from SunJCE expanded decryption key
    // Since we load original key buffer starting first element, 8-byte alignment is guaranteed
    for ( int i = 0;  i <= 3; i++ ) {
      __ ldf(FloatRegisterImpl::S, original_key, i*4, as_FloatRegister(i));
    }

    // load initial vector, 8-byte alignment is guaranteed
    __ ldx(rvec,0,L0);
    __ ldx(rvec,8,L1);

    // read expanded key array length
    __ ldsw(Address(key, arrayOopDesc::length_offset_in_bytes() - arrayOopDesc::base_offset_in_bytes(T_INT)), keylen, 0);

    // 256-bit original key size
    __ cmp_and_brx_short(keylen, 60, Assembler::equal, Assembler::pn, L_expand256bit);

    // 192-bit original key size
    __ cmp_and_brx_short(keylen, 52, Assembler::equal, Assembler::pn, L_expand192bit);

    // 128-bit original key size
    // perform key expansion since SunJCE decryption-key expansion is not compatible with SPARC crypto instructions
    for ( int i = 0;  i <= 36; i += 4 ) {
      __ aes_kexpand1(as_FloatRegister(i), as_FloatRegister(i+2), i/4, as_FloatRegister(i+4));
      __ aes_kexpand2(as_FloatRegister(i+2), as_FloatRegister(i+4), as_FloatRegister(i+6));
    }

    // load expanded key[last-1] and key[last] elements
    __ movdtox(F40,L2);
    __ movdtox(F42,L3);

    __ and3(len_reg, 16, L4);
    __ br_null_short(L4, Assembler::pt, L_dec_next2_blocks128);
    __ nop();

    __ ba_short(L_dec_first_block_start);

    __ BIND(L_expand192bit);
    // load rest of the 192-bit key
    __ ldf(FloatRegisterImpl::S, original_key, 16, F4);
    __ ldf(FloatRegisterImpl::S, original_key, 20, F5);

    // perform key expansion since SunJCE decryption-key expansion is not compatible with SPARC crypto instructions
    for ( int i = 0;  i <= 36; i += 6 ) {
      __ aes_kexpand1(as_FloatRegister(i), as_FloatRegister(i+4), i/6, as_FloatRegister(i+6));
      __ aes_kexpand2(as_FloatRegister(i+2), as_FloatRegister(i+6), as_FloatRegister(i+8));
      __ aes_kexpand2(as_FloatRegister(i+4), as_FloatRegister(i+8), as_FloatRegister(i+10));
    }
    __ aes_kexpand1(F42, F46, 7, F48);
    __ aes_kexpand2(F44, F48, F50);

    // load expanded key[last-1] and key[last] elements
    __ movdtox(F48,L2);
    __ movdtox(F50,L3);

    __ and3(len_reg, 16, L4);
    __ br_null_short(L4, Assembler::pt, L_dec_next2_blocks192);
    __ nop();

    __ ba_short(L_dec_first_block_start);

    __ BIND(L_expand256bit);
    // load rest of the 256-bit key
    for ( int i = 4;  i <= 7; i++ ) {
      __ ldf(FloatRegisterImpl::S, original_key, i*4, as_FloatRegister(i));
    }

    // perform key expansion since SunJCE decryption-key expansion is not compatible with SPARC crypto instructions
    for ( int i = 0;  i <= 40; i += 8 ) {
      __ aes_kexpand1(as_FloatRegister(i), as_FloatRegister(i+6), i/8, as_FloatRegister(i+8));
      __ aes_kexpand2(as_FloatRegister(i+2), as_FloatRegister(i+8), as_FloatRegister(i+10));
      __ aes_kexpand0(as_FloatRegister(i+4), as_FloatRegister(i+10), as_FloatRegister(i+12));
      __ aes_kexpand2(as_FloatRegister(i+6), as_FloatRegister(i+12), as_FloatRegister(i+14));
    }
    __ aes_kexpand1(F48, F54, 6, F56);
    __ aes_kexpand2(F50, F56, F58);

    // load expanded key[last-1] and key[last] elements
    __ movdtox(F56,L2);
    __ movdtox(F58,L3);

    __ and3(len_reg, 16, L4);
    __ br_null_short(L4, Assembler::pt, L_dec_next2_blocks256);

    __ BIND(L_dec_first_block_start);
    // check for 8-byte alignment since source byte array may have an arbitrary alignment if offset mod 8 is non-zero
    __ andcc(from, 7, G0);
    __ br(Assembler::notZero, true, Assembler::pn, L_load_misaligned_input_first_block);
    __ delayed()->mov(from, G1); // save original 'from' address before alignaddr

    // aligned case: load input into L4 and L5
    __ ldx(from,0,L4);
    __ ldx(from,8,L5);
    __ ba_short(L_transform_first_block);

    __ BIND(L_load_misaligned_input_first_block);
    __ alignaddr(from, G0, from);
    // F58, F60, F62 can be clobbered
    __ ldf(FloatRegisterImpl::D, from, 0, F58);
    __ ldf(FloatRegisterImpl::D, from, 8, F60);
    __ ldf(FloatRegisterImpl::D, from, 16, F62);
    __ faligndata(F58, F60, F58);
    __ faligndata(F60, F62, F60);
    __ movdtox(F58, L4);
    __ movdtox(F60, L5);
    __ mov(G1, from);

    __ BIND(L_transform_first_block);
    __ xor3(L2,L4,G1);
    __ movxtod(G1,F60);
    __ xor3(L3,L5,G1);
    __ movxtod(G1,F62);

    // 128-bit original key size
    __ cmp_and_brx_short(keylen, 44, Assembler::equal, Assembler::pn, L_dec_first_block128);

    // 192-bit original key size
    __ cmp_and_brx_short(keylen, 52, Assembler::equal, Assembler::pn, L_dec_first_block192);

    __ aes_dround23(F54, F60, F62, F58);
    __ aes_dround01(F52, F60, F62, F56);
    __ aes_dround23(F50, F56, F58, F62);
    __ aes_dround01(F48, F56, F58, F60);

    __ BIND(L_dec_first_block192);
    __ aes_dround23(F46, F60, F62, F58);
    __ aes_dround01(F44, F60, F62, F56);
    __ aes_dround23(F42, F56, F58, F62);
    __ aes_dround01(F40, F56, F58, F60);

    __ BIND(L_dec_first_block128);
    for ( int i = 38;  i >= 6; i -= 8 ) {
      __ aes_dround23(as_FloatRegister(i), F60, F62, F58);
      __ aes_dround01(as_FloatRegister(i-2), F60, F62, F56);
      if ( i != 6) {
        __ aes_dround23(as_FloatRegister(i-4), F56, F58, F62);
        __ aes_dround01(as_FloatRegister(i-6), F56, F58, F60);
      } else {
        __ aes_dround23_l(as_FloatRegister(i-4), F56, F58, F62);
        __ aes_dround01_l(as_FloatRegister(i-6), F56, F58, F60);
      }
    }

    __ movxtod(L0,F56);
    __ movxtod(L1,F58);
    __ mov(L4,L0);
    __ mov(L5,L1);
    __ fxor(FloatRegisterImpl::D, F56, F60, F60);
    __ fxor(FloatRegisterImpl::D, F58, F62, F62);

    // check for 8-byte alignment since dest byte array may have arbitrary alignment if offset mod 8 is non-zero
    __ andcc(to, 7, G1);
    __ br(Assembler::notZero, true, Assembler::pn, L_store_misaligned_output_first_block);
    __ delayed()->edge8n(to, G0, G2);

    // aligned case: store output into the destination array
    __ stf(FloatRegisterImpl::D, F60, to, 0);
    __ stf(FloatRegisterImpl::D, F62, to, 8);
    __ ba_short(L_check_decrypt_end);

    __ BIND(L_store_misaligned_output_first_block);
    __ add(to, 8, G3);
    __ mov(8, G4);
    __ sub(G4, G1, G4);
    __ alignaddr(G4, G0, G4);
    __ faligndata(F60, F60, F60);
    __ faligndata(F62, F62, F62);
    __ mov(to, G1);
    __ and3(to, -8, to);
    __ and3(G3, -8, G3);
    __ stpartialf(to, G2, F60, Assembler::ASI_PST8_PRIMARY);
    __ stpartialf(G3, G2, F62, Assembler::ASI_PST8_PRIMARY);
    __ add(to, 8, to);
    __ add(G3, 8, G3);
    __ orn(G0, G2, G2);
    __ stpartialf(to, G2, F60, Assembler::ASI_PST8_PRIMARY);
    __ stpartialf(G3, G2, F62, Assembler::ASI_PST8_PRIMARY);
    __ mov(G1, to);

    __ BIND(L_check_decrypt_end);
    __ add(from, 16, from);
    __ add(to, 16, to);
    __ subcc(len_reg, 16, len_reg);
    __ br(Assembler::equal, false, Assembler::pt, L_cbcdec_end);
    __ delayed()->nop();

    // 256-bit original key size
    __ cmp_and_brx_short(keylen, 60, Assembler::equal, Assembler::pn, L_dec_next2_blocks256);

    // 192-bit original key size
    __ cmp_and_brx_short(keylen, 52, Assembler::equal, Assembler::pn, L_dec_next2_blocks192);

    __ align(OptoLoopAlignment);
    __ BIND(L_dec_next2_blocks128);
    __ nop();

    // check for 8-byte alignment since source byte array may have an arbitrary alignment if offset mod 8 is non-zero
    __ andcc(from, 7, G0);
    __ br(Assembler::notZero, true, Assembler::pn, L_load_misaligned_next2_blocks128);
    __ delayed()->mov(from, G1); // save original 'from' address before alignaddr

    // aligned case: load input into G4, G5, L4 and L5
    __ ldx(from,0,G4);
    __ ldx(from,8,G5);
    __ ldx(from,16,L4);
    __ ldx(from,24,L5);
    __ ba_short(L_transform_next2_blocks128);

    __ BIND(L_load_misaligned_next2_blocks128);
    __ alignaddr(from, G0, from);
    // F40, F42, F58, F60, F62 can be clobbered
    __ ldf(FloatRegisterImpl::D, from, 0, F40);
    __ ldf(FloatRegisterImpl::D, from, 8, F42);
    __ ldf(FloatRegisterImpl::D, from, 16, F60);
    __ ldf(FloatRegisterImpl::D, from, 24, F62);
    __ ldf(FloatRegisterImpl::D, from, 32, F58);
    __ faligndata(F40, F42, F40);
    __ faligndata(F42, F60, F42);
    __ faligndata(F60, F62, F60);
    __ faligndata(F62, F58, F62);
    __ movdtox(F40, G4);
    __ movdtox(F42, G5);
    __ movdtox(F60, L4);
    __ movdtox(F62, L5);
    __ mov(G1, from);

    __ BIND(L_transform_next2_blocks128);
    // F40:F42 used for first 16-bytes
    __ xor3(L2,G4,G1);
    __ movxtod(G1,F40);
    __ xor3(L3,G5,G1);
    __ movxtod(G1,F42);

    // F60:F62 used for next 16-bytes
    __ xor3(L2,L4,G1);
    __ movxtod(G1,F60);
    __ xor3(L3,L5,G1);
    __ movxtod(G1,F62);

    for ( int i = 38;  i >= 6; i -= 8 ) {
      __ aes_dround23(as_FloatRegister(i), F40, F42, F44);
      __ aes_dround01(as_FloatRegister(i-2), F40, F42, F46);
      __ aes_dround23(as_FloatRegister(i), F60, F62, F58);
      __ aes_dround01(as_FloatRegister(i-2), F60, F62, F56);
      if (i != 6 ) {
        __ aes_dround23(as_FloatRegister(i-4), F46, F44, F42);
        __ aes_dround01(as_FloatRegister(i-6), F46, F44, F40);
        __ aes_dround23(as_FloatRegister(i-4), F56, F58, F62);
        __ aes_dround01(as_FloatRegister(i-6), F56, F58, F60);
      } else {
        __ aes_dround23_l(as_FloatRegister(i-4), F46, F44, F42);
        __ aes_dround01_l(as_FloatRegister(i-6), F46, F44, F40);
        __ aes_dround23_l(as_FloatRegister(i-4), F56, F58, F62);
        __ aes_dround01_l(as_FloatRegister(i-6), F56, F58, F60);
      }
    }

    __ movxtod(L0,F46);
    __ movxtod(L1,F44);
    __ fxor(FloatRegisterImpl::D, F46, F40, F40);
    __ fxor(FloatRegisterImpl::D, F44, F42, F42);

    __ movxtod(G4,F56);
    __ movxtod(G5,F58);
    __ mov(L4,L0);
    __ mov(L5,L1);
    __ fxor(FloatRegisterImpl::D, F56, F60, F60);
    __ fxor(FloatRegisterImpl::D, F58, F62, F62);

    // For mis-aligned store of 32 bytes of result we can do:
    // Circular right-shift all 4 FP registers so that 'head' and 'tail'
    // parts that need to be stored starting at mis-aligned address are in a FP reg
    // the other 3 FP regs can thus be stored using regular store
    // we then use the edge + partial-store mechanism to store the 'head' and 'tail' parts

    // check for 8-byte alignment since dest byte array may have arbitrary alignment if offset mod 8 is non-zero
    __ andcc(to, 7, G1);
    __ br(Assembler::notZero, true, Assembler::pn, L_store_misaligned_output_next2_blocks128);
    __ delayed()->edge8n(to, G0, G2);

    // aligned case: store output into the destination array
    __ stf(FloatRegisterImpl::D, F40, to, 0);
    __ stf(FloatRegisterImpl::D, F42, to, 8);
    __ stf(FloatRegisterImpl::D, F60, to, 16);
    __ stf(FloatRegisterImpl::D, F62, to, 24);
    __ ba_short(L_check_decrypt_loop_end128);

    __ BIND(L_store_misaligned_output_next2_blocks128);
    __ mov(8, G4);
    __ sub(G4, G1, G4);
    __ alignaddr(G4, G0, G4);
    __ faligndata(F40, F42, F56); // F56 can be clobbered
    __ faligndata(F42, F60, F42);
    __ faligndata(F60, F62, F60);
    __ faligndata(F62, F40, F40);
    __ mov(to, G1);
    __ and3(to, -8, to);
    __ stpartialf(to, G2, F40, Assembler::ASI_PST8_PRIMARY);
    __ stf(FloatRegisterImpl::D, F56, to, 8);
    __ stf(FloatRegisterImpl::D, F42, to, 16);
    __ stf(FloatRegisterImpl::D, F60, to, 24);
    __ add(to, 32, to);
    __ orn(G0, G2, G2);
    __ stpartialf(to, G2, F40, Assembler::ASI_PST8_PRIMARY);
    __ mov(G1, to);

    __ BIND(L_check_decrypt_loop_end128);
    __ add(from, 32, from);
    __ add(to, 32, to);
    __ subcc(len_reg, 32, len_reg);
    __ br(Assembler::notEqual, false, Assembler::pt, L_dec_next2_blocks128);
    __ delayed()->nop();
    __ ba_short(L_cbcdec_end);

    __ align(OptoLoopAlignment);
    __ BIND(L_dec_next2_blocks192);
    __ nop();

    // check for 8-byte alignment since source byte array may have an arbitrary alignment if offset mod 8 is non-zero
    __ andcc(from, 7, G0);
    __ br(Assembler::notZero, true, Assembler::pn, L_load_misaligned_next2_blocks192);
    __ delayed()->mov(from, G1); // save original 'from' address before alignaddr

    // aligned case: load input into G4, G5, L4 and L5
    __ ldx(from,0,G4);
    __ ldx(from,8,G5);
    __ ldx(from,16,L4);
    __ ldx(from,24,L5);
    __ ba_short(L_transform_next2_blocks192);

    __ BIND(L_load_misaligned_next2_blocks192);
    __ alignaddr(from, G0, from);
    // F48, F50, F52, F60, F62 can be clobbered
    __ ldf(FloatRegisterImpl::D, from, 0, F48);
    __ ldf(FloatRegisterImpl::D, from, 8, F50);
    __ ldf(FloatRegisterImpl::D, from, 16, F60);
    __ ldf(FloatRegisterImpl::D, from, 24, F62);
    __ ldf(FloatRegisterImpl::D, from, 32, F52);
    __ faligndata(F48, F50, F48);
    __ faligndata(F50, F60, F50);
    __ faligndata(F60, F62, F60);
    __ faligndata(F62, F52, F62);
    __ movdtox(F48, G4);
    __ movdtox(F50, G5);
    __ movdtox(F60, L4);
    __ movdtox(F62, L5);
    __ mov(G1, from);

    __ BIND(L_transform_next2_blocks192);
    // F48:F50 used for first 16-bytes
    __ xor3(L2,G4,G1);
    __ movxtod(G1,F48);
    __ xor3(L3,G5,G1);
    __ movxtod(G1,F50);

    // F60:F62 used for next 16-bytes
    __ xor3(L2,L4,G1);
    __ movxtod(G1,F60);
    __ xor3(L3,L5,G1);
    __ movxtod(G1,F62);

    for ( int i = 46;  i >= 6; i -= 8 ) {
      __ aes_dround23(as_FloatRegister(i), F48, F50, F52);
      __ aes_dround01(as_FloatRegister(i-2), F48, F50, F54);
      __ aes_dround23(as_FloatRegister(i), F60, F62, F58);
      __ aes_dround01(as_FloatRegister(i-2), F60, F62, F56);
      if (i != 6 ) {
        __ aes_dround23(as_FloatRegister(i-4), F54, F52, F50);
        __ aes_dround01(as_FloatRegister(i-6), F54, F52, F48);
        __ aes_dround23(as_FloatRegister(i-4), F56, F58, F62);
        __ aes_dround01(as_FloatRegister(i-6), F56, F58, F60);
      } else {
        __ aes_dround23_l(as_FloatRegister(i-4), F54, F52, F50);
        __ aes_dround01_l(as_FloatRegister(i-6), F54, F52, F48);
        __ aes_dround23_l(as_FloatRegister(i-4), F56, F58, F62);
        __ aes_dround01_l(as_FloatRegister(i-6), F56, F58, F60);
      }
    }

    __ movxtod(L0,F54);
    __ movxtod(L1,F52);
    __ fxor(FloatRegisterImpl::D, F54, F48, F48);
    __ fxor(FloatRegisterImpl::D, F52, F50, F50);

    __ movxtod(G4,F56);
    __ movxtod(G5,F58);
    __ mov(L4,L0);
    __ mov(L5,L1);
    __ fxor(FloatRegisterImpl::D, F56, F60, F60);
    __ fxor(FloatRegisterImpl::D, F58, F62, F62);

    // check for 8-byte alignment since dest byte array may have arbitrary alignment if offset mod 8 is non-zero
    __ andcc(to, 7, G1);
    __ br(Assembler::notZero, true, Assembler::pn, L_store_misaligned_output_next2_blocks192);
    __ delayed()->edge8n(to, G0, G2);

    // aligned case: store output into the destination array
    __ stf(FloatRegisterImpl::D, F48, to, 0);
    __ stf(FloatRegisterImpl::D, F50, to, 8);
    __ stf(FloatRegisterImpl::D, F60, to, 16);
    __ stf(FloatRegisterImpl::D, F62, to, 24);
    __ ba_short(L_check_decrypt_loop_end192);

    __ BIND(L_store_misaligned_output_next2_blocks192);
    __ mov(8, G4);
    __ sub(G4, G1, G4);
    __ alignaddr(G4, G0, G4);
    __ faligndata(F48, F50, F56); // F56 can be clobbered
    __ faligndata(F50, F60, F50);
    __ faligndata(F60, F62, F60);
    __ faligndata(F62, F48, F48);
    __ mov(to, G1);
    __ and3(to, -8, to);
    __ stpartialf(to, G2, F48, Assembler::ASI_PST8_PRIMARY);
    __ stf(FloatRegisterImpl::D, F56, to, 8);
    __ stf(FloatRegisterImpl::D, F50, to, 16);
    __ stf(FloatRegisterImpl::D, F60, to, 24);
    __ add(to, 32, to);
    __ orn(G0, G2, G2);
    __ stpartialf(to, G2, F48, Assembler::ASI_PST8_PRIMARY);
    __ mov(G1, to);

    __ BIND(L_check_decrypt_loop_end192);
    __ add(from, 32, from);
    __ add(to, 32, to);
    __ subcc(len_reg, 32, len_reg);
    __ br(Assembler::notEqual, false, Assembler::pt, L_dec_next2_blocks192);
    __ delayed()->nop();
    __ ba_short(L_cbcdec_end);

    __ align(OptoLoopAlignment);
    __ BIND(L_dec_next2_blocks256);
    __ nop();

    // check for 8-byte alignment since source byte array may have an arbitrary alignment if offset mod 8 is non-zero
    __ andcc(from, 7, G0);
    __ br(Assembler::notZero, true, Assembler::pn, L_load_misaligned_next2_blocks256);
    __ delayed()->mov(from, G1); // save original 'from' address before alignaddr

    // aligned case: load input into G4, G5, L4 and L5
    __ ldx(from,0,G4);
    __ ldx(from,8,G5);
    __ ldx(from,16,L4);
    __ ldx(from,24,L5);
    __ ba_short(L_transform_next2_blocks256);

    __ BIND(L_load_misaligned_next2_blocks256);
    __ alignaddr(from, G0, from);
    // F0, F2, F4, F60, F62 can be clobbered
    __ ldf(FloatRegisterImpl::D, from, 0, F0);
    __ ldf(FloatRegisterImpl::D, from, 8, F2);
    __ ldf(FloatRegisterImpl::D, from, 16, F60);
    __ ldf(FloatRegisterImpl::D, from, 24, F62);
    __ ldf(FloatRegisterImpl::D, from, 32, F4);
    __ faligndata(F0, F2, F0);
    __ faligndata(F2, F60, F2);
    __ faligndata(F60, F62, F60);
    __ faligndata(F62, F4, F62);
    __ movdtox(F0, G4);
    __ movdtox(F2, G5);
    __ movdtox(F60, L4);
    __ movdtox(F62, L5);
    __ mov(G1, from);

    __ BIND(L_transform_next2_blocks256);
    // F0:F2 used for first 16-bytes
    __ xor3(L2,G4,G1);
    __ movxtod(G1,F0);
    __ xor3(L3,G5,G1);
    __ movxtod(G1,F2);

    // F60:F62 used for next 16-bytes
    __ xor3(L2,L4,G1);
    __ movxtod(G1,F60);
    __ xor3(L3,L5,G1);
    __ movxtod(G1,F62);

    __ aes_dround23(F54, F0, F2, F4);
    __ aes_dround01(F52, F0, F2, F6);
    __ aes_dround23(F54, F60, F62, F58);
    __ aes_dround01(F52, F60, F62, F56);
    __ aes_dround23(F50, F6, F4, F2);
    __ aes_dround01(F48, F6, F4, F0);
    __ aes_dround23(F50, F56, F58, F62);
    __ aes_dround01(F48, F56, F58, F60);
    // save F48:F54 in temp registers
    __ movdtox(F54,G2);
    __ movdtox(F52,G3);
    __ movdtox(F50,G6);
    __ movdtox(F48,G1);
    for ( int i = 46;  i >= 14; i -= 8 ) {
      __ aes_dround23(as_FloatRegister(i), F0, F2, F4);
      __ aes_dround01(as_FloatRegister(i-2), F0, F2, F6);
      __ aes_dround23(as_FloatRegister(i), F60, F62, F58);
      __ aes_dround01(as_FloatRegister(i-2), F60, F62, F56);
      __ aes_dround23(as_FloatRegister(i-4), F6, F4, F2);
      __ aes_dround01(as_FloatRegister(i-6), F6, F4, F0);
      __ aes_dround23(as_FloatRegister(i-4), F56, F58, F62);
      __ aes_dround01(as_FloatRegister(i-6), F56, F58, F60);
    }
    // init F48:F54 with F0:F6 values (original key)
    __ ldf(FloatRegisterImpl::D, original_key, 0, F48);
    __ ldf(FloatRegisterImpl::D, original_key, 8, F50);
    __ ldf(FloatRegisterImpl::D, original_key, 16, F52);
    __ ldf(FloatRegisterImpl::D, original_key, 24, F54);
    __ aes_dround23(F54, F0, F2, F4);
    __ aes_dround01(F52, F0, F2, F6);
    __ aes_dround23(F54, F60, F62, F58);
    __ aes_dround01(F52, F60, F62, F56);
    __ aes_dround23_l(F50, F6, F4, F2);
    __ aes_dround01_l(F48, F6, F4, F0);
    __ aes_dround23_l(F50, F56, F58, F62);
    __ aes_dround01_l(F48, F56, F58, F60);
    // re-init F48:F54 with their original values
    __ movxtod(G2,F54);
    __ movxtod(G3,F52);
    __ movxtod(G6,F50);
    __ movxtod(G1,F48);

    __ movxtod(L0,F6);
    __ movxtod(L1,F4);
    __ fxor(FloatRegisterImpl::D, F6, F0, F0);
    __ fxor(FloatRegisterImpl::D, F4, F2, F2);

    __ movxtod(G4,F56);
    __ movxtod(G5,F58);
    __ mov(L4,L0);
    __ mov(L5,L1);
    __ fxor(FloatRegisterImpl::D, F56, F60, F60);
    __ fxor(FloatRegisterImpl::D, F58, F62, F62);

    // check for 8-byte alignment since dest byte array may have arbitrary alignment if offset mod 8 is non-zero
    __ andcc(to, 7, G1);
    __ br(Assembler::notZero, true, Assembler::pn, L_store_misaligned_output_next2_blocks256);
    __ delayed()->edge8n(to, G0, G2);

    // aligned case: store output into the destination array
    __ stf(FloatRegisterImpl::D, F0, to, 0);
    __ stf(FloatRegisterImpl::D, F2, to, 8);
    __ stf(FloatRegisterImpl::D, F60, to, 16);
    __ stf(FloatRegisterImpl::D, F62, to, 24);
    __ ba_short(L_check_decrypt_loop_end256);

    __ BIND(L_store_misaligned_output_next2_blocks256);
    __ mov(8, G4);
    __ sub(G4, G1, G4);
    __ alignaddr(G4, G0, G4);
    __ faligndata(F0, F2, F56); // F56 can be clobbered
    __ faligndata(F2, F60, F2);
    __ faligndata(F60, F62, F60);
    __ faligndata(F62, F0, F0);
    __ mov(to, G1);
    __ and3(to, -8, to);
    __ stpartialf(to, G2, F0, Assembler::ASI_PST8_PRIMARY);
    __ stf(FloatRegisterImpl::D, F56, to, 8);
    __ stf(FloatRegisterImpl::D, F2, to, 16);
    __ stf(FloatRegisterImpl::D, F60, to, 24);
    __ add(to, 32, to);
    __ orn(G0, G2, G2);
    __ stpartialf(to, G2, F0, Assembler::ASI_PST8_PRIMARY);
    __ mov(G1, to);

    __ BIND(L_check_decrypt_loop_end256);
    __ add(from, 32, from);
    __ add(to, 32, to);
    __ subcc(len_reg, 32, len_reg);
    __ br(Assembler::notEqual, false, Assembler::pt, L_dec_next2_blocks256);
    __ delayed()->nop();

    __ BIND(L_cbcdec_end);
    // re-init intial vector for next block, 8-byte alignment is guaranteed
    __ stx(L0, rvec, 0);
    __ stx(L1, rvec, 8);
    __ mov(L7, I0);
    __ ret();
    __ delayed()->restore();

    return start;
  }

  address generate_sha1_implCompress(bool multi_block, const char *name) {
    __ align(CodeEntryAlignment);
    StubCodeMark mark(this, "StubRoutines", name);
    address start = __ pc();

    Label L_sha1_loop, L_sha1_unaligned_input, L_sha1_unaligned_input_loop;
    int i;

    Register buf   = O0; // byte[] source+offset
    Register state = O1; // int[]  SHA.state
    Register ofs   = O2; // int    offset
    Register limit = O3; // int    limit

    // load state into F0-F4
    for (i = 0; i < 5; i++) {
      __ ldf(FloatRegisterImpl::S, state, i*4, as_FloatRegister(i));
    }

    __ andcc(buf, 7, G0);
    __ br(Assembler::notZero, false, Assembler::pn, L_sha1_unaligned_input);
    __ delayed()->nop();

    __ BIND(L_sha1_loop);
    // load buf into F8-F22
    for (i = 0; i < 8; i++) {
      __ ldf(FloatRegisterImpl::D, buf, i*8, as_FloatRegister(i*2 + 8));
    }
    __ sha1();
    if (multi_block) {
      __ add(ofs, 64, ofs);
      __ add(buf, 64, buf);
      __ cmp_and_brx_short(ofs, limit, Assembler::lessEqual, Assembler::pt, L_sha1_loop);
      __ mov(ofs, O0); // to be returned
    }

    // store F0-F4 into state and return
    for (i = 0; i < 4; i++) {
      __ stf(FloatRegisterImpl::S, as_FloatRegister(i), state, i*4);
    }
    __ retl();
    __ delayed()->stf(FloatRegisterImpl::S, F4, state, 0x10);

    __ BIND(L_sha1_unaligned_input);
    __ alignaddr(buf, G0, buf);

    __ BIND(L_sha1_unaligned_input_loop);
    // load buf into F8-F22
    for (i = 0; i < 9; i++) {
      __ ldf(FloatRegisterImpl::D, buf, i*8, as_FloatRegister(i*2 + 8));
    }
    for (i = 0; i < 8; i++) {
      __ faligndata(as_FloatRegister(i*2 + 8), as_FloatRegister(i*2 + 10), as_FloatRegister(i*2 + 8));
    }
    __ sha1();
    if (multi_block) {
      __ add(ofs, 64, ofs);
      __ add(buf, 64, buf);
      __ cmp_and_brx_short(ofs, limit, Assembler::lessEqual, Assembler::pt, L_sha1_unaligned_input_loop);
      __ mov(ofs, O0); // to be returned
    }

    // store F0-F4 into state and return
    for (i = 0; i < 4; i++) {
      __ stf(FloatRegisterImpl::S, as_FloatRegister(i), state, i*4);
    }
    __ retl();
    __ delayed()->stf(FloatRegisterImpl::S, F4, state, 0x10);

    return start;
  }

  address generate_sha256_implCompress(bool multi_block, const char *name) {
    __ align(CodeEntryAlignment);
    StubCodeMark mark(this, "StubRoutines", name);
    address start = __ pc();

    Label L_sha256_loop, L_sha256_unaligned_input, L_sha256_unaligned_input_loop;
    int i;

    Register buf   = O0; // byte[] source+offset
    Register state = O1; // int[]  SHA2.state
    Register ofs   = O2; // int    offset
    Register limit = O3; // int    limit

    // load state into F0-F7
    for (i = 0; i < 8; i++) {
      __ ldf(FloatRegisterImpl::S, state, i*4, as_FloatRegister(i));
    }

    __ andcc(buf, 7, G0);
    __ br(Assembler::notZero, false, Assembler::pn, L_sha256_unaligned_input);
    __ delayed()->nop();

    __ BIND(L_sha256_loop);
    // load buf into F8-F22
    for (i = 0; i < 8; i++) {
      __ ldf(FloatRegisterImpl::D, buf, i*8, as_FloatRegister(i*2 + 8));
    }
    __ sha256();
    if (multi_block) {
      __ add(ofs, 64, ofs);
      __ add(buf, 64, buf);
      __ cmp_and_brx_short(ofs, limit, Assembler::lessEqual, Assembler::pt, L_sha256_loop);
      __ mov(ofs, O0); // to be returned
    }

    // store F0-F7 into state and return
    for (i = 0; i < 7; i++) {
      __ stf(FloatRegisterImpl::S, as_FloatRegister(i), state, i*4);
    }
    __ retl();
    __ delayed()->stf(FloatRegisterImpl::S, F7, state, 0x1c);

    __ BIND(L_sha256_unaligned_input);
    __ alignaddr(buf, G0, buf);

    __ BIND(L_sha256_unaligned_input_loop);
    // load buf into F8-F22
    for (i = 0; i < 9; i++) {
      __ ldf(FloatRegisterImpl::D, buf, i*8, as_FloatRegister(i*2 + 8));
    }
    for (i = 0; i < 8; i++) {
      __ faligndata(as_FloatRegister(i*2 + 8), as_FloatRegister(i*2 + 10), as_FloatRegister(i*2 + 8));
    }
    __ sha256();
    if (multi_block) {
      __ add(ofs, 64, ofs);
      __ add(buf, 64, buf);
      __ cmp_and_brx_short(ofs, limit, Assembler::lessEqual, Assembler::pt, L_sha256_unaligned_input_loop);
      __ mov(ofs, O0); // to be returned
    }

    // store F0-F7 into state and return
    for (i = 0; i < 7; i++) {
      __ stf(FloatRegisterImpl::S, as_FloatRegister(i), state, i*4);
    }
    __ retl();
    __ delayed()->stf(FloatRegisterImpl::S, F7, state, 0x1c);

    return start;
  }

  address generate_sha512_implCompress(bool multi_block, const char *name) {
    __ align(CodeEntryAlignment);
    StubCodeMark mark(this, "StubRoutines", name);
    address start = __ pc();

    Label L_sha512_loop, L_sha512_unaligned_input, L_sha512_unaligned_input_loop;
    int i;

    Register buf   = O0; // byte[] source+offset
    Register state = O1; // long[] SHA5.state
    Register ofs   = O2; // int    offset
    Register limit = O3; // int    limit

    // load state into F0-F14
    for (i = 0; i < 8; i++) {
      __ ldf(FloatRegisterImpl::D, state, i*8, as_FloatRegister(i*2));
    }

    __ andcc(buf, 7, G0);
    __ br(Assembler::notZero, false, Assembler::pn, L_sha512_unaligned_input);
    __ delayed()->nop();

    __ BIND(L_sha512_loop);
    // load buf into F16-F46
    for (i = 0; i < 16; i++) {
      __ ldf(FloatRegisterImpl::D, buf, i*8, as_FloatRegister(i*2 + 16));
    }
    __ sha512();
    if (multi_block) {
      __ add(ofs, 128, ofs);
      __ add(buf, 128, buf);
      __ cmp_and_brx_short(ofs, limit, Assembler::lessEqual, Assembler::pt, L_sha512_loop);
      __ mov(ofs, O0); // to be returned
    }

    // store F0-F14 into state and return
    for (i = 0; i < 7; i++) {
      __ stf(FloatRegisterImpl::D, as_FloatRegister(i*2), state, i*8);
    }
    __ retl();
    __ delayed()->stf(FloatRegisterImpl::D, F14, state, 0x38);

    __ BIND(L_sha512_unaligned_input);
    __ alignaddr(buf, G0, buf);

    __ BIND(L_sha512_unaligned_input_loop);
    // load buf into F16-F46
    for (i = 0; i < 17; i++) {
      __ ldf(FloatRegisterImpl::D, buf, i*8, as_FloatRegister(i*2 + 16));
    }
    for (i = 0; i < 16; i++) {
      __ faligndata(as_FloatRegister(i*2 + 16), as_FloatRegister(i*2 + 18), as_FloatRegister(i*2 + 16));
    }
    __ sha512();
    if (multi_block) {
      __ add(ofs, 128, ofs);
      __ add(buf, 128, buf);
      __ cmp_and_brx_short(ofs, limit, Assembler::lessEqual, Assembler::pt, L_sha512_unaligned_input_loop);
      __ mov(ofs, O0); // to be returned
    }

    // store F0-F14 into state and return
    for (i = 0; i < 7; i++) {
      __ stf(FloatRegisterImpl::D, as_FloatRegister(i*2), state, i*8);
    }
    __ retl();
    __ delayed()->stf(FloatRegisterImpl::D, F14, state, 0x38);

    return start;
  }

  /* Single and multi-block ghash operations */
  address generate_ghash_processBlocks() {
      __ align(CodeEntryAlignment);
      Label L_ghash_loop, L_aligned, L_main;
      StubCodeMark mark(this, "StubRoutines", "ghash_processBlocks");
      address start = __ pc();

      Register state = I0;
      Register subkeyH = I1;
      Register data = I2;
      Register len = I3;

      __ save_frame(0);

      __ ldx(state, 0, O0);
      __ ldx(state, 8, O1);

      // Loop label for multiblock operations
      __ BIND(L_ghash_loop);

      // Check if 'data' is unaligned
      __ andcc(data, 7, G1);
      __ br(Assembler::zero, false, Assembler::pt, L_aligned);
      __ delayed()->nop();

      Register left_shift = L1;
      Register right_shift = L2;
      Register data_ptr = L3;

      // Get left and right shift values in bits
      __ sll(G1, LogBitsPerByte, left_shift);
      __ mov(64, right_shift);
      __ sub(right_shift, left_shift, right_shift);

      // Align to read 'data'
      __ sub(data, G1, data_ptr);

      // Load first 8 bytes of 'data'
      __ ldx(data_ptr, 0, O4);
      __ sllx(O4, left_shift, O4);
      __ ldx(data_ptr, 8, O5);
      __ srlx(O5, right_shift, G4);
      __ bset(G4, O4);

      // Load second 8 bytes of 'data'
      __ sllx(O5, left_shift, O5);
      __ ldx(data_ptr, 16, G4);
      __ srlx(G4, right_shift, G4);
      __ ba(L_main);
      __ delayed()->bset(G4, O5);

      // If 'data' is aligned, load normally
      __ BIND(L_aligned);
      __ ldx(data, 0, O4);
      __ ldx(data, 8, O5);

      __ BIND(L_main);
      __ ldx(subkeyH, 0, O2);
      __ ldx(subkeyH, 8, O3);

      __ xor3(O0, O4, O0);
      __ xor3(O1, O5, O1);

      __ xmulxhi(O0, O3, G3);
      __ xmulx(O0, O2, O5);
      __ xmulxhi(O1, O2, G4);
      __ xmulxhi(O1, O3, G5);
      __ xmulx(O0, O3, G1);
      __ xmulx(O1, O3, G2);
      __ xmulx(O1, O2, O3);
      __ xmulxhi(O0, O2, O4);

      __ mov(0xE1, O0);
      __ sllx(O0, 56, O0);

      __ xor3(O5, G3, O5);
      __ xor3(O5, G4, O5);
      __ xor3(G5, G1, G1);
      __ xor3(G1, O3, G1);
      __ srlx(G2, 63, O1);
      __ srlx(G1, 63, G3);
      __ sllx(G2, 63, O3);
      __ sllx(G2, 58, O2);
      __ xor3(O3, O2, O2);

      __ sllx(G1, 1, G1);
      __ or3(G1, O1, G1);

      __ xor3(G1, O2, G1);

      __ sllx(G2, 1, G2);

      __ xmulxhi(G1, O0, O1);
      __ xmulx(G1, O0, O2);
      __ xmulxhi(G2, O0, O3);
      __ xmulx(G2, O0, G1);

      __ xor3(O4, O1, O4);
      __ xor3(O5, O2, O5);
      __ xor3(O5, O3, O5);

      __ sllx(O4, 1, O2);
      __ srlx(O5, 63, O3);

      __ or3(O2, O3, O0);

      __ sllx(O5, 1, O1);
      __ srlx(G1, 63, O2);
      __ or3(O1, O2, O1);
      __ xor3(O1, G3, O1);

      __ deccc(len);
      __ br(Assembler::notZero, true, Assembler::pt, L_ghash_loop);
      __ delayed()->add(data, 16, data);

      __ stx(O0, I0, 0);
      __ stx(O1, I0, 8);

      __ ret();
      __ delayed()->restore();

      return start;
  }

  /**
   *  Arguments:
   *
   * Inputs:
   *   O0   - int   crc
   *   O1   - byte* buf
   *   O2   - int   len
   *   O3   - int*  table
   *
   * Output:
   *   O0   - int crc result
   */
  address generate_updateBytesCRC32C() {
    assert(UseCRC32CIntrinsics, "need CRC32C instruction");

    __ align(CodeEntryAlignment);
    StubCodeMark mark(this, "StubRoutines", "updateBytesCRC32C");
    address start = __ pc();

    const Register crc   = O0;  // crc
    const Register buf   = O1;  // source java byte array address
    const Register len   = O2;  // number of bytes
    const Register table = O3;  // byteTable

    __ kernel_crc32c(crc, buf, len, table);

    __ retl();
    __ delayed()->nop();

    return start;
  }

#define ADLER32_NUM_TEMPS 16

  /**
   *  Arguments:
   *
   * Inputs:
   *   O0   - int   adler
   *   O1   - byte* buff
   *   O2   - int   len
   *
   * Output:
   *   O0   - int adler result
   */
  address generate_updateBytesAdler32() {
    __ align(CodeEntryAlignment);
    StubCodeMark mark(this, "StubRoutines", "updateBytesAdler32");
    address start = __ pc();

    Label L_cleanup_loop, L_cleanup_loop_check;
    Label L_main_loop_check, L_main_loop, L_inner_loop, L_inner_loop_check;
    Label L_nmax_check_done;

    // Aliases
    Register s1     = O0;
    Register s2     = O3;
    Register buff   = O1;
    Register len    = O2;
    Register temp[ADLER32_NUM_TEMPS] = {L0, L1, L2, L3, L4, L5, L6, L7, I0, I1, I2, I3, I4, I5, G3, I7};

    // Max number of bytes we can process before having to take the mod
    // 0x15B0 is 5552 in decimal, the largest n such that 255n(n+1)/2 + (n+1)(BASE-1) <= 2^32-1
    unsigned long NMAX = 0x15B0;

    // Zero-out the upper bits of len
    __ clruwu(len);

    // Create the mask 0xFFFF
    __ set64(0x00FFFF, O4, O5); // O5 is the temp register

    // s1 is initialized to the lower 16 bits of adler
    // s2 is initialized to the upper 16 bits of adler
    __ srlx(O0, 16, O5); // adler >> 16
    __ and3(O0, O4, s1); // s1  = (adler & 0xFFFF)
    __ and3(O5, O4, s2); // s2  = ((adler >> 16) & 0xFFFF)

    // The pipelined loop needs at least 16 elements for 1 iteration
    // It does check this, but it is more effective to skip to the cleanup loop
    // Setup the constant for cutoff checking
    __ mov(15, O4);

    // Check if we are above the cutoff, if not go to the cleanup loop immediately
    __ cmp_and_br_short(len, O4, Assembler::lessEqualUnsigned, Assembler::pt, L_cleanup_loop_check);

    // Free up some registers for our use
    for (int i = 0; i < ADLER32_NUM_TEMPS; i++) {
      __ movxtod(temp[i], as_FloatRegister(2*i));
    }

    // Loop maintenance stuff is done at the end of the loop, so skip to there
    __ ba_short(L_main_loop_check);

    __ BIND(L_main_loop);

    // Prologue for inner loop
    __ ldub(buff, 0, L0);
    __ dec(O5);

    for (int i = 1; i < 8; i++) {
      __ ldub(buff, i, temp[i]);
    }

    __ inc(buff, 8);

    // Inner loop processes 16 elements at a time, might never execute if only 16 elements
    // to be processed by the outter loop
    __ ba_short(L_inner_loop_check);

    __ BIND(L_inner_loop);

    for (int i = 0; i < 8; i++) {
      __ ldub(buff, (2*i), temp[(8+(2*i)) % ADLER32_NUM_TEMPS]);
      __ add(s1, temp[i], s1);
      __ ldub(buff, (2*i)+1, temp[(8+(2*i)+1) % ADLER32_NUM_TEMPS]);
      __ add(s2, s1, s2);
    }

    // Original temp 0-7 used and new loads to temp 0-7 issued
    // temp 8-15 ready to be consumed
    __ add(s1, I0, s1);
    __ dec(O5);
    __ add(s2, s1, s2);
    __ add(s1, I1, s1);
    __ inc(buff, 16);
    __ add(s2, s1, s2);

    for (int i = 0; i < 6; i++) {
      __ add(s1, temp[10+i], s1);
      __ add(s2, s1, s2);
    }

    __ BIND(L_inner_loop_check);
    __ nop();
    __ cmp_and_br_short(O5, 0, Assembler::notEqual, Assembler::pt, L_inner_loop);

    // Epilogue
    for (int i = 0; i < 4; i++) {
      __ ldub(buff, (2*i), temp[8+(2*i)]);
      __ add(s1, temp[i], s1);
      __ ldub(buff, (2*i)+1, temp[8+(2*i)+1]);
      __ add(s2, s1, s2);
    }

    __ add(s1, temp[4], s1);
    __ inc(buff, 8);

    for (int i = 0; i < 11; i++) {
      __ add(s2, s1, s2);
      __ add(s1, temp[5+i], s1);
    }

    __ add(s2, s1, s2);

    // Take the mod for s1 and s2
    __ set64(0xFFF1, L0, L1);
    __ udivx(s1, L0, L1);
    __ udivx(s2, L0, L2);
    __ mulx(L0, L1, L1);
    __ mulx(L0, L2, L2);
    __ sub(s1, L1, s1);
    __ sub(s2, L2, s2);

    // Make sure there is something left to process
    __ BIND(L_main_loop_check);
    __ set64(NMAX, L0, L1);
    // k = len < NMAX ? len : NMAX
    __ cmp_and_br_short(len, L0, Assembler::greaterEqualUnsigned, Assembler::pt, L_nmax_check_done);
    __ andn(len, 0x0F, L0); // only loop a multiple of 16 times
    __ BIND(L_nmax_check_done);
    __ mov(L0, O5);
    __ sub(len, L0, len); // len -= k

    __ srlx(O5, 4, O5); // multiplies of 16
    __ cmp_and_br_short(O5, 0, Assembler::notEqual, Assembler::pt, L_main_loop);

    // Restore anything we used, take the mod one last time, combine and return
    // Restore any registers we saved
    for (int i = 0; i < ADLER32_NUM_TEMPS; i++) {
      __ movdtox(as_FloatRegister(2*i), temp[i]);
    }

    // There might be nothing left to process
    __ ba_short(L_cleanup_loop_check);

    __ BIND(L_cleanup_loop);
    __ ldub(buff, 0, O4); // load single byte form buffer
    __ inc(buff); // buff++
    __ add(s1, O4, s1); // s1 += *buff++;
    __ dec(len); // len--
    __ add(s1, s2, s2); // s2 += s1;
    __ BIND(L_cleanup_loop_check);
    __ nop();
    __ cmp_and_br_short(len, 0, Assembler::notEqual, Assembler::pt, L_cleanup_loop);

    // Take the mod one last time
    __ set64(0xFFF1, O1, O2);
    __ udivx(s1, O1, O2);
    __ udivx(s2, O1, O5);
    __ mulx(O1, O2, O2);
    __ mulx(O1, O5, O5);
    __ sub(s1, O2, s1);
    __ sub(s2, O5, s2);

    // Combine lower bits and higher bits
    __ sllx(s2, 16, s2); // s2 = s2 << 16
    __ or3(s1, s2, s1);  // adler = s2 | s1
    // Final return value is in O0
    __ retl();
    __ delayed()->nop();

    return start;
  }

  /**
   *  Arguments:
   *
   * Inputs:
   *   O0   - int   crc
   *   O1   - byte* buf
   *   O2   - int   len
   *   O3   - int*  table
   *
   * Output:
   *   O0   - int crc result
   */
  address generate_updateBytesCRC32() {
    assert(UseCRC32Intrinsics, "need VIS3 instructions");

    __ align(CodeEntryAlignment);
    StubCodeMark mark(this, "StubRoutines", "updateBytesCRC32");
    address start = __ pc();

    const Register crc   = O0; // crc
    const Register buf   = O1; // source java byte array address
    const Register len   = O2; // length
    const Register table = O3; // crc_table address (reuse register)

    __ kernel_crc32(crc, buf, len, table);

    __ retl();
    __ delayed()->nop();

    return start;
  }

  /**
   * Arguments:
   *
   * Inputs:
   *   I0   - int* x-addr
   *   I1   - int  x-len
   *   I2   - int* y-addr
   *   I3   - int  y-len
   *   I4   - int* z-addr   (output vector)
   *   I5   - int  z-len
   */
  address generate_multiplyToLen() {
    assert(UseMultiplyToLenIntrinsic, "need VIS3 instructions");

    __ align(CodeEntryAlignment);
    StubCodeMark mark(this, "StubRoutines", "multiplyToLen");
    address start = __ pc();

    __ save_frame(0);

    const Register xptr = I0; // input address
    const Register xlen = I1; // ...and length in 32b-words
    const Register yptr = I2; //
    const Register ylen = I3; //
    const Register zptr = I4; // output address
    const Register zlen = I5; // ...and length in 32b-words

    /* The minimal "limb" representation suggest that odd length vectors are as
     * likely as even length dittos. This in turn suggests that we need to cope
     * with odd/even length arrays and data not aligned properly for 64-bit read
     * and write operations. We thus use a number of different kernels:
     *
     *   if (is_even(x.len) && is_even(y.len))
     *      if (is_align64(x) && is_align64(y) && is_align64(z))
     *         if (x.len == y.len && 16 <= x.len && x.len <= 64)
     *            memv_mult_mpmul(...)
     *         else
     *            memv_mult_64x64(...)
     *      else
     *         memv_mult_64x64u(...)
     *   else
     *      memv_mult_32x32(...)
     *
     * Here we assume VIS3 support (for 'umulxhi', 'addxc' and 'addxccc').
     * In case CBCOND instructions are supported, we will use 'cxbX'. If the
     * MPMUL instruction is supported, we will generate a kernel using 'mpmul'
     * (for vectors with proper characteristics).
     */
    const Register tmp0 = L0;
    const Register tmp1 = L1;

    Label L_mult_32x32;
    Label L_mult_64x64u;
    Label L_mult_64x64;
    Label L_exit;

    if_both_even(xlen, ylen, tmp0, false, L_mult_32x32);
    if_all3_aligned(xptr, yptr, zptr, tmp1, 64, false, L_mult_64x64u);

    if (UseMPMUL) {
      if_eq(xlen, ylen, false, L_mult_64x64);
      if_in_rng(xlen, 16, 64, tmp0, tmp1, false, L_mult_64x64);

      // 1. Multiply naturally aligned 64b-datums using a generic 'mpmul' kernel,
      //    operating on equal length vectors of size [16..64].
      gen_mult_mpmul(xlen, xptr, yptr, zptr, L_exit);
    }

    // 2. Multiply naturally aligned 64-bit datums (64x64).
    __ bind(L_mult_64x64);
    gen_mult_64x64(xptr, xlen, yptr, ylen, zptr, zlen, L_exit);

    // 3. Multiply unaligned 64-bit datums (64x64).
    __ bind(L_mult_64x64u);
    gen_mult_64x64_unaligned(xptr, xlen, yptr, ylen, zptr, zlen, L_exit);

    // 4. Multiply naturally aligned 32-bit datums (32x32).
    __ bind(L_mult_32x32);
    gen_mult_32x32(xptr, xlen, yptr, ylen, zptr, zlen, L_exit);

    __ bind(L_exit);
    __ ret();
    __ delayed()->restore();

    return start;
  }

  // Additional help functions used by multiplyToLen generation.

  void if_both_even(Register r1, Register r2, Register tmp, bool iseven, Label &L)
  {
    __ or3(r1, r2, tmp);
    __ andcc(tmp, 0x1, tmp);
    __ br_icc_zero(iseven, Assembler::pn, L);
  }

  void if_all3_aligned(Register r1, Register r2, Register r3,
                       Register tmp, uint align, bool isalign, Label &L)
  {
    __ or3(r1, r2, tmp);
    __ or3(r3, tmp, tmp);
    __ andcc(tmp, (align - 1), tmp);
    __ br_icc_zero(isalign, Assembler::pn, L);
  }

  void if_eq(Register x, Register y, bool iseq, Label &L)
  {
    Assembler::Condition cf = (iseq ? Assembler::equal : Assembler::notEqual);
    __ cmp_and_br_short(x, y, cf, Assembler::pt, L);
  }

  void if_in_rng(Register x, int lb, int ub, Register t1, Register t2, bool inrng, Label &L)
  {
    assert(Assembler::is_simm13(lb), "Small ints only!");
    assert(Assembler::is_simm13(ub), "Small ints only!");
    // Compute (x - lb) * (ub - x) >= 0
    // NOTE: With the local use of this routine, we rely on small integers to
    //       guarantee that we do not overflow in the multiplication.
    __ add(G0, ub, t2);
    __ sub(x, lb, t1);
    __ sub(t2, x, t2);
    __ mulx(t1, t2, t1);
    Assembler::Condition cf = (inrng ? Assembler::greaterEqual : Assembler::less);
    __ cmp_and_br_short(t1, G0, cf, Assembler::pt, L);
  }

  void ldd_entry(Register base, Register offs, FloatRegister dest)
  {
    __ ldd(base, offs, dest);
    __ inc(offs, 8);
  }

  void ldx_entry(Register base, Register offs, Register dest)
  {
    __ ldx(base, offs, dest);
    __ inc(offs, 8);
  }

  void mpmul_entry(int m, Label &next)
  {
    __ mpmul(m);
    __ cbcond(Assembler::equal, Assembler::icc, G0, G0, next);
  }

  void stx_entry(Label &L, Register r1, Register r2, Register base, Register offs)
  {
    __ bind(L);
    __ stx(r1, base, offs);
    __ inc(offs, 8);
    __ stx(r2, base, offs);
    __ inc(offs, 8);
  }

  void offs_entry(Label &Lbl0, Label &Lbl1)
  {
    assert(Lbl0.is_bound(), "must be");
    assert(Lbl1.is_bound(), "must be");

    int offset = Lbl0.loc_pos() - Lbl1.loc_pos();

    __ emit_data(offset);
  }

  /* Generate the actual multiplication kernels for BigInteger vectors:
   *
   *   1. gen_mult_mpmul(...)
   *
   *   2. gen_mult_64x64(...)
   *
   *   3. gen_mult_64x64_unaligned(...)
   *
   *   4. gen_mult_32x32(...)
   */
  void gen_mult_mpmul(Register len, Register xptr, Register yptr, Register zptr,
                      Label &L_exit)
  {
    const Register zero = G0;
    const Register gxp  = G1;   // Need to use global registers across RWs.
    const Register gyp  = G2;
    const Register gzp  = G3;
    const Register disp = G4;
    const Register offs = G5;

    __ mov(xptr, gxp);
    __ mov(yptr, gyp);
    __ mov(zptr, gzp);

    /* Compute jump vector entry:
     *
     *   1. mpmul input size (0..31) x 64b
     *   2. vector input size in 32b limbs (even number)
     *   3. branch entries in reverse order (31..0), using two
     *      instructions per entry (2 * 4 bytes).
     *
     *   displacement = byte_offset(bra_offset(len))
     *                = byte_offset((64 - len)/2)
     *                = 8 * (64 - len)/2
     *                = 4 * (64 - len)
     */
    Register temp = I5;         // Alright to use input regs. in first batch.

    __ sub(zero, len, temp);
    __ add(temp, 64, temp);
    __ sllx(temp, 2, disp);     // disp := (64 - len) << 2

    // Dispatch relative current PC, into instruction table below.
    __ rdpc(temp);
    __ add(temp, 16, temp);
    __ jmp(temp, disp);
    __ delayed()->clr(offs);

    ldd_entry(gxp, offs, F22);
    ldd_entry(gxp, offs, F20);
    ldd_entry(gxp, offs, F18);
    ldd_entry(gxp, offs, F16);
    ldd_entry(gxp, offs, F14);
    ldd_entry(gxp, offs, F12);
    ldd_entry(gxp, offs, F10);
    ldd_entry(gxp, offs, F8);
    ldd_entry(gxp, offs, F6);
    ldd_entry(gxp, offs, F4);
    ldx_entry(gxp, offs, I5);
    ldx_entry(gxp, offs, I4);
    ldx_entry(gxp, offs, I3);
    ldx_entry(gxp, offs, I2);
    ldx_entry(gxp, offs, I1);
    ldx_entry(gxp, offs, I0);
    ldx_entry(gxp, offs, L7);
    ldx_entry(gxp, offs, L6);
    ldx_entry(gxp, offs, L5);
    ldx_entry(gxp, offs, L4);
    ldx_entry(gxp, offs, L3);
    ldx_entry(gxp, offs, L2);
    ldx_entry(gxp, offs, L1);
    ldx_entry(gxp, offs, L0);
    ldd_entry(gxp, offs, F2);
    ldd_entry(gxp, offs, F0);
    ldx_entry(gxp, offs, O5);
    ldx_entry(gxp, offs, O4);
    ldx_entry(gxp, offs, O3);
    ldx_entry(gxp, offs, O2);
    ldx_entry(gxp, offs, O1);
    ldx_entry(gxp, offs, O0);

    __ save(SP, -176, SP);

    const Register addr = gxp;  // Alright to reuse 'gxp'.

    // Dispatch relative current PC, into instruction table below.
    __ rdpc(addr);
    __ add(addr, 16, addr);
    __ jmp(addr, disp);
    __ delayed()->clr(offs);

    ldd_entry(gyp, offs, F58);
    ldd_entry(gyp, offs, F56);
    ldd_entry(gyp, offs, F54);
    ldd_entry(gyp, offs, F52);
    ldd_entry(gyp, offs, F50);
    ldd_entry(gyp, offs, F48);
    ldd_entry(gyp, offs, F46);
    ldd_entry(gyp, offs, F44);
    ldd_entry(gyp, offs, F42);
    ldd_entry(gyp, offs, F40);
    ldd_entry(gyp, offs, F38);
    ldd_entry(gyp, offs, F36);
    ldd_entry(gyp, offs, F34);
    ldd_entry(gyp, offs, F32);
    ldd_entry(gyp, offs, F30);
    ldd_entry(gyp, offs, F28);
    ldd_entry(gyp, offs, F26);
    ldd_entry(gyp, offs, F24);
    ldx_entry(gyp, offs, O5);
    ldx_entry(gyp, offs, O4);
    ldx_entry(gyp, offs, O3);
    ldx_entry(gyp, offs, O2);
    ldx_entry(gyp, offs, O1);
    ldx_entry(gyp, offs, O0);
    ldx_entry(gyp, offs, L7);
    ldx_entry(gyp, offs, L6);
    ldx_entry(gyp, offs, L5);
    ldx_entry(gyp, offs, L4);
    ldx_entry(gyp, offs, L3);
    ldx_entry(gyp, offs, L2);
    ldx_entry(gyp, offs, L1);
    ldx_entry(gyp, offs, L0);

    __ save(SP, -176, SP);
    __ save(SP, -176, SP);
    __ save(SP, -176, SP);
    __ save(SP, -176, SP);
    __ save(SP, -176, SP);

    Label L_mpmul_restore_4, L_mpmul_restore_3, L_mpmul_restore_2;
    Label L_mpmul_restore_1, L_mpmul_restore_0;

    // Dispatch relative current PC, into instruction table below.
    __ rdpc(addr);
    __ add(addr, 16, addr);
    __ jmp(addr, disp);
    __ delayed()->clr(offs);

    mpmul_entry(31, L_mpmul_restore_0);
    mpmul_entry(30, L_mpmul_restore_0);
    mpmul_entry(29, L_mpmul_restore_0);
    mpmul_entry(28, L_mpmul_restore_0);
    mpmul_entry(27, L_mpmul_restore_1);
    mpmul_entry(26, L_mpmul_restore_1);
    mpmul_entry(25, L_mpmul_restore_1);
    mpmul_entry(24, L_mpmul_restore_1);
    mpmul_entry(23, L_mpmul_restore_1);
    mpmul_entry(22, L_mpmul_restore_1);
    mpmul_entry(21, L_mpmul_restore_1);
    mpmul_entry(20, L_mpmul_restore_2);
    mpmul_entry(19, L_mpmul_restore_2);
    mpmul_entry(18, L_mpmul_restore_2);
    mpmul_entry(17, L_mpmul_restore_2);
    mpmul_entry(16, L_mpmul_restore_2);
    mpmul_entry(15, L_mpmul_restore_2);
    mpmul_entry(14, L_mpmul_restore_2);
    mpmul_entry(13, L_mpmul_restore_3);
    mpmul_entry(12, L_mpmul_restore_3);
    mpmul_entry(11, L_mpmul_restore_3);
    mpmul_entry(10, L_mpmul_restore_3);
    mpmul_entry( 9, L_mpmul_restore_3);
    mpmul_entry( 8, L_mpmul_restore_3);
    mpmul_entry( 7, L_mpmul_restore_3);
    mpmul_entry( 6, L_mpmul_restore_4);
    mpmul_entry( 5, L_mpmul_restore_4);
    mpmul_entry( 4, L_mpmul_restore_4);
    mpmul_entry( 3, L_mpmul_restore_4);
    mpmul_entry( 2, L_mpmul_restore_4);
    mpmul_entry( 1, L_mpmul_restore_4);
    mpmul_entry( 0, L_mpmul_restore_4);

    Label L_z31, L_z30, L_z29, L_z28, L_z27, L_z26, L_z25, L_z24;
    Label L_z23, L_z22, L_z21, L_z20, L_z19, L_z18, L_z17, L_z16;
    Label L_z15, L_z14, L_z13, L_z12, L_z11, L_z10, L_z09, L_z08;
    Label L_z07, L_z06, L_z05, L_z04, L_z03, L_z02, L_z01, L_z00;

    Label L_zst_base;    // Store sequence base address.
    __ bind(L_zst_base);

    stx_entry(L_z31, L7, L6, gzp, offs);
    stx_entry(L_z30, L5, L4, gzp, offs);
    stx_entry(L_z29, L3, L2, gzp, offs);
    stx_entry(L_z28, L1, L0, gzp, offs);
    __ restore();
    stx_entry(L_z27, O5, O4, gzp, offs);
    stx_entry(L_z26, O3, O2, gzp, offs);
    stx_entry(L_z25, O1, O0, gzp, offs);
    stx_entry(L_z24, L7, L6, gzp, offs);
    stx_entry(L_z23, L5, L4, gzp, offs);
    stx_entry(L_z22, L3, L2, gzp, offs);
    stx_entry(L_z21, L1, L0, gzp, offs);
    __ restore();
    stx_entry(L_z20, O5, O4, gzp, offs);
    stx_entry(L_z19, O3, O2, gzp, offs);
    stx_entry(L_z18, O1, O0, gzp, offs);
    stx_entry(L_z17, L7, L6, gzp, offs);
    stx_entry(L_z16, L5, L4, gzp, offs);
    stx_entry(L_z15, L3, L2, gzp, offs);
    stx_entry(L_z14, L1, L0, gzp, offs);
    __ restore();
    stx_entry(L_z13, O5, O4, gzp, offs);
    stx_entry(L_z12, O3, O2, gzp, offs);
    stx_entry(L_z11, O1, O0, gzp, offs);
    stx_entry(L_z10, L7, L6, gzp, offs);
    stx_entry(L_z09, L5, L4, gzp, offs);
    stx_entry(L_z08, L3, L2, gzp, offs);
    stx_entry(L_z07, L1, L0, gzp, offs);
    __ restore();
    stx_entry(L_z06, O5, O4, gzp, offs);
    stx_entry(L_z05, O3, O2, gzp, offs);
    stx_entry(L_z04, O1, O0, gzp, offs);
    stx_entry(L_z03, L7, L6, gzp, offs);
    stx_entry(L_z02, L5, L4, gzp, offs);
    stx_entry(L_z01, L3, L2, gzp, offs);
    stx_entry(L_z00, L1, L0, gzp, offs);

    __ restore();
    __ restore();
    // Exit out of 'mpmul' routine, back to multiplyToLen.
    __ ba_short(L_exit);

    Label L_zst_offs;
    __ bind(L_zst_offs);

    offs_entry(L_z31, L_zst_base);  // index 31: 2048x2048
    offs_entry(L_z30, L_zst_base);
    offs_entry(L_z29, L_zst_base);
    offs_entry(L_z28, L_zst_base);
    offs_entry(L_z27, L_zst_base);
    offs_entry(L_z26, L_zst_base);
    offs_entry(L_z25, L_zst_base);
    offs_entry(L_z24, L_zst_base);
    offs_entry(L_z23, L_zst_base);
    offs_entry(L_z22, L_zst_base);
    offs_entry(L_z21, L_zst_base);
    offs_entry(L_z20, L_zst_base);
    offs_entry(L_z19, L_zst_base);
    offs_entry(L_z18, L_zst_base);
    offs_entry(L_z17, L_zst_base);
    offs_entry(L_z16, L_zst_base);
    offs_entry(L_z15, L_zst_base);
    offs_entry(L_z14, L_zst_base);
    offs_entry(L_z13, L_zst_base);
    offs_entry(L_z12, L_zst_base);
    offs_entry(L_z11, L_zst_base);
    offs_entry(L_z10, L_zst_base);
    offs_entry(L_z09, L_zst_base);
    offs_entry(L_z08, L_zst_base);
    offs_entry(L_z07, L_zst_base);
    offs_entry(L_z06, L_zst_base);
    offs_entry(L_z05, L_zst_base);
    offs_entry(L_z04, L_zst_base);
    offs_entry(L_z03, L_zst_base);
    offs_entry(L_z02, L_zst_base);
    offs_entry(L_z01, L_zst_base);
    offs_entry(L_z00, L_zst_base);  // index  0:   64x64

    __ bind(L_mpmul_restore_4);
    __ restore();
    __ bind(L_mpmul_restore_3);
    __ restore();
    __ bind(L_mpmul_restore_2);
    __ restore();
    __ bind(L_mpmul_restore_1);
    __ restore();
    __ bind(L_mpmul_restore_0);

    // Dispatch via offset vector entry, into z-store sequence.
    Label L_zst_rdpc;
    __ bind(L_zst_rdpc);

    assert(L_zst_base.is_bound(), "must be");
    assert(L_zst_offs.is_bound(), "must be");
    assert(L_zst_rdpc.is_bound(), "must be");

    int dbase = L_zst_rdpc.loc_pos() - L_zst_base.loc_pos();
    int doffs = L_zst_rdpc.loc_pos() - L_zst_offs.loc_pos();

    temp = gyp;   // Alright to reuse 'gyp'.

    __ rdpc(addr);
    __ sub(addr, doffs, temp);
    __ srlx(disp, 1, disp);
    __ lduw(temp, disp, offs);
    __ sub(addr, dbase, temp);
    __ jmp(temp, offs);
    __ delayed()->clr(offs);
  }

  void gen_mult_64x64(Register xp, Register xn,
                      Register yp, Register yn,
                      Register zp, Register zn, Label &L_exit)
  {
    // Assuming that a stack frame has already been created, i.e. local and
    // output registers are available for immediate use.

    const Register ri = L0;     // Outer loop index, xv[i]
    const Register rj = L1;     // Inner loop index, yv[j]
    const Register rk = L2;     // Output loop index, zv[k]
    const Register rx = L4;     // x-vector datum [i]
    const Register ry = L5;     // y-vector datum [j]
    const Register rz = L6;     // z-vector datum [k]
    const Register rc = L7;     // carry over (to z-vector datum [k-1])

    const Register lop = O0;    // lo-64b product
    const Register hip = O1;    // hi-64b product

    const Register zero = G0;

    Label L_loop_i,  L_exit_loop_i;
    Label L_loop_j;
    Label L_loop_i2, L_exit_loop_i2;

    __ srlx(xn, 1, xn);         // index for u32 to u64 ditto
    __ srlx(yn, 1, yn);         // index for u32 to u64 ditto
    __ srlx(zn, 1, zn);         // index for u32 to u64 ditto
    __ dec(xn);                 // Adjust [0..(N/2)-1]
    __ dec(yn);
    __ dec(zn);
    __ clr(rc);                 // u64 c = 0
    __ sllx(xn, 3, ri);         // int i = xn (byte offset i = 8*xn)
    __ sllx(yn, 3, rj);         // int j = yn (byte offset i = 8*xn)
    __ sllx(zn, 3, rk);         // int k = zn (byte offset k = 8*zn)
    __ ldx(yp, rj, ry);         // u64 y = yp[yn]

    // for (int i = xn; i >= 0; i--)
    __ bind(L_loop_i);

    __ cmp_and_br_short(ri, 0,  // i >= 0
                        Assembler::less, Assembler::pn, L_exit_loop_i);
    __ ldx(xp, ri, rx);         // x = xp[i]
    __ mulx(rx, ry, lop);       // lo-64b-part of result 64x64
    __ umulxhi(rx, ry, hip);    // hi-64b-part of result 64x64
    __ addcc(rc, lop, lop);     // Accumulate lower order bits (producing carry)
    __ addxc(hip, zero, rc);    // carry over to next datum [k-1]
    __ stx(lop, zp, rk);        // z[k] = lop
    __ dec(rk, 8);              // k--
    __ dec(ri, 8);              // i--
    __ ba_short(L_loop_i);

    __ bind(L_exit_loop_i);
    __ stx(rc, zp, rk);         // z[k] = c

    // for (int j = yn - 1; j >= 0; j--)
    __ sllx(yn, 3, rj);         // int j = yn - 1 (byte offset j = 8*yn)
    __ dec(rj, 8);

    __ bind(L_loop_j);

    __ cmp_and_br_short(rj, 0,  // j >= 0
                        Assembler::less, Assembler::pn, L_exit);
    __ clr(rc);                 // u64 c = 0
    __ ldx(yp, rj, ry);         // u64 y = yp[j]

    // for (int i = xn, k = --zn; i >= 0; i--)
    __ dec(zn);                 // --zn
    __ sllx(xn, 3, ri);         // int i = xn (byte offset i = 8*xn)
    __ sllx(zn, 3, rk);         // int k = zn (byte offset k = 8*zn)

    __ bind(L_loop_i2);

    __ cmp_and_br_short(ri, 0,  // i >= 0
                        Assembler::less, Assembler::pn, L_exit_loop_i2);
    __ ldx(xp, ri, rx);         // x = xp[i]
    __ ldx(zp, rk, rz);         // z = zp[k], accumulator
    __ mulx(rx, ry, lop);       // lo-64b-part of result 64x64
    __ umulxhi(rx, ry, hip);    // hi-64b-part of result 64x64
    __ addcc(rz, rc, rz);       // Accumulate lower order bits,
    __ addxc(hip, zero, rc);    // Accumulate higher order bits to carry
    __ addcc(rz, lop, rz);      //    z += lo(p) + c
    __ addxc(rc, zero, rc);
    __ stx(rz, zp, rk);         // zp[k] = z
    __ dec(rk, 8);              // k--
    __ dec(ri, 8);              // i--
    __ ba_short(L_loop_i2);

    __ bind(L_exit_loop_i2);
    __ stx(rc, zp, rk);         // z[k] = c
    __ dec(rj, 8);              // j--
    __ ba_short(L_loop_j);
  }

  void gen_mult_64x64_unaligned(Register xp, Register xn,
                                Register yp, Register yn,
                                Register zp, Register zn, Label &L_exit)
  {
    // Assuming that a stack frame has already been created, i.e. local and
    // output registers are available for use.

    const Register xpc = L0;    // Outer loop cursor, xp[i]
    const Register ypc = L1;    // Inner loop cursor, yp[j]
    const Register zpc = L2;    // Output loop cursor, zp[k]
    const Register rx  = L4;    // x-vector datum [i]
    const Register ry  = L5;    // y-vector datum [j]
    const Register rz  = L6;    // z-vector datum [k]
    const Register rc  = L7;    // carry over (to z-vector datum [k-1])
    const Register rt  = O2;

    const Register lop = O0;    // lo-64b product
    const Register hip = O1;    // hi-64b product

    const Register zero = G0;

    Label L_loop_i,  L_exit_loop_i;
    Label L_loop_j;
    Label L_loop_i2, L_exit_loop_i2;

    __ srlx(xn, 1, xn);         // index for u32 to u64 ditto
    __ srlx(yn, 1, yn);         // index for u32 to u64 ditto
    __ srlx(zn, 1, zn);         // index for u32 to u64 ditto
    __ dec(xn);                 // Adjust [0..(N/2)-1]
    __ dec(yn);
    __ dec(zn);
    __ clr(rc);                 // u64 c = 0
    __ sllx(xn, 3, xpc);        // u32* xpc = &xp[xn] (byte offset 8*xn)
    __ add(xp, xpc, xpc);
    __ sllx(yn, 3, ypc);        // u32* ypc = &yp[yn] (byte offset 8*yn)
    __ add(yp, ypc, ypc);
    __ sllx(zn, 3, zpc);        // u32* zpc = &zp[zn] (byte offset 8*zn)
    __ add(zp, zpc, zpc);
    __ lduw(ypc, 0, rt);        // u64 y = yp[yn]
    __ lduw(ypc, 4, ry);        //   ...
    __ sllx(rt, 32, rt);
    __ or3(rt, ry, ry);

    // for (int i = xn; i >= 0; i--)
    __ bind(L_loop_i);

    __ cmp_and_brx_short(xpc, xp,// i >= 0
                         Assembler::lessUnsigned, Assembler::pn, L_exit_loop_i);
    __ lduw(xpc, 0, rt);        // u64 x = xp[i]
    __ lduw(xpc, 4, rx);        //   ...
    __ sllx(rt, 32, rt);
    __ or3(rt, rx, rx);
    __ mulx(rx, ry, lop);       // lo-64b-part of result 64x64
    __ umulxhi(rx, ry, hip);    // hi-64b-part of result 64x64
    __ addcc(rc, lop, lop);     // Accumulate lower order bits (producing carry)
    __ addxc(hip, zero, rc);    // carry over to next datum [k-1]
    __ srlx(lop, 32, rt);
    __ stw(rt, zpc, 0);         // z[k] = lop
    __ stw(lop, zpc, 4);        //   ...
    __ dec(zpc, 8);             // k-- (zpc--)
    __ dec(xpc, 8);             // i-- (xpc--)
    __ ba_short(L_loop_i);

    __ bind(L_exit_loop_i);
    __ srlx(rc, 32, rt);
    __ stw(rt, zpc, 0);         // z[k] = c
    __ stw(rc, zpc, 4);

    // for (int j = yn - 1; j >= 0; j--)
    __ sllx(yn, 3, ypc);        // u32* ypc = &yp[yn] (byte offset 8*yn)
    __ add(yp, ypc, ypc);
    __ dec(ypc, 8);             // yn - 1 (ypc--)

    __ bind(L_loop_j);

    __ cmp_and_brx_short(ypc, yp,// j >= 0
                         Assembler::lessUnsigned, Assembler::pn, L_exit);
    __ clr(rc);                 // u64 c = 0
    __ lduw(ypc, 0, rt);        // u64 y = yp[j] (= *ypc)
    __ lduw(ypc, 4, ry);        //   ...
    __ sllx(rt, 32, rt);
    __ or3(rt, ry, ry);

    // for (int i = xn, k = --zn; i >= 0; i--)
    __ sllx(xn, 3, xpc);        // u32* xpc = &xp[xn] (byte offset 8*xn)
    __ add(xp, xpc, xpc);
    __ dec(zn);                 // --zn
    __ sllx(zn, 3, zpc);        // u32* zpc = &zp[zn] (byte offset 8*zn)
    __ add(zp, zpc, zpc);

    __ bind(L_loop_i2);

    __ cmp_and_brx_short(xpc, xp,// i >= 0
                         Assembler::lessUnsigned, Assembler::pn, L_exit_loop_i2);
    __ lduw(xpc, 0, rt);        // u64 x = xp[i] (= *xpc)
    __ lduw(xpc, 4, rx);        //   ...
    __ sllx(rt, 32, rt);
    __ or3(rt, rx, rx);

    __ lduw(zpc, 0, rt);        // u64 z = zp[k] (= *zpc)
    __ lduw(zpc, 4, rz);        //   ...
    __ sllx(rt, 32, rt);
    __ or3(rt, rz, rz);

    __ mulx(rx, ry, lop);       // lo-64b-part of result 64x64
    __ umulxhi(rx, ry, hip);    // hi-64b-part of result 64x64
    __ addcc(rz, rc, rz);       // Accumulate lower order bits...
    __ addxc(hip, zero, rc);    // Accumulate higher order bits to carry
    __ addcc(rz, lop, rz);      // ... z += lo(p) + c
    __ addxccc(rc, zero, rc);
    __ srlx(rz, 32, rt);
    __ stw(rt, zpc, 0);         // zp[k] = z    (*zpc = z)
    __ stw(rz, zpc, 4);
    __ dec(zpc, 8);             // k-- (zpc--)
    __ dec(xpc, 8);             // i-- (xpc--)
    __ ba_short(L_loop_i2);

    __ bind(L_exit_loop_i2);
    __ srlx(rc, 32, rt);
    __ stw(rt, zpc, 0);         // z[k] = c
    __ stw(rc, zpc, 4);
    __ dec(ypc, 8);             // j-- (ypc--)
    __ ba_short(L_loop_j);
  }

  void gen_mult_32x32(Register xp, Register xn,
                      Register yp, Register yn,
                      Register zp, Register zn, Label &L_exit)
  {
    // Assuming that a stack frame has already been created, i.e. local and
    // output registers are available for use.

    const Register ri = L0;     // Outer loop index, xv[i]
    const Register rj = L1;     // Inner loop index, yv[j]
    const Register rk = L2;     // Output loop index, zv[k]
    const Register rx = L4;     // x-vector datum [i]
    const Register ry = L5;     // y-vector datum [j]
    const Register rz = L6;     // z-vector datum [k]
    const Register rc = L7;     // carry over (to z-vector datum [k-1])

    const Register p64 = O0;    // 64b product
    const Register z65 = O1;    // carry+64b accumulator
    const Register c65 = O2;    // carry at bit 65
    const Register c33 = O2;    // carry at bit 33 (after shift)

    const Register zero = G0;

    Label L_loop_i,  L_exit_loop_i;
    Label L_loop_j;
    Label L_loop_i2, L_exit_loop_i2;

    __ dec(xn);                 // Adjust [0..N-1]
    __ dec(yn);
    __ dec(zn);
    __ clr(rc);                 // u32 c = 0
    __ sllx(xn, 2, ri);         // int i = xn (byte offset i = 4*xn)
    __ sllx(yn, 2, rj);         // int j = yn (byte offset i = 4*xn)
    __ sllx(zn, 2, rk);         // int k = zn (byte offset k = 4*zn)
    __ lduw(yp, rj, ry);        // u32 y = yp[yn]

    // for (int i = xn; i >= 0; i--)
    __ bind(L_loop_i);

    __ cmp_and_br_short(ri, 0,  // i >= 0
                        Assembler::less, Assembler::pn, L_exit_loop_i);
    __ lduw(xp, ri, rx);        // x = xp[i]
    __ mulx(rx, ry, p64);       // 64b result of 32x32
    __ addcc(rc, p64, z65);     // Accumulate to 65 bits (producing carry)
    __ addxc(zero, zero, c65);  // Materialise carry (in bit 65) into lsb,
    __ sllx(c65, 32, c33);      // and shift into bit 33
    __ srlx(z65, 32, rc);       // carry = c33 | hi(z65) >> 32
    __ add(c33, rc, rc);        // carry over to next datum [k-1]
    __ stw(z65, zp, rk);        // z[k] = lo(z65)
    __ dec(rk, 4);              // k--
    __ dec(ri, 4);              // i--
    __ ba_short(L_loop_i);

    __ bind(L_exit_loop_i);
    __ stw(rc, zp, rk);         // z[k] = c

    // for (int j = yn - 1; j >= 0; j--)
    __ sllx(yn, 2, rj);         // int j = yn - 1 (byte offset j = 4*yn)
    __ dec(rj, 4);

    __ bind(L_loop_j);

    __ cmp_and_br_short(rj, 0,  // j >= 0
                        Assembler::less, Assembler::pn, L_exit);
    __ clr(rc);                 // u32 c = 0
    __ lduw(yp, rj, ry);        // u32 y = yp[j]

    // for (int i = xn, k = --zn; i >= 0; i--)
    __ dec(zn);                 // --zn
    __ sllx(xn, 2, ri);         // int i = xn (byte offset i = 4*xn)
    __ sllx(zn, 2, rk);         // int k = zn (byte offset k = 4*zn)

    __ bind(L_loop_i2);

    __ cmp_and_br_short(ri, 0,  // i >= 0
                        Assembler::less, Assembler::pn, L_exit_loop_i2);
    __ lduw(xp, ri, rx);        // x = xp[i]
    __ lduw(zp, rk, rz);        // z = zp[k], accumulator
    __ mulx(rx, ry, p64);       // 64b result of 32x32
    __ add(rz, rc, rz);         // Accumulate lower order bits,
    __ addcc(rz, p64, z65);     //   z += lo(p64) + c
    __ addxc(zero, zero, c65);  // Materialise carry (in bit 65) into lsb,
    __ sllx(c65, 32, c33);      // and shift into bit 33
    __ srlx(z65, 32, rc);       // carry = c33 | hi(z65) >> 32
    __ add(c33, rc, rc);        // carry over to next datum [k-1]
    __ stw(z65, zp, rk);        // zp[k] = lo(z65)
    __ dec(rk, 4);              // k--
    __ dec(ri, 4);              // i--
    __ ba_short(L_loop_i2);

    __ bind(L_exit_loop_i2);
    __ stw(rc, zp, rk);         // z[k] = c
    __ dec(rj, 4);              // j--
    __ ba_short(L_loop_j);
  }


  void generate_initial() {
    // Generates all stubs and initializes the entry points

    //------------------------------------------------------------------------------------------------------------------------
    // entry points that exist in all platforms
    // Note: This is code that could be shared among different platforms - however the benefit seems to be smaller than
    //       the disadvantage of having a much more complicated generator structure. See also comment in stubRoutines.hpp.
    StubRoutines::_forward_exception_entry                 = generate_forward_exception();

    StubRoutines::_call_stub_entry                         = generate_call_stub(StubRoutines::_call_stub_return_address);
    StubRoutines::_catch_exception_entry                   = generate_catch_exception();

    //------------------------------------------------------------------------------------------------------------------------
    // entry points that are platform specific
    StubRoutines::Sparc::_test_stop_entry                  = generate_test_stop();

    StubRoutines::Sparc::_stop_subroutine_entry            = generate_stop_subroutine();
    StubRoutines::Sparc::_flush_callers_register_windows_entry = generate_flush_callers_register_windows();

    // Build this early so it's available for the interpreter.
    StubRoutines::_throw_StackOverflowError_entry =
            generate_throw_exception("StackOverflowError throw_exception",
            CAST_FROM_FN_PTR(address, SharedRuntime::throw_StackOverflowError));
    StubRoutines::_throw_delayed_StackOverflowError_entry =
            generate_throw_exception("delayed StackOverflowError throw_exception",
            CAST_FROM_FN_PTR(address, SharedRuntime::throw_delayed_StackOverflowError));

    if (UseCRC32Intrinsics) {
      // set table address before stub generation which use it
      StubRoutines::_crc_table_adr = (address)StubRoutines::Sparc::_crc_table;
      StubRoutines::_updateBytesCRC32 = generate_updateBytesCRC32();
    }

    if (UseCRC32CIntrinsics) {
      // set table address before stub generation which use it
      StubRoutines::_crc32c_table_addr = (address)StubRoutines::Sparc::_crc32c_table;
      StubRoutines::_updateBytesCRC32C = generate_updateBytesCRC32C();
    }
  }


  void generate_all() {
    // Generates all stubs and initializes the entry points

    // Generate partial_subtype_check first here since its code depends on
    // UseZeroBaseCompressedOops which is defined after heap initialization.
    StubRoutines::Sparc::_partial_subtype_check                = generate_partial_subtype_check();
    // These entry points require SharedInfo::stack0 to be set up in non-core builds
    StubRoutines::_throw_AbstractMethodError_entry         = generate_throw_exception("AbstractMethodError throw_exception",          CAST_FROM_FN_PTR(address, SharedRuntime::throw_AbstractMethodError));
    StubRoutines::_throw_IncompatibleClassChangeError_entry= generate_throw_exception("IncompatibleClassChangeError throw_exception", CAST_FROM_FN_PTR(address, SharedRuntime::throw_IncompatibleClassChangeError));
    StubRoutines::_throw_NullPointerException_at_call_entry= generate_throw_exception("NullPointerException at call throw_exception", CAST_FROM_FN_PTR(address, SharedRuntime::throw_NullPointerException_at_call));

    // support for verify_oop (must happen after universe_init)
    StubRoutines::_verify_oop_subroutine_entry     = generate_verify_oop_subroutine();

    // arraycopy stubs used by compilers
    generate_arraycopy_stubs();

    // Don't initialize the platform math functions since sparc
    // doesn't have intrinsics for these operations.

    // Safefetch stubs.
    generate_safefetch("SafeFetch32", sizeof(int),     &StubRoutines::_safefetch32_entry,
                                                       &StubRoutines::_safefetch32_fault_pc,
                                                       &StubRoutines::_safefetch32_continuation_pc);
    generate_safefetch("SafeFetchN", sizeof(intptr_t), &StubRoutines::_safefetchN_entry,
                                                       &StubRoutines::_safefetchN_fault_pc,
                                                       &StubRoutines::_safefetchN_continuation_pc);

    // generate AES intrinsics code
    if (UseAESIntrinsics) {
      StubRoutines::_aescrypt_encryptBlock = generate_aescrypt_encryptBlock();
      StubRoutines::_aescrypt_decryptBlock = generate_aescrypt_decryptBlock();
      StubRoutines::_cipherBlockChaining_encryptAESCrypt = generate_cipherBlockChaining_encryptAESCrypt();
      StubRoutines::_cipherBlockChaining_decryptAESCrypt = generate_cipherBlockChaining_decryptAESCrypt_Parallel();
    }
    // generate GHASH intrinsics code
    if (UseGHASHIntrinsics) {
      StubRoutines::_ghash_processBlocks = generate_ghash_processBlocks();
    }

    // generate SHA1/SHA256/SHA512 intrinsics code
    if (UseSHA1Intrinsics) {
      StubRoutines::_sha1_implCompress     = generate_sha1_implCompress(false,   "sha1_implCompress");
      StubRoutines::_sha1_implCompressMB   = generate_sha1_implCompress(true,    "sha1_implCompressMB");
    }
    if (UseSHA256Intrinsics) {
      StubRoutines::_sha256_implCompress   = generate_sha256_implCompress(false, "sha256_implCompress");
      StubRoutines::_sha256_implCompressMB = generate_sha256_implCompress(true,  "sha256_implCompressMB");
    }
    if (UseSHA512Intrinsics) {
      StubRoutines::_sha512_implCompress   = generate_sha512_implCompress(false, "sha512_implCompress");
      StubRoutines::_sha512_implCompressMB = generate_sha512_implCompress(true,  "sha512_implCompressMB");
    }
    // generate Adler32 intrinsics code
    if (UseAdler32Intrinsics) {
      StubRoutines::_updateBytesAdler32 = generate_updateBytesAdler32();
    }

#ifdef COMPILER2
    // Intrinsics supported by C2 only:
    if (UseMultiplyToLenIntrinsic) {
      StubRoutines::_multiplyToLen = generate_multiplyToLen();
    }
#endif // COMPILER2
  }

 public:
  StubGenerator(CodeBuffer* code, bool all) : StubCodeGenerator(code) {
    // replace the standard masm with a special one:
    _masm = new MacroAssembler(code);

    _stub_count = !all ? 0x100 : 0x200;
    if (all) {
      generate_all();
    } else {
      generate_initial();
    }

    // make sure this stub is available for all local calls
    if (_atomic_add_stub.is_unbound()) {
      // generate a second time, if necessary
      (void) generate_atomic_add();
    }
  }


 private:
  int _stub_count;
  void stub_prolog(StubCodeDesc* cdesc) {
    # ifdef ASSERT
      // put extra information in the stub code, to make it more readable
      // Write the high part of the address
      // [RGV] Check if there is a dependency on the size of this prolog
      __ emit_data((intptr_t)cdesc >> 32,    relocInfo::none);
      __ emit_data((intptr_t)cdesc,    relocInfo::none);
      __ emit_data(++_stub_count, relocInfo::none);
    # endif
    align(true);
  }

  void align(bool at_header = false) {
    // %%%%% move this constant somewhere else
    // UltraSPARC cache line size is 8 instructions:
    const unsigned int icache_line_size = 32;
    const unsigned int icache_half_line_size = 16;

    if (at_header) {
      while ((intptr_t)(__ pc()) % icache_line_size != 0) {
        __ emit_data(0, relocInfo::none);
      }
    } else {
      while ((intptr_t)(__ pc()) % icache_half_line_size != 0) {
        __ nop();
      }
    }
  }

}; // end class declaration

void StubGenerator_generate(CodeBuffer* code, bool all) {
  StubGenerator g(code, all);
}<|MERGE_RESOLUTION|>--- conflicted
+++ resolved
@@ -823,130 +823,6 @@
       __ delayed()->nop();
   }
 
-<<<<<<< HEAD
-  //
-  //  Generate pre-write barrier for array.
-  //
-  //  Input:
-  //     addr     - register containing starting address
-  //     count    - register containing element count
-  //     tmp      - scratch register
-  //
-  //  The input registers are overwritten.
-  //
-  void gen_write_ref_array_pre_barrier(Register addr, Register count, bool dest_uninitialized) {
-    BarrierSet* bs = Universe::heap()->barrier_set();
-    switch (bs->kind()) {
-      case BarrierSet::G1BarrierSet:
-        // With G1, don't generate the call if we statically know that the target in uninitialized
-        if (!dest_uninitialized) {
-          Register tmp = O5;
-          assert_different_registers(addr, count, tmp);
-          Label filtered;
-          // Is marking active?
-          if (in_bytes(SATBMarkQueue::byte_width_of_active()) == 4) {
-            __ ld(G2, in_bytes(JavaThread::satb_mark_queue_offset() + SATBMarkQueue::byte_offset_of_active()), tmp);
-          } else {
-            guarantee(in_bytes(SATBMarkQueue::byte_width_of_active()) == 1,
-                      "Assumption");
-            __ ldsb(G2, in_bytes(JavaThread::satb_mark_queue_offset() + SATBMarkQueue::byte_offset_of_active()), tmp);
-          }
-          // Is marking active?
-          __ cmp_and_br_short(tmp, G0, Assembler::equal, Assembler::pt, filtered);
-
-          __ save_frame(0);
-          // Save the necessary global regs... will be used after.
-          if (addr->is_global()) {
-            __ mov(addr, L0);
-          }
-          if (count->is_global()) {
-            __ mov(count, L1);
-          }
-          __ mov(addr->after_save(), O0);
-          // Get the count into O1
-          __ call(CAST_FROM_FN_PTR(address, BarrierSet::static_write_ref_array_pre));
-          __ delayed()->mov(count->after_save(), O1);
-          if (addr->is_global()) {
-            __ mov(L0, addr);
-          }
-          if (count->is_global()) {
-            __ mov(L1, count);
-          }
-          __ restore();
-
-          __ bind(filtered);
-          DEBUG_ONLY(__ set(0xDEADC0DE, tmp);) // we have killed tmp
-        }
-        break;
-      case BarrierSet::CardTableModRef:
-      case BarrierSet::Epsilon:
-        break;
-      default:
-        ShouldNotReachHere();
-    }
-  }
-  //
-  //  Generate post-write barrier for array.
-  //
-  //  Input:
-  //     addr     - register containing starting address
-  //     count    - register containing element count
-  //     tmp      - scratch register
-  //
-  //  The input registers are overwritten.
-  //
-  void gen_write_ref_array_post_barrier(Register addr, Register count,
-                                        Register tmp) {
-    BarrierSet* bs = Universe::heap()->barrier_set();
-
-    switch (bs->kind()) {
-      case BarrierSet::G1BarrierSet:
-        {
-          // Get some new fresh output registers.
-          __ save_frame(0);
-          __ mov(addr->after_save(), O0);
-          __ call(CAST_FROM_FN_PTR(address, BarrierSet::static_write_ref_array_post));
-          __ delayed()->mov(count->after_save(), O1);
-          __ restore();
-        }
-        break;
-      case BarrierSet::CardTableModRef:
-        {
-          CardTableModRefBS* ctbs = barrier_set_cast<CardTableModRefBS>(bs);
-          CardTable* ct = ctbs->card_table();
-          assert(sizeof(*ct->byte_map_base()) == sizeof(jbyte), "adjust this code");
-          assert_different_registers(addr, count, tmp);
-
-          Label L_loop, L_done;
-
-          __ cmp_and_br_short(count, 0, Assembler::equal, Assembler::pt, L_done); // zero count - nothing to do
-
-          __ sll_ptr(count, LogBytesPerHeapOop, count);
-          __ sub(count, BytesPerHeapOop, count);
-          __ add(count, addr, count);
-          // Use two shifts to clear out those low order two bits! (Cannot opt. into 1.)
-          __ srl_ptr(addr, CardTable::card_shift, addr);
-          __ srl_ptr(count, CardTable::card_shift, count);
-          __ sub(count, addr, count);
-          AddressLiteral rs(ct->byte_map_base());
-          __ set(rs, tmp);
-        __ BIND(L_loop);
-          __ stb(G0, tmp, addr);
-          __ subcc(count, 1, count);
-          __ brx(Assembler::greaterEqual, false, Assembler::pt, L_loop);
-          __ delayed()->add(addr, 1, addr);
-        __ BIND(L_done);
-        }
-        break;
-      case BarrierSet::ModRef:
-      case BarrierSet::Epsilon:
-        break;
-      default:
-        ShouldNotReachHere();
-    }
-  }
-=======
->>>>>>> 370977cf
 
   //
   // Generate main code for disjoint arraycopy
