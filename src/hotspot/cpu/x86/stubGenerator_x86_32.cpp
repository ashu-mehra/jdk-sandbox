--- conflicted
+++ resolved
@@ -668,114 +668,6 @@
     return start;
   }
 
-<<<<<<< HEAD
-  //
-  //  Generate pre-barrier for array stores
-  //
-  //  Input:
-  //     start   -  starting address
-  //     count   -  element count
-  void  gen_write_ref_array_pre_barrier(Register start, Register count, bool uninitialized_target) {
-    assert_different_registers(start, count);
-    BarrierSet* bs = Universe::heap()->barrier_set();
-    switch (bs->kind()) {
-#if INCLUDE_ALL_GCS
-      case BarrierSet::G1BarrierSet:
-        // With G1, don't generate the call if we statically know that the target in uninitialized
-        if (!uninitialized_target) {
-          Register thread = rax;
-          Label filtered;
-          __ push(thread);
-          __ get_thread(thread);
-          Address in_progress(thread, in_bytes(JavaThread::satb_mark_queue_offset() +
-                                               SATBMarkQueue::byte_offset_of_active()));
-          // Is marking active?
-          if (in_bytes(SATBMarkQueue::byte_width_of_active()) == 4) {
-            __ cmpl(in_progress, 0);
-          } else {
-            assert(in_bytes(SATBMarkQueue::byte_width_of_active()) == 1, "Assumption");
-            __ cmpb(in_progress, 0);
-          }
-          __ pop(thread);
-          __ jcc(Assembler::equal, filtered);
-
-           __ pusha();                      // push registers
-           __ call_VM_leaf(CAST_FROM_FN_PTR(address, BarrierSet::static_write_ref_array_pre),
-                           start, count);
-           __ popa();
-
-           __ bind(filtered);
-         }
-        break;
-      case BarrierSet::Epsilon:
-        break;
-#endif // INCLUDE_ALL_GCS
-      case BarrierSet::CardTableModRef:
-        break;
-      default      :
-        ShouldNotReachHere();
-
-    }
-  }
-
-
-  //
-  // Generate a post-barrier for an array store
-  //
-  //     start    -  starting address
-  //     count    -  element count
-  //
-  //  The two input registers are overwritten.
-  //
-  void  gen_write_ref_array_post_barrier(Register start, Register count) {
-    BarrierSet* bs = Universe::heap()->barrier_set();
-    assert_different_registers(start, count);
-    switch (bs->kind()) {
-#if INCLUDE_ALL_GCS
-      case BarrierSet::G1BarrierSet:
-        {
-          __ pusha();                      // push registers
-          __ call_VM_leaf(CAST_FROM_FN_PTR(address, BarrierSet::static_write_ref_array_post),
-                          start, count);
-          __ popa();
-        }
-        break;
-      case BarrierSet::Epsilon:
-        break;
-#endif // INCLUDE_ALL_GCS
-
-      case BarrierSet::CardTableModRef:
-        {
-          CardTableModRefBS* ctbs = barrier_set_cast<CardTableModRefBS>(bs);
-          CardTable* ct = ctbs->card_table();
-          assert(sizeof(*ct->byte_map_base()) == sizeof(jbyte), "adjust this code");
-
-          Label L_loop;
-          const Register end = count;  // elements count; end == start+count-1
-          assert_different_registers(start, end);
-
-          __ lea(end,  Address(start, count, Address::times_ptr, -wordSize));
-          __ shrptr(start, CardTable::card_shift);
-          __ shrptr(end,   CardTable::card_shift);
-          __ subptr(end, start); // end --> count
-        __ BIND(L_loop);
-        intptr_t disp = (intptr_t) ct->byte_map_base();
-          Address cardtable(start, count, Address::times_1, disp);
-          __ movb(cardtable, 0);
-          __ decrement(count);
-          __ jcc(Assembler::greaterEqual, L_loop);
-        }
-        break;
-      case BarrierSet::ModRef:
-        break;
-      default      :
-        ShouldNotReachHere();
-
-    }
-  }
-
-=======
->>>>>>> 370977cf
 
   // Copy 64 bytes chunks
   //
