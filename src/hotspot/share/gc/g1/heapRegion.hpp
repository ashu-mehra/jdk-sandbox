/*
 * Copyright (c) 2001, 2019, Oracle and/or its affiliates. All rights reserved.
 * DO NOT ALTER OR REMOVE COPYRIGHT NOTICES OR THIS FILE HEADER.
 *
 * This code is free software; you can redistribute it and/or modify it
 * under the terms of the GNU General Public License version 2 only, as
 * published by the Free Software Foundation.
 *
 * This code is distributed in the hope that it will be useful, but WITHOUT
 * ANY WARRANTY; without even the implied warranty of MERCHANTABILITY or
 * FITNESS FOR A PARTICULAR PURPOSE.  See the GNU General Public License
 * version 2 for more details (a copy is included in the LICENSE file that
 * accompanied this code).
 *
 * You should have received a copy of the GNU General Public License version
 * 2 along with this work; if not, write to the Free Software Foundation,
 * Inc., 51 Franklin St, Fifth Floor, Boston, MA 02110-1301 USA.
 *
 * Please contact Oracle, 500 Oracle Parkway, Redwood Shores, CA 94065 USA
 * or visit www.oracle.com if you need additional information or have any
 * questions.
 *
 */

#ifndef SHARE_GC_G1_HEAPREGION_HPP
#define SHARE_GC_G1_HEAPREGION_HPP

#include "gc/g1/g1BlockOffsetTable.hpp"
#include "gc/g1/g1HeapRegionTraceType.hpp"
#include "gc/g1/g1SurvRateGroup.hpp"
#include "gc/g1/heapRegionTracer.hpp"
#include "gc/g1/heapRegionType.hpp"
#include "gc/shared/ageTable.hpp"
#include "gc/shared/spaceDecorator.hpp"
#include "gc/shared/verifyOption.hpp"
#include "runtime/mutex.hpp"
#include "utilities/macros.hpp"

class G1CollectedHeap;
class G1CMBitMap;
class G1Predictions;
class HeapRegionRemSet;
class HeapRegion;
class HeapRegionSetBase;
class nmethod;

#define HR_FORMAT "%u:(%s)[" PTR_FORMAT "," PTR_FORMAT "," PTR_FORMAT "]"
#define HR_FORMAT_PARAMS(_hr_) \
                (_hr_)->hrm_index(), \
                (_hr_)->get_short_type_str(), \
                p2i((_hr_)->bottom()), p2i((_hr_)->top()), p2i((_hr_)->end())

// sentinel value for hrm_index
#define G1_NO_HRM_INDEX ((uint) -1)

// A HeapRegion is the smallest piece of a G1CollectedHeap that
// can be collected independently.

// Each heap region is self contained. top() and end() can never
// be set beyond the end of the region. For humongous objects,
// the first region is a StartsHumongous region. If the humongous
// object is larger than a heap region, the following regions will
// be of type ContinuesHumongous. In this case the top() of the
// StartHumongous region and all ContinuesHumongous regions except
// the last will point to their own end. The last ContinuesHumongous
// region may have top() equal the end of object if there isn't
// room for filler objects to pad out to the end of the region.
class HeapRegion : public CHeapObj<mtGC> {
  friend class VMStructs;

  HeapWord* const _bottom;
  HeapWord* const _end;

  HeapWord* volatile _top;
  HeapWord* _compaction_top;

  G1BlockOffsetTablePart _bot_part;
  Mutex _par_alloc_lock;
  // When we need to retire an allocation region, while other threads
  // are also concurrently trying to allocate into it, we typically
  // allocate a dummy object at the end of the region to ensure that
  // no more allocations can take place in it. However, sometimes we
  // want to know where the end of the last "real" object we allocated
  // into the region was and this is what this keeps track.
  HeapWord* _pre_dummy_top;

public:
  HeapWord* bottom() const         { return _bottom; }
  HeapWord* end() const            { return _end;    }

  void set_compaction_top(HeapWord* compaction_top) { _compaction_top = compaction_top; }
  HeapWord* compaction_top() const { return _compaction_top; }

  void set_top(HeapWord* value) { _top = value; }
  HeapWord* top() const { return _top; }

  // See the comment above in the declaration of _pre_dummy_top for an
  // explanation of what it is.
  void set_pre_dummy_top(HeapWord* pre_dummy_top) {
    assert(is_in(pre_dummy_top) && pre_dummy_top <= top(), "pre-condition");
    _pre_dummy_top = pre_dummy_top;
  }
  HeapWord* pre_dummy_top() { return (_pre_dummy_top == NULL) ? top() : _pre_dummy_top; }
  void reset_pre_dummy_top() { _pre_dummy_top = NULL; }

  // Returns true iff the given the heap  region contains the
  // given address as part of an allocated object. This may
  // be a potentially, so we restrict its use to assertion checks only.
  bool is_in(const void* p) const {
    return is_in_reserved(p);
  }
  bool is_in(oop obj) const {
    return is_in((void*)obj);
  }
  // Returns true iff the given reserved memory of the space contains the
  // given address.
  bool is_in_reserved(const void* p) const { return _bottom <= p && p < _end; }

  size_t capacity()     const { return byte_size(bottom(), end()); }
  size_t used() const { return byte_size(bottom(), top()); }
  size_t free() const { return byte_size(top(), end()); }

  bool is_empty() const { return used() == 0; }

private:
  void reset_after_compaction() { set_top(compaction_top()); }

  void clear(bool mangle_space);

  HeapWord* block_start_const(const void* p) const;

  void mangle_unused_area() PRODUCT_RETURN;

  // Try to allocate at least min_word_size and up to desired_size from this region.
  // Returns NULL if not possible, otherwise sets actual_word_size to the amount of
  // space allocated.
  // This version assumes that all allocation requests to this HeapRegion are properly
  // synchronized.
  inline HeapWord* allocate_impl(size_t min_word_size, size_t desired_word_size, size_t* actual_word_size);
  // Try to allocate at least min_word_size and up to desired_size from this HeapRegion.
  // Returns NULL if not possible, otherwise sets actual_word_size to the amount of
  // space allocated.
  // This version synchronizes with other calls to par_allocate_impl().
  inline HeapWord* par_allocate_impl(size_t min_word_size, size_t desired_word_size, size_t* actual_word_size);

public:
  HeapWord* block_start(const void* p);

  void object_iterate(ObjectClosure* blk);

  // Allocation (return NULL if full).  Assumes the caller has established
  // mutually exclusive access to the HeapRegion.
  HeapWord* allocate(size_t min_word_size, size_t desired_word_size, size_t* actual_word_size);
  // Allocation (return NULL if full).  Enforces mutual exclusion internally.
  HeapWord* par_allocate(size_t min_word_size, size_t desired_word_size, size_t* actual_word_size);

  HeapWord* allocate(size_t word_size);
  HeapWord* par_allocate(size_t word_size);

  inline HeapWord* par_allocate_no_bot_updates(size_t min_word_size, size_t desired_word_size, size_t* word_size);
  inline HeapWord* allocate_no_bot_updates(size_t word_size);
  inline HeapWord* allocate_no_bot_updates(size_t min_word_size, size_t desired_word_size, size_t* actual_size);

  // Full GC support methods.

  HeapWord* initialize_threshold();
  HeapWord* cross_threshold(HeapWord* start, HeapWord* end);
  // Update heap region to be consistent after Full GC compaction.
  void reset_humongous_during_compaction() {
    assert(is_humongous(),
           "should only be called for humongous regions");

    zero_marked_bytes();
    init_top_at_mark_start();
  }
  // Update heap region to be consistent after Full GC compaction.
  void complete_compaction();

  // All allocated blocks are occupied by objects in a HeapRegion
  bool block_is_obj(const HeapWord* p) const;
<<<<<<< HEAD

  // Returns whether the given object is dead based on TAMS and bitmap.
  bool is_obj_dead(const oop obj, const G1CMBitMap* const prev_bitmap) const;

  // Returns the object size for all valid block starts
  // and the amount of unallocated words if called on top()
  size_t block_size(const HeapWord* p) const;

  // Scans through the region using the bitmap to determine what
  // objects to call size_t ApplyToMarkedClosure::apply(oop) for.
  template<typename ApplyToMarkedClosure>
  inline void apply_to_marked_objects(G1CMBitMap* bitmap, ApplyToMarkedClosure* closure);

=======

  // Returns whether the given object is dead based on TAMS and bitmap.
  bool is_obj_dead(const oop obj, const G1CMBitMap* const prev_bitmap) const;

  // Returns the object size for all valid block starts
  // and the amount of unallocated words if called on top()
  size_t block_size(const HeapWord* p) const;

  // Scans through the region using the bitmap to determine what
  // objects to call size_t ApplyToMarkedClosure::apply(oop) for.
  template<typename ApplyToMarkedClosure>
  inline void apply_to_marked_objects(G1CMBitMap* bitmap, ApplyToMarkedClosure* closure);

>>>>>>> c7a2e3b8
  void reset_bot() {
    _bot_part.reset_bot();
  }

private:
  // The remembered set for this region.
  HeapRegionRemSet* _rem_set;

  // Cached index of this region in the heap region sequence.
  const uint _hrm_index;

  HeapRegionType _type;

  // For a humongous region, region in which it starts.
  HeapRegion* _humongous_start_region;

  // True iff an attempt to evacuate an object in the region failed.
  bool _evacuation_failed;

  static const uint InvalidCSetIndex = UINT_MAX;

  // The index in the optional regions array, if this region
  // is considered optional during a mixed collections.
  uint _index_in_opt_cset;

  // Fields used by the HeapRegionSetBase class and subclasses.
  HeapRegion* _next;
  HeapRegion* _prev;
#ifdef ASSERT
  HeapRegionSetBase* _containing_set;
#endif // ASSERT

  // The start of the unmarked area. The unmarked area extends from this
  // word until the top and/or end of the region, and is the part
  // of the region for which no marking was done, i.e. objects may
  // have been allocated in this part since the last mark phase.
  // "prev" is the top at the start of the last completed marking.
  // "next" is the top at the start of the in-progress marking (if any.)
  HeapWord* _prev_top_at_mark_start;
  HeapWord* _next_top_at_mark_start;

  // We use concurrent marking to determine the amount of live data
  // in each heap region.
  size_t _prev_marked_bytes;    // Bytes known to be live via last completed marking.
  size_t _next_marked_bytes;    // Bytes known to be live via in-progress marking.

  void init_top_at_mark_start() {
    assert(_prev_marked_bytes == 0 &&
           _next_marked_bytes == 0,
           "Must be called after zero_marked_bytes.");
    _prev_top_at_mark_start = _next_top_at_mark_start = bottom();
  }

  // Data for young region survivor prediction.
  uint  _young_index_in_cset;
<<<<<<< HEAD
  SurvRateGroup* _surv_rate_group;
  int  _age_index;

  // Cached attributes used in the collection set policy information

  // The calculated GC efficiency of the region.
  double _gc_efficiency;

  // The remembered set length that was added to the total value
  // for the collection set.
  size_t _recorded_rs_length;
=======
  G1SurvRateGroup* _surv_rate_group;
  int  _age_index;

  // Cached attributes used in the collection set policy information
>>>>>>> c7a2e3b8

  // The calculated GC efficiency of the region.
  double _gc_efficiency;

  uint _node_index;

  void report_region_type_change(G1HeapRegionTraceType::Type to);

  // Returns whether the given object address refers to a dead object, and either the
  // size of the object (if live) or the size of the block (if dead) in size.
  // May
  // - only called with obj < top()
  // - not called on humongous objects or archive regions
  inline bool is_obj_dead_with_size(const oop obj, const G1CMBitMap* const prev_bitmap, size_t* size) const;

  // Iterate over the references covered by the given MemRegion in a humongous
  // object and apply the given closure to them.
  // Humongous objects are allocated directly in the old-gen. So we need special
  // handling for concurrent processing encountering an in-progress allocation.
  // Returns the address after the last actually scanned or NULL if the area could
  // not be scanned (That should only happen when invoked concurrently with the
  // mutator).
  template <class Closure, bool is_gc_active>
  inline HeapWord* do_oops_on_memregion_in_humongous(MemRegion mr,
                                                     Closure* cl,
                                                     G1CollectedHeap* g1h);

  // Returns the block size of the given (dead, potentially having its class unloaded) object
  // starting at p extending to at most the prev TAMS using the given mark bitmap.
  inline size_t block_size_using_bitmap(const HeapWord* p, const G1CMBitMap* const prev_bitmap) const;
public:
  HeapRegion(uint hrm_index, G1BlockOffsetTable* bot, MemRegion mr);

  // If this region is a member of a HeapRegionManager, the index in that
  // sequence, otherwise -1.
  uint hrm_index() const { return _hrm_index; }

  // Initializing the HeapRegion not only resets the data structure, but also
  // resets the BOT for that heap region.
  // The default values for clear_space means that we will do the clearing if
  // there's clearing to be done ourselves. We also always mangle the space.
  void initialize(bool clear_space = false, bool mangle_space = SpaceDecorator::Mangle);

  static int    LogOfHRGrainBytes;
  static int    LogOfHRGrainWords;
  static int    LogCardsPerRegion;

  static size_t GrainBytes;
  static size_t GrainWords;
  static size_t CardsPerRegion;

  static size_t align_up_to_region_byte_size(size_t sz) {
    return (sz + (size_t) GrainBytes - 1) &
                                      ~((1 << (size_t) LogOfHRGrainBytes) - 1);
  }

  // Returns whether a field is in the same region as the obj it points to.
  template <typename T>
  static bool is_in_same_region(T* p, oop obj) {
    assert(p != NULL, "p can't be NULL");
    assert(obj != NULL, "obj can't be NULL");
    return (((uintptr_t) p ^ cast_from_oop<uintptr_t>(obj)) >> LogOfHRGrainBytes) == 0;
  }

  static size_t max_region_size();
  static size_t min_region_size_in_words();

  // It sets up the heap region size (GrainBytes / GrainWords), as
  // well as other related fields that are based on the heap region
  // size (LogOfHRGrainBytes / LogOfHRGrainWords /
  // CardsPerRegion). All those fields are considered constant
  // throughout the JVM's execution, therefore they should only be set
  // up once during initialization time.
  static void setup_heap_region_size(size_t initial_heap_size, size_t max_heap_size);

  // The number of bytes marked live in the region in the last marking phase.
  size_t marked_bytes()    { return _prev_marked_bytes; }
  size_t live_bytes() {
    return (top() - prev_top_at_mark_start()) * HeapWordSize + marked_bytes();
  }

  // The number of bytes counted in the next marking.
  size_t next_marked_bytes() { return _next_marked_bytes; }
  // The number of bytes live wrt the next marking.
  size_t next_live_bytes() {
    return
      (top() - next_top_at_mark_start()) * HeapWordSize + next_marked_bytes();
  }

  // A lower bound on the amount of garbage bytes in the region.
  size_t garbage_bytes() {
    size_t used_at_mark_start_bytes =
      (prev_top_at_mark_start() - bottom()) * HeapWordSize;
    return used_at_mark_start_bytes - marked_bytes();
  }

  // Return the amount of bytes we'll reclaim if we collect this
  // region. This includes not only the known garbage bytes in the
  // region but also any unallocated space in it, i.e., [top, end),
  // since it will also be reclaimed if we collect the region.
  size_t reclaimable_bytes() {
    size_t known_live_bytes = live_bytes();
    assert(known_live_bytes <= capacity(), "sanity");
    return capacity() - known_live_bytes;
  }

  // An upper bound on the number of live bytes in the region.
  size_t max_live_bytes() { return used() - garbage_bytes(); }

  void add_to_marked_bytes(size_t incr_bytes) {
    _next_marked_bytes = _next_marked_bytes + incr_bytes;
  }

  void zero_marked_bytes()      {
    _prev_marked_bytes = _next_marked_bytes = 0;
  }
  // Get the start of the unmarked area in this region.
  HeapWord* prev_top_at_mark_start() const { return _prev_top_at_mark_start; }
  HeapWord* next_top_at_mark_start() const { return _next_top_at_mark_start; }

  // Note the start or end of marking. This tells the heap region
  // that the collector is about to start or has finished (concurrently)
  // marking the heap.

  // Notify the region that concurrent marking is starting. Initialize
  // all fields related to the next marking info.
  inline void note_start_of_marking();

  // Notify the region that concurrent marking has finished. Copy the
  // (now finalized) next marking info fields into the prev marking
  // info fields.
  inline void note_end_of_marking();

  const char* get_type_str() const { return _type.get_str(); }
  const char* get_short_type_str() const { return _type.get_short_str(); }
  G1HeapRegionTraceType::Type get_trace_type() { return _type.get_trace_type(); }

  bool is_free() const { return _type.is_free(); }

  bool is_young()    const { return _type.is_young();    }
  bool is_eden()     const { return _type.is_eden();     }
  bool is_survivor() const { return _type.is_survivor(); }

  bool is_humongous() const { return _type.is_humongous(); }
  bool is_starts_humongous() const { return _type.is_starts_humongous(); }
  bool is_continues_humongous() const { return _type.is_continues_humongous();   }

  bool is_old() const { return _type.is_old(); }

  bool is_old_or_humongous() const { return _type.is_old_or_humongous(); }

  bool is_old_or_humongous_or_archive() const { return _type.is_old_or_humongous_or_archive(); }

  // A pinned region contains objects which are not moved by garbage collections.
  // Humongous regions and archive regions are pinned.
  bool is_pinned() const { return _type.is_pinned(); }

  // An archive region is a pinned region, also tagged as old, which
  // should not be marked during mark/sweep. This allows the address
  // space to be shared by JVM instances.
  bool is_archive()        const { return _type.is_archive(); }
  bool is_open_archive()   const { return _type.is_open_archive(); }
  bool is_closed_archive() const { return _type.is_closed_archive(); }

  void set_free();

  void set_eden();
  void set_eden_pre_gc();
  void set_survivor();

  void move_to_old();
  void set_old();

  void set_open_archive();
  void set_closed_archive();

  // For a humongous region, region in which it starts.
  HeapRegion* humongous_start_region() const {
    return _humongous_start_region;
  }

  // Makes the current region be a "starts humongous" region, i.e.,
  // the first region in a series of one or more contiguous regions
  // that will contain a single "humongous" object.
  //
  // obj_top : points to the top of the humongous object.
  // fill_size : size of the filler object at the end of the region series.
  void set_starts_humongous(HeapWord* obj_top, size_t fill_size);

  // Makes the current region be a "continues humongous'
  // region. first_hr is the "start humongous" region of the series
  // which this region will be part of.
  void set_continues_humongous(HeapRegion* first_hr);

  // Unsets the humongous-related fields on the region.
  void clear_humongous();

  // If the region has a remembered set, return a pointer to it.
  HeapRegionRemSet* rem_set() const {
    return _rem_set;
  }

  inline bool in_collection_set() const;

  // Methods used by the HeapRegionSetBase class and subclasses.

  // Getter and setter for the next and prev fields used to link regions into
  // linked lists.
  void set_next(HeapRegion* next) { _next = next; }
  HeapRegion* next()              { return _next; }

  void set_prev(HeapRegion* prev) { _prev = prev; }
  HeapRegion* prev()              { return _prev; }

  // Every region added to a set is tagged with a reference to that
  // set. This is used for doing consistency checking to make sure that
  // the contents of a set are as they should be and it's only
  // available in non-product builds.
#ifdef ASSERT
  void set_containing_set(HeapRegionSetBase* containing_set) {
    assert((containing_set == NULL && _containing_set != NULL) ||
           (containing_set != NULL && _containing_set == NULL),
           "containing_set: " PTR_FORMAT " "
           "_containing_set: " PTR_FORMAT,
           p2i(containing_set), p2i(_containing_set));

    _containing_set = containing_set;
  }

  HeapRegionSetBase* containing_set() { return _containing_set; }
#else // ASSERT
  void set_containing_set(HeapRegionSetBase* containing_set) { }

  // containing_set() is only used in asserts so there's no reason
  // to provide a dummy version of it.
#endif // ASSERT


  // Reset the HeapRegion to default values.
  // If skip_remset is true, do not clear the remembered set.
  // If clear_space is true, clear the HeapRegion's memory.
  // If locked is true, assume we are the only thread doing this operation.
  void hr_clear(bool skip_remset, bool clear_space, bool locked = false);
  // Clear the card table corresponding to this region.
  void clear_cardtable();

  // Returns the "evacuation_failed" property of the region.
  bool evacuation_failed() { return _evacuation_failed; }

  // Sets the "evacuation_failed" property of the region.
  void set_evacuation_failed(bool b) {
    _evacuation_failed = b;

    if (b) {
      _next_marked_bytes = 0;
    }
  }

  // Notify the region that we are about to start processing
  // self-forwarded objects during evac failure handling.
  void note_self_forwarding_removal_start(bool during_initial_mark,
                                          bool during_conc_mark);

  // Notify the region that we have finished processing self-forwarded
  // objects during evac failure handling.
  void note_self_forwarding_removal_end(size_t marked_bytes);

  uint index_in_opt_cset() const {
    assert(has_index_in_opt_cset(), "Opt cset index not set.");
    return _index_in_opt_cset;
  }
  bool has_index_in_opt_cset() const { return _index_in_opt_cset != InvalidCSetIndex; }
  void set_index_in_opt_cset(uint index) { _index_in_opt_cset = index; }
  void clear_index_in_opt_cset() { _index_in_opt_cset = InvalidCSetIndex; }

  void calc_gc_efficiency(void);
  double gc_efficiency() const { return _gc_efficiency;}

  uint  young_index_in_cset() const { return _young_index_in_cset; }
  void clear_young_index_in_cset() { _young_index_in_cset = 0; }
  void set_young_index_in_cset(uint index) {
    assert(index != UINT_MAX, "just checking");
    assert(index != 0, "just checking");
    assert(is_young(), "pre-condition");
    _young_index_in_cset = index;
  }

  int age_in_surv_rate_group() const;
  bool has_valid_age_in_surv_rate() const;

  bool has_surv_rate_group() const;

  double surv_rate_prediction(G1Predictions const& predictor) const;

  void install_surv_rate_group(G1SurvRateGroup* surv_rate_group);
  void uninstall_surv_rate_group();

<<<<<<< HEAD
  void uninstall_surv_rate_group() {
    if (_surv_rate_group != NULL) {
      assert(_age_index > -1, "pre-condition");
      assert(is_young(), "pre-condition");

      _surv_rate_group = NULL;
      _age_index = -1;
    } else {
      assert(_age_index == -1, "pre-condition");
    }
  }
=======
  void record_surv_words_in_group(size_t words_survived);
>>>>>>> c7a2e3b8

  // Determine if an object has been allocated since the last
  // mark performed by the collector. This returns true iff the object
  // is within the unmarked area of the region.
  bool obj_allocated_since_prev_marking(oop obj) const {
    return (HeapWord *) obj >= prev_top_at_mark_start();
  }
  bool obj_allocated_since_next_marking(oop obj) const {
    return (HeapWord *) obj >= next_top_at_mark_start();
  }

  // Iterate over the objects overlapping the given memory region, applying cl
  // to all references in the region.  This is a helper for
  // G1RemSet::refine_card*, and is tightly coupled with them.
  // mr must not be empty. Must be trimmed to the allocated/parseable space in this region.
  // This region must be old or humongous.
  // Returns the next unscanned address if the designated objects were successfully
  // processed, NULL if an unparseable part of the heap was encountered (That should
  // only happen when invoked concurrently with the mutator).
  template <bool is_gc_active, class Closure>
  inline HeapWord* oops_on_memregion_seq_iterate_careful(MemRegion mr, Closure* cl);

  // Routines for managing a list of code roots (attached to the
  // this region's RSet) that point into this heap region.
  void add_strong_code_root(nmethod* nm);
  void add_strong_code_root_locked(nmethod* nm);
  void remove_strong_code_root(nmethod* nm);

  // Applies blk->do_code_blob() to each of the entries in
  // the strong code roots list for this region
  void strong_code_roots_do(CodeBlobClosure* blk) const;

  uint node_index() const { return _node_index; }
  void set_node_index(uint node_index) { _node_index = node_index; }

  // Verify that the entries on the strong code root list for this
  // region are live and include at least one pointer into this region.
  void verify_strong_code_roots(VerifyOption vo, bool* failures) const;

  void print() const;
  void print_on(outputStream* st) const;

  // vo == UsePrevMarking -> use "prev" marking information,
  // vo == UseNextMarking -> use "next" marking information
  // vo == UseFullMarking -> use "next" marking bitmap but no TAMS
  //
  // NOTE: Only the "prev" marking information is guaranteed to be
  // consistent most of the time, so most calls to this should use
  // vo == UsePrevMarking.
  // Currently, there is only one case where this is called with
  // vo == UseNextMarking, which is to verify the "next" marking
  // information at the end of remark.
  // Currently there is only one place where this is called with
  // vo == UseFullMarking, which is to verify the marking during a
  // full GC.
  void verify(VerifyOption vo, bool *failures) const;

  // Verify using the "prev" marking information
  void verify() const;

  void verify_rem_set(VerifyOption vo, bool *failures) const;
  void verify_rem_set() const;
};

// HeapRegionClosure is used for iterating over regions.
// Terminates the iteration when the "do_heap_region" method returns "true".
class HeapRegionClosure : public StackObj {
  friend class HeapRegionManager;
  friend class G1CollectionSet;
  friend class G1CollectionSetCandidates;

  bool _is_complete;
  void set_incomplete() { _is_complete = false; }

public:
  HeapRegionClosure(): _is_complete(true) {}

  // Typically called on each region until it returns true.
  virtual bool do_heap_region(HeapRegion* r) = 0;

  // True after iteration if the closure was applied to all heap regions
  // and returned "false" in all cases.
  bool is_complete() { return _is_complete; }
};

#endif // SHARE_GC_G1_HEAPREGION_HPP<|MERGE_RESOLUTION|>--- conflicted
+++ resolved
@@ -178,7 +178,6 @@
 
   // All allocated blocks are occupied by objects in a HeapRegion
   bool block_is_obj(const HeapWord* p) const;
-<<<<<<< HEAD
 
   // Returns whether the given object is dead based on TAMS and bitmap.
   bool is_obj_dead(const oop obj, const G1CMBitMap* const prev_bitmap) const;
@@ -192,21 +191,6 @@
   template<typename ApplyToMarkedClosure>
   inline void apply_to_marked_objects(G1CMBitMap* bitmap, ApplyToMarkedClosure* closure);
 
-=======
-
-  // Returns whether the given object is dead based on TAMS and bitmap.
-  bool is_obj_dead(const oop obj, const G1CMBitMap* const prev_bitmap) const;
-
-  // Returns the object size for all valid block starts
-  // and the amount of unallocated words if called on top()
-  size_t block_size(const HeapWord* p) const;
-
-  // Scans through the region using the bitmap to determine what
-  // objects to call size_t ApplyToMarkedClosure::apply(oop) for.
-  template<typename ApplyToMarkedClosure>
-  inline void apply_to_marked_objects(G1CMBitMap* bitmap, ApplyToMarkedClosure* closure);
-
->>>>>>> c7a2e3b8
   void reset_bot() {
     _bot_part.reset_bot();
   }
@@ -262,24 +246,10 @@
 
   // Data for young region survivor prediction.
   uint  _young_index_in_cset;
-<<<<<<< HEAD
-  SurvRateGroup* _surv_rate_group;
-  int  _age_index;
-
-  // Cached attributes used in the collection set policy information
-
-  // The calculated GC efficiency of the region.
-  double _gc_efficiency;
-
-  // The remembered set length that was added to the total value
-  // for the collection set.
-  size_t _recorded_rs_length;
-=======
   G1SurvRateGroup* _surv_rate_group;
   int  _age_index;
 
   // Cached attributes used in the collection set policy information
->>>>>>> c7a2e3b8
 
   // The calculated GC efficiency of the region.
   double _gc_efficiency;
@@ -577,21 +547,7 @@
   void install_surv_rate_group(G1SurvRateGroup* surv_rate_group);
   void uninstall_surv_rate_group();
 
-<<<<<<< HEAD
-  void uninstall_surv_rate_group() {
-    if (_surv_rate_group != NULL) {
-      assert(_age_index > -1, "pre-condition");
-      assert(is_young(), "pre-condition");
-
-      _surv_rate_group = NULL;
-      _age_index = -1;
-    } else {
-      assert(_age_index == -1, "pre-condition");
-    }
-  }
-=======
   void record_surv_words_in_group(size_t words_survived);
->>>>>>> c7a2e3b8
 
   // Determine if an object has been allocated since the last
   // mark performed by the collector. This returns true iff the object
