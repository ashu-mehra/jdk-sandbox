--- conflicted
+++ resolved
@@ -1032,13 +1032,8 @@
   hrm()->prepare_for_full_collection_end();
 
   // Delete metaspaces for unloaded class loaders and clean up loader_data graph
-<<<<<<< HEAD
-  ClassLoaderDataGraph::purge();
+  ClassLoaderDataGraph::purge(/*at_safepoint*/true);
   DEBUG_ONLY(MetaspaceUtils::verify(false);)
-=======
-  ClassLoaderDataGraph::purge(/*at_safepoint*/true);
-  MetaspaceUtils::verify_metrics();
->>>>>>> 26b48999
 
   // Prepare heap for normal collections.
   assert(num_free_regions() == 0, "we should not have added any free regions");
