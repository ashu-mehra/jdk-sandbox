/*
 * Copyright (c) 2012, 2020, Oracle and/or its affiliates. All rights reserved.
 * DO NOT ALTER OR REMOVE COPYRIGHT NOTICES OR THIS FILE HEADER.
 *
 * This code is free software; you can redistribute it and/or modify it
 * under the terms of the GNU General Public License version 2 only, as
 * published by the Free Software Foundation.
 *
 * This code is distributed in the hope that it will be useful, but WITHOUT
 * ANY WARRANTY; without even the implied warranty of MERCHANTABILITY or
 * FITNESS FOR A PARTICULAR PURPOSE.  See the GNU General Public License
 * version 2 for more details (a copy is included in the LICENSE file that
 * accompanied this code).
 *
 * You should have received a copy of the GNU General Public License version
 * 2 along with this work; if not, write to the Free Software Foundation,
 * Inc., 51 Franklin St, Fifth Floor, Boston, MA 02110-1301 USA.
 *
 * Please contact Oracle, 500 Oracle Parkway, Redwood Shores, CA 94065 USA
 * or visit www.oracle.com if you need additional information or have any
 * questions.
 *
 */

#include "precompiled.hpp"
#include "jvm.h"
#include "classfile/classLoaderDataGraph.hpp"
#include "classfile/classListParser.hpp"
#include "classfile/classLoaderExt.hpp"
#include "classfile/dictionary.hpp"
#include "classfile/loaderConstraints.hpp"
#include "classfile/javaClasses.inline.hpp"
#include "classfile/placeholders.hpp"
#include "classfile/symbolTable.hpp"
#include "classfile/stringTable.hpp"
#include "classfile/systemDictionary.hpp"
#include "classfile/systemDictionaryShared.hpp"
#include "code/codeCache.hpp"
#include "gc/shared/softRefPolicy.hpp"
#include "interpreter/bytecodeStream.hpp"
#include "interpreter/bytecodes.hpp"
#include "logging/log.hpp"
#include "logging/logMessage.hpp"
#include "memory/archiveUtils.inline.hpp"
#include "memory/dynamicArchive.hpp"
#include "memory/filemap.hpp"
#include "memory/heapShared.inline.hpp"
#include "memory/metaspace.hpp"
#include "memory/metaspaceClosure.hpp"
#include "memory/metaspaceShared.hpp"
#include "memory/resourceArea.hpp"
#include "memory/universe.hpp"
#include "oops/compressedOops.inline.hpp"
#include "oops/instanceClassLoaderKlass.hpp"
#include "oops/instanceMirrorKlass.hpp"
#include "oops/instanceRefKlass.hpp"
#include "oops/methodData.hpp"
#include "oops/objArrayKlass.hpp"
#include "oops/objArrayOop.hpp"
#include "oops/oop.inline.hpp"
#include "oops/typeArrayKlass.hpp"
#include "prims/jvmtiRedefineClasses.hpp"
#include "runtime/handles.inline.hpp"
#include "runtime/os.hpp"
#include "runtime/safepointVerifiers.hpp"
#include "runtime/signature.hpp"
#include "runtime/timerTrace.hpp"
#include "runtime/vmThread.hpp"
#include "runtime/vmOperations.hpp"
#include "utilities/align.hpp"
#include "utilities/bitMap.inline.hpp"
#include "utilities/ostream.hpp"
#include "utilities/defaultStream.hpp"
#include "utilities/hashtable.inline.hpp"
#if INCLUDE_G1GC
#include "gc/g1/g1CollectedHeap.hpp"
#endif

ReservedSpace MetaspaceShared::_shared_rs;
VirtualSpace MetaspaceShared::_shared_vs;
ReservedSpace MetaspaceShared::_symbol_rs;
VirtualSpace MetaspaceShared::_symbol_vs;
MetaspaceSharedStats MetaspaceShared::_stats;
bool MetaspaceShared::_has_error_classes;
bool MetaspaceShared::_archive_loading_failed = false;
bool MetaspaceShared::_remapped_readwrite = false;
address MetaspaceShared::_i2i_entry_code_buffers = NULL;
size_t MetaspaceShared::_i2i_entry_code_buffers_size = 0;
void* MetaspaceShared::_shared_metaspace_static_top = NULL;
intx MetaspaceShared::_relocation_delta;

// The CDS archive is divided into the following regions:
//     mc  - misc code (the method entry trampolines, c++ vtables)
//     rw  - read-write metadata
//     ro  - read-only metadata and read-only tables
//
//     ca0 - closed archive heap space #0
//     ca1 - closed archive heap space #1 (may be empty)
//     oa0 - open archive heap space #0
//     oa1 - open archive heap space #1 (may be empty)
//
// The mc, rw, and ro regions are linearly allocated, starting from
// SharedBaseAddress, in the order of mc->rw->ro. The size of these 3 regions
// are page-aligned, and there's no gap between any consecutive regions.
//
// These 3 regions are populated in the following steps:
// [1] All classes are loaded in MetaspaceShared::preload_classes(). All metadata are
//     temporarily allocated outside of the shared regions. Only the method entry
//     trampolines are written into the mc region.
// [2] C++ vtables are copied into the mc region.
// [3] ArchiveCompactor copies RW metadata into the rw region.
// [4] ArchiveCompactor copies RO metadata into the ro region.
// [5] SymbolTable, StringTable, SystemDictionary, and a few other read-only data
//     are copied into the ro region as read-only tables.
//
// The s0/s1 and oa0/oa1 regions are populated inside HeapShared::archive_java_heap_objects.
// Their layout is independent of the other 4 regions.

char* DumpRegion::expand_top_to(char* newtop) {
  assert(is_allocatable(), "must be initialized and not packed");
  assert(newtop >= _top, "must not grow backwards");
  if (newtop > _end) {
    MetaspaceShared::report_out_of_space(_name, newtop - _top);
    ShouldNotReachHere();
  }

  if (_rs == MetaspaceShared::shared_rs()) {
    uintx delta;
    if (DynamicDumpSharedSpaces) {
      delta = DynamicArchive::object_delta_uintx(newtop);
    } else {
      delta = MetaspaceShared::object_delta_uintx(newtop);
    }
    if (delta > MAX_SHARED_DELTA) {
      // This is just a sanity check and should not appear in any real world usage. This
      // happens only if you allocate more than 2GB of shared objects and would require
      // millions of shared classes.
      vm_exit_during_initialization("Out of memory in the CDS archive",
                                    "Please reduce the number of shared classes.");
    }
  }

  MetaspaceShared::commit_to(_rs, _vs, newtop);
  _top = newtop;
  return _top;
}

char* DumpRegion::allocate(size_t num_bytes, size_t alignment) {
  char* p = (char*)align_up(_top, alignment);
  char* newtop = p + align_up(num_bytes, alignment);
  expand_top_to(newtop);
  memset(p, 0, newtop - p);
  return p;
}

void DumpRegion::append_intptr_t(intptr_t n, bool need_to_mark) {
  assert(is_aligned(_top, sizeof(intptr_t)), "bad alignment");
  intptr_t *p = (intptr_t*)_top;
  char* newtop = _top + sizeof(intptr_t);
  expand_top_to(newtop);
  *p = n;
  if (need_to_mark) {
    ArchivePtrMarker::mark_pointer(p);
  }
}

void DumpRegion::print(size_t total_bytes) const {
  log_debug(cds)("%-3s space: " SIZE_FORMAT_W(9) " [ %4.1f%% of total] out of " SIZE_FORMAT_W(9) " bytes [%5.1f%% used] at " INTPTR_FORMAT,
                 _name, used(), percent_of(used(), total_bytes), reserved(), percent_of(used(), reserved()),
                 p2i(_base + MetaspaceShared::final_delta()));
}

void DumpRegion::print_out_of_space_msg(const char* failing_region, size_t needed_bytes) {
  log_error(cds)("[%-8s] " PTR_FORMAT " - " PTR_FORMAT " capacity =%9d, allocated =%9d",
                 _name, p2i(_base), p2i(_top), int(_end - _base), int(_top - _base));
  if (strcmp(_name, failing_region) == 0) {
    log_error(cds)(" required = %d", int(needed_bytes));
  }
}

void DumpRegion::init(ReservedSpace* rs, VirtualSpace* vs) {
  _rs = rs;
  _vs = vs;
  // Start with 0 committed bytes. The memory will be committed as needed by
  // MetaspaceShared::commit_to().
  if (!_vs->initialize(*_rs, 0)) {
    fatal("Unable to allocate memory for shared space");
  }
  _base = _top = _rs->base();
  _end = _rs->end();
}

void DumpRegion::pack(DumpRegion* next) {
  assert(!is_packed(), "sanity");
<<<<<<< HEAD
  _end = (char*)align_up(_top, os::vm_allocation_granularity());
=======
  _end = (char*)align_up(_top, MetaspaceShared::reserved_space_alignment());
>>>>>>> 04e6b743
  _is_packed = true;
  if (next != NULL) {
    next->_rs = _rs;
    next->_vs = _vs;
    next->_base = next->_top = this->_end;
    next->_end = _rs->end();
  }
}

static DumpRegion _mc_region("mc"), _ro_region("ro"), _rw_region("rw"), _symbol_region("symbols");
static size_t _total_closed_archive_region_size = 0, _total_open_archive_region_size = 0;

void MetaspaceShared::init_shared_dump_space(DumpRegion* first_space) {
  first_space->init(&_shared_rs, &_shared_vs);
}

DumpRegion* MetaspaceShared::misc_code_dump_space() {
  return &_mc_region;
}

DumpRegion* MetaspaceShared::read_write_dump_space() {
  return &_rw_region;
}

DumpRegion* MetaspaceShared::read_only_dump_space() {
  return &_ro_region;
}

void MetaspaceShared::pack_dump_space(DumpRegion* current, DumpRegion* next,
                                      ReservedSpace* rs) {
  current->pack(next);
}

char* MetaspaceShared::symbol_space_alloc(size_t num_bytes) {
  return _symbol_region.allocate(num_bytes);
}

char* MetaspaceShared::misc_code_space_alloc(size_t num_bytes) {
  return _mc_region.allocate(num_bytes);
}

char* MetaspaceShared::read_only_space_alloc(size_t num_bytes) {
  return _ro_region.allocate(num_bytes);
}

size_t MetaspaceShared::reserved_space_alignment() { return os::vm_allocation_granularity(); }

#ifdef _LP64
// Check SharedBaseAddress for validity. At this point, os::init() must
//  have been ran.
static void check_SharedBaseAddress() {
  SharedBaseAddress = align_up(SharedBaseAddress,
                               MetaspaceShared::reserved_space_alignment());
  if (!CompressedKlassPointers::is_valid_base((address)SharedBaseAddress)) {
    log_warning(cds)("SharedBaseAddress=" PTR_FORMAT " is invalid for this "
                     "platform, option will be ignored.",
                     p2i((address)SharedBaseAddress));
    SharedBaseAddress = Arguments::default_SharedBaseAddress();
  }
}
#endif

void MetaspaceShared::initialize_dumptime_shared_and_meta_spaces() {
  assert(DumpSharedSpaces, "should be called for dump time only");

  check_SharedBaseAddress();

  const size_t reserve_alignment = MetaspaceShared::reserved_space_alignment();
  char* shared_base = (char*)align_up((char*)SharedBaseAddress, reserve_alignment);

#ifdef _LP64
  assert(CompressedKlassPointers::is_valid_base((address)shared_base), "Sanity");
  // On 64-bit VM we reserve a 4G range and, if UseCompressedClassPointers=1,
  //  will use that to house both the archives and the ccs. See below for
  //  details.
  const uint64_t UnscaledClassSpaceMax = (uint64_t(max_juint) + 1);
  const size_t cds_total = align_down(UnscaledClassSpaceMax, reserve_alignment);
#else
  // We don't support archives larger than 256MB on 32-bit due to limited
  //  virtual address space.
  size_t cds_total = align_down(256*M, reserve_alignment);
#endif

  // Whether to use SharedBaseAddress as attach address.
  bool use_requested_base = true;

  if (shared_base == NULL) {
    use_requested_base = false;
  }

  if (ArchiveRelocationMode == 1) {
    log_info(cds)("ArchiveRelocationMode == 1: always allocate class space at an alternative address");
    use_requested_base = false;
  }

  // First try to reserve the space at the specified SharedBaseAddress.
  assert(!_shared_rs.is_reserved(), "must be");
  if (use_requested_base) {
    _shared_rs = ReservedSpace(cds_total, reserve_alignment,
                               false /* large */, (char*)shared_base);
    if (_shared_rs.is_reserved()) {
      assert(_shared_rs.base() == shared_base, "should match");
    } else {
      log_info(cds)("dumptime space reservation: failed to map at "
                    "SharedBaseAddress " PTR_FORMAT, p2i(shared_base));
    }
  }
  if (!_shared_rs.is_reserved()) {
    // Get a reserved space anywhere if attaching at the SharedBaseAddress
    //  fails:
    if (UseCompressedClassPointers) {
      // If we need to reserve class space as well, let the platform handle
      //  the reservation.
      LP64_ONLY(_shared_rs =
                Metaspace::reserve_address_space_for_compressed_classes(cds_total);)
      NOT_LP64(ShouldNotReachHere();)
    } else {
      // anywhere is fine.
      _shared_rs = ReservedSpace(cds_total, reserve_alignment,
                                 false /* large */, (char*)NULL);
    }
  }

  if (!_shared_rs.is_reserved()) {
    vm_exit_during_initialization("Unable to reserve memory for shared space",
                                  err_msg(SIZE_FORMAT " bytes.", cds_total));
  }

#ifdef _LP64

  if (UseCompressedClassPointers) {

    assert(CompressedKlassPointers::is_valid_base((address)_shared_rs.base()), "Sanity");

    // On 64-bit VM, if UseCompressedClassPointers=1, the compressed class space
    //  must be allocated near the cds such as that the compressed Klass pointer
    //  encoding can be used to en/decode pointers from both cds and ccs. Since
    //  Metaspace cannot do this (it knows nothing about cds), we do it for
    //  Metaspace here and pass it the space to use for ccs.
    //
    // We do this by reserving space for the ccs behind the archives. Note
    //  however that ccs follows a different alignment
    //  (Metaspace::reserve_alignment), so there may be a gap between ccs and
    //  cds.
    // We use a similar layout at runtime, see reserve_address_space_for_archives().
    //
    //                              +-- SharedBaseAddress (default = 0x800000000)
    //                              v
    // +-..---------+---------+ ... +----+----+----+--------+-----------------+
    // |    Heap    | Archive |     | MC | RW | RO | [gap]  |    class space  |
    // +-..---------+---------+ ... +----+----+----+--------+-----------------+
    // |<--   MaxHeapSize  -->|     |<-- UnscaledClassSpaceMax = 4GB -->|
    //
    // Note: ccs must follow the archives, and the archives must start at the
    //  encoding base. However, the exact placement of ccs does not matter as
    //  long as it it resides in the encoding range of CompressedKlassPointers
    //  and comes after the archive.
    //
    // We do this by splitting up the allocated 4G into 3G of archive space,
    //  followed by 1G for the ccs:
    // + The upper 1 GB is used as the "temporary compressed class space"
    //   -- preload_classes() will store Klasses into this space.
    // + The lower 3 GB is used for the archive -- when preload_classes()
    //   is done, ArchiveCompactor will copy the class metadata into this
    //   space, first the RW parts, then the RO parts.

    // Starting address of ccs must be aligned to Metaspace::reserve_alignment()...
    size_t class_space_size = align_down(_shared_rs.size() / 4, Metaspace::reserve_alignment());
    address class_space_start = (address)align_down(_shared_rs.end() - class_space_size, Metaspace::reserve_alignment());
    size_t archive_size = class_space_start - (address)_shared_rs.base();

    ReservedSpace tmp_class_space = _shared_rs.last_part(archive_size);
    _shared_rs = _shared_rs.first_part(archive_size);

    // ... as does the size of ccs.
    tmp_class_space = tmp_class_space.first_part(class_space_size);
    CompressedClassSpaceSize = class_space_size;

    // Let Metaspace initialize ccs
    Metaspace::initialize_class_space(tmp_class_space);

    // and set up CompressedKlassPointers encoding.
    CompressedKlassPointers::initialize((address)_shared_rs.base(), cds_total);

    log_info(cds)("narrow_klass_base = " PTR_FORMAT ", narrow_klass_shift = %d",
                  p2i(CompressedKlassPointers::base()), CompressedKlassPointers::shift());

    log_info(cds)("Allocated temporary class space: " SIZE_FORMAT " bytes at " PTR_FORMAT,
                  CompressedClassSpaceSize, p2i(tmp_class_space.base()));

    assert(_shared_rs.end() == tmp_class_space.base() &&
           is_aligned(_shared_rs.base(), MetaspaceShared::reserved_space_alignment()) &&
           is_aligned(tmp_class_space.base(), Metaspace::reserve_alignment()) &&
           is_aligned(tmp_class_space.size(), Metaspace::reserve_alignment()), "Sanity");
  }

#endif

  init_shared_dump_space(&_mc_region);
  SharedBaseAddress = (size_t)_shared_rs.base();
  log_info(cds)("Allocated shared space: " SIZE_FORMAT " bytes at " PTR_FORMAT,
                _shared_rs.size(), p2i(_shared_rs.base()));

  size_t symbol_rs_size = LP64_ONLY(3 * G) NOT_LP64(128 * M);
  _symbol_rs = ReservedSpace(symbol_rs_size);
  if (!_symbol_rs.is_reserved()) {
    vm_exit_during_initialization("Unable to reserve memory for symbols",
                                  err_msg(SIZE_FORMAT " bytes.", symbol_rs_size));
  }
  _symbol_region.init(&_symbol_rs, &_symbol_vs);
}

// Called by universe_post_init()
void MetaspaceShared::post_initialize(TRAPS) {
  if (UseSharedSpaces) {
    int size = FileMapInfo::get_number_of_shared_paths();
    if (size > 0) {
      SystemDictionaryShared::allocate_shared_data_arrays(size, THREAD);
      if (!DynamicDumpSharedSpaces) {
        FileMapInfo* info;
        if (FileMapInfo::dynamic_info() == NULL) {
          info = FileMapInfo::current_info();
        } else {
          info = FileMapInfo::dynamic_info();
        }
        ClassLoaderExt::init_paths_start_index(info->app_class_paths_start_index());
        ClassLoaderExt::init_app_module_paths_start_index(info->app_module_paths_start_index());
      }
    }
  }
}

static GrowableArray<Handle>* _extra_interned_strings = NULL;

void MetaspaceShared::read_extra_data(const char* filename, TRAPS) {
  _extra_interned_strings = new (ResourceObj::C_HEAP, mtInternal)GrowableArray<Handle>(10000, true);

  HashtableTextDump reader(filename);
  reader.check_version("VERSION: 1.0");

  while (reader.remain() > 0) {
    int utf8_length;
    int prefix_type = reader.scan_prefix(&utf8_length);
    ResourceMark rm(THREAD);
    if (utf8_length == 0x7fffffff) {
      // buf_len will overflown 32-bit value.
      vm_exit_during_initialization(err_msg("string length too large: %d", utf8_length));
    }
    int buf_len = utf8_length+1;
    char* utf8_buffer = NEW_RESOURCE_ARRAY(char, buf_len);
    reader.get_utf8(utf8_buffer, utf8_length);
    utf8_buffer[utf8_length] = '\0';

    if (prefix_type == HashtableTextDump::SymbolPrefix) {
      SymbolTable::new_permanent_symbol(utf8_buffer);
    } else{
      assert(prefix_type == HashtableTextDump::StringPrefix, "Sanity");
      oop s = StringTable::intern(utf8_buffer, THREAD);

      if (HAS_PENDING_EXCEPTION) {
        log_warning(cds, heap)("[line %d] extra interned string allocation failed; size too large: %d",
                               reader.last_line_no(), utf8_length);
        CLEAR_PENDING_EXCEPTION;
      } else {
#if INCLUDE_G1GC
        if (UseG1GC) {
          typeArrayOop body = java_lang_String::value(s);
          const HeapRegion* hr = G1CollectedHeap::heap()->heap_region_containing(body);
          if (hr->is_humongous()) {
            // Don't keep it alive, so it will be GC'ed before we dump the strings, in order
            // to maximize free heap space and minimize fragmentation.
            log_warning(cds, heap)("[line %d] extra interned string ignored; size too large: %d",
                                reader.last_line_no(), utf8_length);
            continue;
          }
        }
#endif
        // Interned strings are GC'ed if there are no references to it, so let's
        // add a reference to keep this string alive.
        assert(s != NULL, "must succeed");
        Handle h(THREAD, s);
        _extra_interned_strings->append(h);
      }
    }
  }
}

void MetaspaceShared::commit_to(ReservedSpace* rs, VirtualSpace* vs, char* newtop) {
  Arguments::assert_is_dumping_archive();
  char* base = rs->base();
  size_t need_committed_size = newtop - base;
  size_t has_committed_size = vs->committed_size();
  if (need_committed_size < has_committed_size) {
    return;
  }

  size_t min_bytes = need_committed_size - has_committed_size;
  size_t preferred_bytes = 1 * M;
  size_t uncommitted = vs->reserved_size() - has_committed_size;

  size_t commit =MAX2(min_bytes, preferred_bytes);
  commit = MIN2(commit, uncommitted);
  assert(commit <= uncommitted, "sanity");

  bool result = vs->expand_by(commit, false);
  if (rs == &_shared_rs) {
    ArchivePtrMarker::expand_ptr_end((address*)vs->high());
  }

  if (!result) {
    vm_exit_during_initialization(err_msg("Failed to expand shared space to " SIZE_FORMAT " bytes",
                                          need_committed_size));
  }

  assert(rs == &_shared_rs || rs == &_symbol_rs, "must be");
  const char* which = (rs == &_shared_rs) ? "shared" : "symbol";
  log_debug(cds)("Expanding %s spaces by " SIZE_FORMAT_W(7) " bytes [total " SIZE_FORMAT_W(9)  " bytes ending at %p]",
                 which, commit, vs->actual_committed_size(), vs->high());
}

void MetaspaceShared::initialize_ptr_marker(CHeapBitMap* ptrmap) {
  ArchivePtrMarker::initialize(ptrmap, (address*)_shared_vs.low(), (address*)_shared_vs.high());
}

// Read/write a data stream for restoring/preserving metadata pointers and
// miscellaneous data from/to the shared archive file.

void MetaspaceShared::serialize(SerializeClosure* soc) {
  int tag = 0;
  soc->do_tag(--tag);

  // Verify the sizes of various metadata in the system.
  soc->do_tag(sizeof(Method));
  soc->do_tag(sizeof(ConstMethod));
  soc->do_tag(arrayOopDesc::base_offset_in_bytes(T_BYTE));
  soc->do_tag(sizeof(ConstantPool));
  soc->do_tag(sizeof(ConstantPoolCache));
  soc->do_tag(objArrayOopDesc::base_offset_in_bytes());
  soc->do_tag(typeArrayOopDesc::base_offset_in_bytes(T_BYTE));
  soc->do_tag(sizeof(Symbol));

  // Dump/restore miscellaneous metadata.
  JavaClasses::serialize_offsets(soc);
  Universe::serialize(soc);
  soc->do_tag(--tag);

  // Dump/restore references to commonly used names and signatures.
  vmSymbols::serialize(soc);
  soc->do_tag(--tag);

  // Dump/restore the symbol/string/subgraph_info tables
  SymbolTable::serialize_shared_table_header(soc);
  StringTable::serialize_shared_table_header(soc);
  HeapShared::serialize_subgraph_info_table_header(soc);
  SystemDictionaryShared::serialize_dictionary_headers(soc);

  InstanceMirrorKlass::serialize_offsets(soc);

  // Dump/restore well known classes (pointers)
  SystemDictionaryShared::serialize_well_known_klasses(soc);
  soc->do_tag(--tag);

  serialize_cloned_cpp_vtptrs(soc);
  soc->do_tag(--tag);

  soc->do_tag(666);
}

address MetaspaceShared::i2i_entry_code_buffers(size_t total_size) {
  if (DumpSharedSpaces) {
    if (_i2i_entry_code_buffers == NULL) {
      _i2i_entry_code_buffers = (address)misc_code_space_alloc(total_size);
      _i2i_entry_code_buffers_size = total_size;
    }
  } else if (UseSharedSpaces) {
    assert(_i2i_entry_code_buffers != NULL, "must already been initialized");
  } else {
    return NULL;
  }

  assert(_i2i_entry_code_buffers_size == total_size, "must not change");
  return _i2i_entry_code_buffers;
}

uintx MetaspaceShared::object_delta_uintx(void* obj) {
  Arguments::assert_is_dumping_archive();
  if (DumpSharedSpaces) {
    assert(shared_rs()->contains(obj), "must be");
  } else {
    assert(is_in_shared_metaspace(obj) || DynamicArchive::is_in_target_space(obj), "must be");
  }
  address base_address = address(SharedBaseAddress);
  uintx deltax = address(obj) - base_address;
  return deltax;
}

// Global object for holding classes that have been loaded.  Since this
// is run at a safepoint just before exit, this is the entire set of classes.
static GrowableArray<Klass*>* _global_klass_objects;

static int global_klass_compare(Klass** a, Klass **b) {
  return a[0]->name()->fast_compare(b[0]->name());
}

GrowableArray<Klass*>* MetaspaceShared::collected_klasses() {
  return _global_klass_objects;
}

static void collect_array_classes(Klass* k) {
  _global_klass_objects->append_if_missing(k);
  if (k->is_array_klass()) {
    // Add in the array classes too
    ArrayKlass* ak = ArrayKlass::cast(k);
    Klass* h = ak->higher_dimension();
    if (h != NULL) {
      h->array_klasses_do(collect_array_classes);
    }
  }
}

class CollectClassesClosure : public KlassClosure {
  void do_klass(Klass* k) {
    if (k->is_instance_klass() &&
        SystemDictionaryShared::is_excluded_class(InstanceKlass::cast(k))) {
      // Don't add to the _global_klass_objects
    } else {
      _global_klass_objects->append_if_missing(k);
    }
    if (k->is_array_klass()) {
      // Add in the array classes too
      ArrayKlass* ak = ArrayKlass::cast(k);
      Klass* h = ak->higher_dimension();
      if (h != NULL) {
        h->array_klasses_do(collect_array_classes);
      }
    }
  }
};

static void remove_unshareable_in_classes() {
  for (int i = 0; i < _global_klass_objects->length(); i++) {
    Klass* k = _global_klass_objects->at(i);
    if (!k->is_objArray_klass()) {
      // InstanceKlass and TypeArrayKlass will in turn call remove_unshareable_info
      // on their array classes.
      assert(k->is_instance_klass() || k->is_typeArray_klass(), "must be");
      k->remove_unshareable_info();
    }
  }
}

static void remove_java_mirror_in_classes() {
  for (int i = 0; i < _global_klass_objects->length(); i++) {
    Klass* k = _global_klass_objects->at(i);
    if (!k->is_objArray_klass()) {
      // InstanceKlass and TypeArrayKlass will in turn call remove_unshareable_info
      // on their array classes.
      assert(k->is_instance_klass() || k->is_typeArray_klass(), "must be");
      k->remove_java_mirror();
    }
  }
}

static void clear_basic_type_mirrors() {
  assert(!HeapShared::is_heap_object_archiving_allowed(), "Sanity");
  Universe::set_int_mirror(NULL);
  Universe::set_float_mirror(NULL);
  Universe::set_double_mirror(NULL);
  Universe::set_byte_mirror(NULL);
  Universe::set_bool_mirror(NULL);
  Universe::set_char_mirror(NULL);
  Universe::set_long_mirror(NULL);
  Universe::set_short_mirror(NULL);
  Universe::set_void_mirror(NULL);
}

static void rewrite_nofast_bytecode(const methodHandle& method) {
  BytecodeStream bcs(method);
  while (!bcs.is_last_bytecode()) {
    Bytecodes::Code opcode = bcs.next();
    switch (opcode) {
    case Bytecodes::_getfield:      *bcs.bcp() = Bytecodes::_nofast_getfield;      break;
    case Bytecodes::_putfield:      *bcs.bcp() = Bytecodes::_nofast_putfield;      break;
    case Bytecodes::_aload_0:       *bcs.bcp() = Bytecodes::_nofast_aload_0;       break;
    case Bytecodes::_iload: {
      if (!bcs.is_wide()) {
        *bcs.bcp() = Bytecodes::_nofast_iload;
      }
      break;
    }
    default: break;
    }
  }
}

// Walk all methods in the class list to ensure that they won't be modified at
// run time. This includes:
// [1] Rewrite all bytecodes as needed, so that the ConstMethod* will not be modified
//     at run time by RewriteBytecodes/RewriteFrequentPairs
// [2] Assign a fingerprint, so one doesn't need to be assigned at run-time.
static void rewrite_nofast_bytecodes_and_calculate_fingerprints(Thread* thread) {
  for (int i = 0; i < _global_klass_objects->length(); i++) {
    Klass* k = _global_klass_objects->at(i);
    if (k->is_instance_klass()) {
      InstanceKlass* ik = InstanceKlass::cast(k);
      MetaspaceShared::rewrite_nofast_bytecodes_and_calculate_fingerprints(thread, ik);
    }
  }
}

void MetaspaceShared::rewrite_nofast_bytecodes_and_calculate_fingerprints(Thread* thread, InstanceKlass* ik) {
  for (int i = 0; i < ik->methods()->length(); i++) {
    methodHandle m(thread, ik->methods()->at(i));
    rewrite_nofast_bytecode(m);
    Fingerprinter fp(m);
    // The side effect of this call sets method's fingerprint field.
    fp.fingerprint();
  }
}

// Objects of the Metadata types (such as Klass and ConstantPool) have C++ vtables.
// (In GCC this is the field <Type>::_vptr, i.e., first word in the object.)
//
// Addresses of the vtables and the methods may be different across JVM runs,
// if libjvm.so is dynamically loaded at a different base address.
//
// To ensure that the Metadata objects in the CDS archive always have the correct vtable:
//
// + at dump time:  we redirect the _vptr to point to our own vtables inside
//                  the CDS image
// + at run time:   we clone the actual contents of the vtables from libjvm.so
//                  into our own tables.

// Currently, the archive contain ONLY the following types of objects that have C++ vtables.
#define CPP_VTABLE_PATCH_TYPES_DO(f) \
  f(ConstantPool) \
  f(InstanceKlass) \
  f(InstanceClassLoaderKlass) \
  f(InstanceMirrorKlass) \
  f(InstanceRefKlass) \
  f(Method) \
  f(ObjArrayKlass) \
  f(TypeArrayKlass)

class CppVtableInfo {
  intptr_t _vtable_size;
  intptr_t _cloned_vtable[1];
public:
  static int num_slots(int vtable_size) {
    return 1 + vtable_size; // Need to add the space occupied by _vtable_size;
  }
  int vtable_size()           { return int(uintx(_vtable_size)); }
  void set_vtable_size(int n) { _vtable_size = intptr_t(n); }
  intptr_t* cloned_vtable()   { return &_cloned_vtable[0]; }
  void zero()                 { memset(_cloned_vtable, 0, sizeof(intptr_t) * vtable_size()); }
  // Returns the address of the next CppVtableInfo that can be placed immediately after this CppVtableInfo
  static size_t byte_size(int vtable_size) {
    CppVtableInfo i;
    return pointer_delta(&i._cloned_vtable[vtable_size], &i, sizeof(u1));
  }
};

template <class T> class CppVtableCloner : public T {
  static intptr_t* vtable_of(Metadata& m) {
    return *((intptr_t**)&m);
  }
  static CppVtableInfo* _info;

  static int get_vtable_length(const char* name);

public:
  // Allocate and initialize the C++ vtable, starting from top, but do not go past end.
  static intptr_t* allocate(const char* name);

  // Clone the vtable to ...
  static intptr_t* clone_vtable(const char* name, CppVtableInfo* info);

  static void zero_vtable_clone() {
    assert(DumpSharedSpaces, "dump-time only");
    _info->zero();
  }

  static bool is_valid_shared_object(const T* obj) {
    intptr_t* vptr = *(intptr_t**)obj;
    return vptr == _info->cloned_vtable();
  }
};

template <class T> CppVtableInfo* CppVtableCloner<T>::_info = NULL;

template <class T>
intptr_t* CppVtableCloner<T>::allocate(const char* name) {
  assert(is_aligned(_mc_region.top(), sizeof(intptr_t)), "bad alignment");
  int n = get_vtable_length(name);
  _info = (CppVtableInfo*)_mc_region.allocate(CppVtableInfo::byte_size(n), sizeof(intptr_t));
  _info->set_vtable_size(n);

  intptr_t* p = clone_vtable(name, _info);
  assert((char*)p == _mc_region.top(), "must be");

  return _info->cloned_vtable();
}

template <class T>
intptr_t* CppVtableCloner<T>::clone_vtable(const char* name, CppVtableInfo* info) {
  if (!DumpSharedSpaces) {
    assert(_info == 0, "_info is initialized only at dump time");
    _info = info; // Remember it -- it will be used by MetaspaceShared::is_valid_shared_method()
  }
  T tmp; // Allocate temporary dummy metadata object to get to the original vtable.
  int n = info->vtable_size();
  intptr_t* srcvtable = vtable_of(tmp);
  intptr_t* dstvtable = info->cloned_vtable();

  // We already checked (and, if necessary, adjusted n) when the vtables were allocated, so we are
  // safe to do memcpy.
  log_debug(cds, vtables)("Copying %3d vtable entries for %s", n, name);
  memcpy(dstvtable, srcvtable, sizeof(intptr_t) * n);
  return dstvtable + n;
}

// To determine the size of the vtable for each type, we use the following
// trick by declaring 2 subclasses:
//
//   class CppVtableTesterA: public InstanceKlass {virtual int   last_virtual_method() {return 1;}    };
//   class CppVtableTesterB: public InstanceKlass {virtual void* last_virtual_method() {return NULL}; };
//
// CppVtableTesterA and CppVtableTesterB's vtables have the following properties:
// - Their size (N+1) is exactly one more than the size of InstanceKlass's vtable (N)
// - The first N entries have are exactly the same as in InstanceKlass's vtable.
// - Their last entry is different.
//
// So to determine the value of N, we just walk CppVtableTesterA and CppVtableTesterB's tables
// and find the first entry that's different.
//
// This works on all C++ compilers supported by Oracle, but you may need to tweak it for more
// esoteric compilers.

template <class T> class CppVtableTesterB: public T {
public:
  virtual int last_virtual_method() {return 1;}
};

template <class T> class CppVtableTesterA : public T {
public:
  virtual void* last_virtual_method() {
    // Make this different than CppVtableTesterB::last_virtual_method so the C++
    // compiler/linker won't alias the two functions.
    return NULL;
  }
};

template <class T>
int CppVtableCloner<T>::get_vtable_length(const char* name) {
  CppVtableTesterA<T> a;
  CppVtableTesterB<T> b;

  intptr_t* avtable = vtable_of(a);
  intptr_t* bvtable = vtable_of(b);

  // Start at slot 1, because slot 0 may be RTTI (on Solaris/Sparc)
  int vtable_len = 1;
  for (; ; vtable_len++) {
    if (avtable[vtable_len] != bvtable[vtable_len]) {
      break;
    }
  }
  log_debug(cds, vtables)("Found   %3d vtable entries for %s", vtable_len, name);

  return vtable_len;
}

#define ALLOC_CPP_VTABLE_CLONE(c) \
  _cloned_cpp_vtptrs[c##_Kind] = CppVtableCloner<c>::allocate(#c); \
  ArchivePtrMarker::mark_pointer(&_cloned_cpp_vtptrs[c##_Kind]);

#define CLONE_CPP_VTABLE(c) \
  p = CppVtableCloner<c>::clone_vtable(#c, (CppVtableInfo*)p);

#define ZERO_CPP_VTABLE(c) \
 CppVtableCloner<c>::zero_vtable_clone();

//------------------------------ for DynamicDumpSharedSpaces - start
#define DECLARE_CLONED_VTABLE_KIND(c) c ## _Kind,

enum {
  // E.g., ConstantPool_Kind == 0, InstanceKlass == 1, etc.
  CPP_VTABLE_PATCH_TYPES_DO(DECLARE_CLONED_VTABLE_KIND)
  _num_cloned_vtable_kinds
};

// This is the index of all the cloned vtables. E.g., for
//     ConstantPool* cp = ....; // an archived constant pool
//     InstanceKlass* ik = ....;// an archived class
// the following holds true:
//     _cloned_cpp_vtptrs[ConstantPool_Kind]  == ((intptr_t**)cp)[0]
//     _cloned_cpp_vtptrs[InstanceKlass_Kind] == ((intptr_t**)ik)[0]
static intptr_t** _cloned_cpp_vtptrs = NULL;

void MetaspaceShared::allocate_cloned_cpp_vtptrs() {
  assert(DumpSharedSpaces, "must");
  size_t vtptrs_bytes = _num_cloned_vtable_kinds * sizeof(intptr_t*);
  _cloned_cpp_vtptrs = (intptr_t**)_mc_region.allocate(vtptrs_bytes, sizeof(intptr_t*));
}

void MetaspaceShared::serialize_cloned_cpp_vtptrs(SerializeClosure* soc) {
  soc->do_ptr((void**)&_cloned_cpp_vtptrs);
}

intptr_t* MetaspaceShared::fix_cpp_vtable_for_dynamic_archive(MetaspaceObj::Type msotype, address obj) {
  Arguments::assert_is_dumping_archive();
  int kind = -1;
  switch (msotype) {
  case MetaspaceObj::SymbolType:
  case MetaspaceObj::TypeArrayU1Type:
  case MetaspaceObj::TypeArrayU2Type:
  case MetaspaceObj::TypeArrayU4Type:
  case MetaspaceObj::TypeArrayU8Type:
  case MetaspaceObj::TypeArrayOtherType:
  case MetaspaceObj::ConstMethodType:
  case MetaspaceObj::ConstantPoolCacheType:
  case MetaspaceObj::AnnotationsType:
  case MetaspaceObj::MethodCountersType:
  case MetaspaceObj::RecordComponentType:
    // These have no vtables.
    break;
  case MetaspaceObj::ClassType:
    {
      Klass* k = (Klass*)obj;
      assert(k->is_klass(), "must be");
      if (k->is_instance_klass()) {
        InstanceKlass* ik = InstanceKlass::cast(k);
        if (ik->is_class_loader_instance_klass()) {
          kind = InstanceClassLoaderKlass_Kind;
        } else if (ik->is_reference_instance_klass()) {
          kind = InstanceRefKlass_Kind;
        } else if (ik->is_mirror_instance_klass()) {
          kind = InstanceMirrorKlass_Kind;
        } else {
          kind = InstanceKlass_Kind;
        }
      } else if (k->is_typeArray_klass()) {
        kind = TypeArrayKlass_Kind;
      } else {
        assert(k->is_objArray_klass(), "must be");
        kind = ObjArrayKlass_Kind;
      }
    }
    break;

  case MetaspaceObj::MethodType:
    {
      Method* m = (Method*)obj;
      assert(m->is_method(), "must be");
      kind = Method_Kind;
    }
    break;

  case MetaspaceObj::MethodDataType:
    // We don't archive MethodData <-- should have been removed in removed_unsharable_info
    ShouldNotReachHere();
    break;

  case MetaspaceObj::ConstantPoolType:
    {
      ConstantPool *cp = (ConstantPool*)obj;
      assert(cp->is_constantPool(), "must be");
      kind = ConstantPool_Kind;
    }
    break;

  default:
    ShouldNotReachHere();
  }

  if (kind >= 0) {
    assert(kind < _num_cloned_vtable_kinds, "must be");
    return _cloned_cpp_vtptrs[kind];
  } else {
    return NULL;
  }
}

//------------------------------ for DynamicDumpSharedSpaces - end

// This can be called at both dump time and run time:
// - clone the contents of the c++ vtables into the space
//   allocated by allocate_cpp_vtable_clones()
void MetaspaceShared::clone_cpp_vtables(intptr_t* p) {
  assert(DumpSharedSpaces || UseSharedSpaces, "sanity");
  CPP_VTABLE_PATCH_TYPES_DO(CLONE_CPP_VTABLE);
}

void MetaspaceShared::zero_cpp_vtable_clones_for_writing() {
  assert(DumpSharedSpaces, "dump-time only");
  CPP_VTABLE_PATCH_TYPES_DO(ZERO_CPP_VTABLE);
}

// Allocate and initialize the C++ vtables, starting from top, but do not go past end.
char* MetaspaceShared::allocate_cpp_vtable_clones() {
  char* cloned_vtables = _mc_region.top(); // This is the beginning of all the cloned vtables

  assert(DumpSharedSpaces, "dump-time only");
  // Layout (each slot is a intptr_t):
  //   [number of slots in the first vtable = n1]
  //   [ <n1> slots for the first vtable]
  //   [number of slots in the first second = n2]
  //   [ <n2> slots for the second vtable]
  //   ...
  // The order of the vtables is the same as the CPP_VTAB_PATCH_TYPES_DO macro.
  CPP_VTABLE_PATCH_TYPES_DO(ALLOC_CPP_VTABLE_CLONE);

  return cloned_vtables;
}

bool MetaspaceShared::is_valid_shared_method(const Method* m) {
  assert(is_in_shared_metaspace(m), "must be");
  return CppVtableCloner<Method>::is_valid_shared_object(m);
}

void WriteClosure::do_oop(oop* o) {
  if (*o == NULL) {
    _dump_region->append_intptr_t(0);
  } else {
    assert(HeapShared::is_heap_object_archiving_allowed(),
           "Archiving heap object is not allowed");
    _dump_region->append_intptr_t(
      (intptr_t)CompressedOops::encode_not_null(*o));
  }
}

void WriteClosure::do_region(u_char* start, size_t size) {
  assert((intptr_t)start % sizeof(intptr_t) == 0, "bad alignment");
  assert(size % sizeof(intptr_t) == 0, "bad size");
  do_tag((int)size);
  while (size > 0) {
    _dump_region->append_intptr_t(*(intptr_t*)start, true);
    start += sizeof(intptr_t);
    size -= sizeof(intptr_t);
  }
}

// This is for dumping detailed statistics for the allocations
// in the shared spaces.
class DumpAllocStats : public ResourceObj {
public:

  // Here's poor man's enum inheritance
#define SHAREDSPACE_OBJ_TYPES_DO(f) \
  METASPACE_OBJ_TYPES_DO(f) \
  f(SymbolHashentry) \
  f(SymbolBucket) \
  f(StringHashentry) \
  f(StringBucket) \
  f(Other)

  enum Type {
    // Types are MetaspaceObj::ClassType, MetaspaceObj::SymbolType, etc
    SHAREDSPACE_OBJ_TYPES_DO(METASPACE_OBJ_TYPE_DECLARE)
    _number_of_types
  };

  static const char * type_name(Type type) {
    switch(type) {
    SHAREDSPACE_OBJ_TYPES_DO(METASPACE_OBJ_TYPE_NAME_CASE)
    default:
      ShouldNotReachHere();
      return NULL;
    }
  }

public:
  enum { RO = 0, RW = 1 };

  int _counts[2][_number_of_types];
  int _bytes [2][_number_of_types];

  DumpAllocStats() {
    memset(_counts, 0, sizeof(_counts));
    memset(_bytes,  0, sizeof(_bytes));
  };

  void record(MetaspaceObj::Type type, int byte_size, bool read_only) {
    assert(int(type) >= 0 && type < MetaspaceObj::_number_of_types, "sanity");
    int which = (read_only) ? RO : RW;
    _counts[which][type] ++;
    _bytes [which][type] += byte_size;
  }

  void record_other_type(int byte_size, bool read_only) {
    int which = (read_only) ? RO : RW;
    _bytes [which][OtherType] += byte_size;
  }
  void print_stats(int ro_all, int rw_all, int mc_all);
};

void DumpAllocStats::print_stats(int ro_all, int rw_all, int mc_all) {
  // Calculate size of data that was not allocated by Metaspace::allocate()
  MetaspaceSharedStats *stats = MetaspaceShared::stats();

  // symbols
  _counts[RO][SymbolHashentryType] = stats->symbol.hashentry_count;
  _bytes [RO][SymbolHashentryType] = stats->symbol.hashentry_bytes;

  _counts[RO][SymbolBucketType] = stats->symbol.bucket_count;
  _bytes [RO][SymbolBucketType] = stats->symbol.bucket_bytes;

  // strings
  _counts[RO][StringHashentryType] = stats->string.hashentry_count;
  _bytes [RO][StringHashentryType] = stats->string.hashentry_bytes;

  _counts[RO][StringBucketType] = stats->string.bucket_count;
  _bytes [RO][StringBucketType] = stats->string.bucket_bytes;

  // TODO: count things like dictionary, vtable, etc
  _bytes[RW][OtherType] += mc_all;
  rw_all += mc_all; // mc is mapped Read/Write

  // prevent divide-by-zero
  if (ro_all < 1) {
    ro_all = 1;
  }
  if (rw_all < 1) {
    rw_all = 1;
  }

  int all_ro_count = 0;
  int all_ro_bytes = 0;
  int all_rw_count = 0;
  int all_rw_bytes = 0;

// To make fmt_stats be a syntactic constant (for format warnings), use #define.
#define fmt_stats "%-20s: %8d %10d %5.1f | %8d %10d %5.1f | %8d %10d %5.1f"
  const char *sep = "--------------------+---------------------------+---------------------------+--------------------------";
  const char *hdr = "                        ro_cnt   ro_bytes     % |   rw_cnt   rw_bytes     % |  all_cnt  all_bytes     %";

  LogMessage(cds) msg;

  msg.debug("Detailed metadata info (excluding st regions; rw stats include mc regions):");
  msg.debug("%s", hdr);
  msg.debug("%s", sep);
  for (int type = 0; type < int(_number_of_types); type ++) {
    const char *name = type_name((Type)type);
    int ro_count = _counts[RO][type];
    int ro_bytes = _bytes [RO][type];
    int rw_count = _counts[RW][type];
    int rw_bytes = _bytes [RW][type];
    int count = ro_count + rw_count;
    int bytes = ro_bytes + rw_bytes;

    double ro_perc = percent_of(ro_bytes, ro_all);
    double rw_perc = percent_of(rw_bytes, rw_all);
    double perc    = percent_of(bytes, ro_all + rw_all);

    msg.debug(fmt_stats, name,
                         ro_count, ro_bytes, ro_perc,
                         rw_count, rw_bytes, rw_perc,
                         count, bytes, perc);

    all_ro_count += ro_count;
    all_ro_bytes += ro_bytes;
    all_rw_count += rw_count;
    all_rw_bytes += rw_bytes;
  }

  int all_count = all_ro_count + all_rw_count;
  int all_bytes = all_ro_bytes + all_rw_bytes;

  double all_ro_perc = percent_of(all_ro_bytes, ro_all);
  double all_rw_perc = percent_of(all_rw_bytes, rw_all);
  double all_perc    = percent_of(all_bytes, ro_all + rw_all);

  msg.debug("%s", sep);
  msg.debug(fmt_stats, "Total",
                       all_ro_count, all_ro_bytes, all_ro_perc,
                       all_rw_count, all_rw_bytes, all_rw_perc,
                       all_count, all_bytes, all_perc);

  assert(all_ro_bytes == ro_all, "everything should have been counted");
  assert(all_rw_bytes == rw_all, "everything should have been counted");

#undef fmt_stats
}

// Populate the shared space.

class VM_PopulateDumpSharedSpace: public VM_Operation {
private:
  GrowableArray<MemRegion> *_closed_archive_heap_regions;
  GrowableArray<MemRegion> *_open_archive_heap_regions;

  GrowableArray<ArchiveHeapOopmapInfo> *_closed_archive_heap_oopmaps;
  GrowableArray<ArchiveHeapOopmapInfo> *_open_archive_heap_oopmaps;

  void dump_java_heap_objects() NOT_CDS_JAVA_HEAP_RETURN;
  void dump_archive_heap_oopmaps() NOT_CDS_JAVA_HEAP_RETURN;
  void dump_archive_heap_oopmaps(GrowableArray<MemRegion>* regions,
                                 GrowableArray<ArchiveHeapOopmapInfo>* oopmaps);
  void dump_symbols();
  char* dump_read_only_tables();
  void print_class_stats();
  void print_region_stats(FileMapInfo* map_info);
  void print_bitmap_region_stats(size_t size, size_t total_size);
  void print_heap_region_stats(GrowableArray<MemRegion> *heap_mem,
                               const char *name, size_t total_size);
  void relocate_to_default_base_address(CHeapBitMap* ptrmap);

public:

  VMOp_Type type() const { return VMOp_PopulateDumpSharedSpace; }
  void doit();   // outline because gdb sucks
  bool allow_nested_vm_operations() const { return true; }
}; // class VM_PopulateDumpSharedSpace

class SortedSymbolClosure: public SymbolClosure {
  GrowableArray<Symbol*> _symbols;
  virtual void do_symbol(Symbol** sym) {
    assert((*sym)->is_permanent(), "archived symbols must be permanent");
    _symbols.append(*sym);
  }
  static int compare_symbols_by_address(Symbol** a, Symbol** b) {
    if (a[0] < b[0]) {
      return -1;
    } else if (a[0] == b[0]) {
      return 0;
    } else {
      return 1;
    }
  }

public:
  SortedSymbolClosure() {
    SymbolTable::symbols_do(this);
    _symbols.sort(compare_symbols_by_address);
  }
  GrowableArray<Symbol*>* get_sorted_symbols() {
    return &_symbols;
  }
};

// ArchiveCompactor --
//
// This class is the central piece of shared archive compaction -- all metaspace data are
// initially allocated outside of the shared regions. ArchiveCompactor copies the
// metaspace data into their final location in the shared regions.

class ArchiveCompactor : AllStatic {
  static const int INITIAL_TABLE_SIZE = 8087;
  static const int MAX_TABLE_SIZE     = 1000000;

  static DumpAllocStats* _alloc_stats;
  static SortedSymbolClosure* _ssc;

  typedef KVHashtable<address, address, mtInternal> RelocationTable;
  static RelocationTable* _new_loc_table;

public:
  static void initialize() {
    _alloc_stats = new(ResourceObj::C_HEAP, mtInternal)DumpAllocStats;
    _new_loc_table = new RelocationTable(INITIAL_TABLE_SIZE);
  }
  static DumpAllocStats* alloc_stats() {
    return _alloc_stats;
  }

  // Use this when you allocate space with MetaspaceShare::read_only_space_alloc()
  // outside of ArchiveCompactor::allocate(). These are usually for misc tables
  // that are allocated in the RO space.
  class OtherROAllocMark {
    char* _oldtop;
  public:
    OtherROAllocMark() {
      _oldtop = _ro_region.top();
    }
    ~OtherROAllocMark() {
      char* newtop = _ro_region.top();
      ArchiveCompactor::alloc_stats()->record_other_type(int(newtop - _oldtop), true);
    }
  };

  static void allocate(MetaspaceClosure::Ref* ref, bool read_only) {
    address obj = ref->obj();
    int bytes = ref->size() * BytesPerWord;
    char* p;
    size_t alignment = BytesPerWord;
    char* oldtop;
    char* newtop;

    if (read_only) {
      oldtop = _ro_region.top();
      p = _ro_region.allocate(bytes, alignment);
      newtop = _ro_region.top();
    } else {
      oldtop = _rw_region.top();
      if (ref->msotype() == MetaspaceObj::ClassType) {
        // Save a pointer immediate in front of an InstanceKlass, so
        // we can do a quick lookup from InstanceKlass* -> RunTimeSharedClassInfo*
        // without building another hashtable. See RunTimeSharedClassInfo::get_for()
        // in systemDictionaryShared.cpp.
        Klass* klass = (Klass*)obj;
        if (klass->is_instance_klass()) {
          SystemDictionaryShared::validate_before_archiving(InstanceKlass::cast(klass));
          _rw_region.allocate(sizeof(address), BytesPerWord);
        }
      }
      p = _rw_region.allocate(bytes, alignment);
      newtop = _rw_region.top();
    }
    memcpy(p, obj, bytes);

    intptr_t* cloned_vtable = MetaspaceShared::fix_cpp_vtable_for_dynamic_archive(ref->msotype(), (address)p);
    if (cloned_vtable != NULL) {
      *(address*)p = (address)cloned_vtable;
      ArchivePtrMarker::mark_pointer((address*)p);
    }

    assert(_new_loc_table->lookup(obj) == NULL, "each object can be relocated at most once");
    _new_loc_table->add(obj, (address)p);
    log_trace(cds)("Copy: " PTR_FORMAT " ==> " PTR_FORMAT " %d", p2i(obj), p2i(p), bytes);
    if (_new_loc_table->maybe_grow(MAX_TABLE_SIZE)) {
      log_info(cds, hashtables)("Expanded _new_loc_table to %d", _new_loc_table->table_size());
    }
    _alloc_stats->record(ref->msotype(), int(newtop - oldtop), read_only);
  }

  static address get_new_loc(MetaspaceClosure::Ref* ref) {
    address* pp = _new_loc_table->lookup(ref->obj());
    assert(pp != NULL, "must be");
    return *pp;
  }

private:
  // Makes a shallow copy of visited MetaspaceObj's
  class ShallowCopier: public UniqueMetaspaceClosure {
    bool _read_only;
  public:
    ShallowCopier(bool read_only) : _read_only(read_only) {}

    virtual bool do_unique_ref(Ref* ref, bool read_only) {
      if (read_only == _read_only) {
        allocate(ref, read_only);
      }
      return true; // recurse into ref.obj()
    }
  };

  // Relocate embedded pointers within a MetaspaceObj's shallow copy
  class ShallowCopyEmbeddedRefRelocator: public UniqueMetaspaceClosure {
  public:
    virtual bool do_unique_ref(Ref* ref, bool read_only) {
      address new_loc = get_new_loc(ref);
      RefRelocator refer;
      ref->metaspace_pointers_do_at(&refer, new_loc);
      return true; // recurse into ref.obj()
    }
    virtual void push_special(SpecialRef type, Ref* ref, intptr_t* p) {
      assert(type == _method_entry_ref, "only special type allowed for now");
      address obj = ref->obj();
      address new_obj = get_new_loc(ref);
      size_t offset = pointer_delta(p, obj,  sizeof(u1));
      intptr_t* new_p = (intptr_t*)(new_obj + offset);
      assert(*p == *new_p, "must be a copy");
      ArchivePtrMarker::mark_pointer((address*)new_p);
    }
  };

  // Relocate a reference to point to its shallow copy
  class RefRelocator: public MetaspaceClosure {
  public:
    virtual bool do_ref(Ref* ref, bool read_only) {
      if (ref->not_null()) {
        ref->update(get_new_loc(ref));
        ArchivePtrMarker::mark_pointer(ref->addr());
      }
      return false; // Do not recurse.
    }
  };

#ifdef ASSERT
  class IsRefInArchiveChecker: public MetaspaceClosure {
  public:
    virtual bool do_ref(Ref* ref, bool read_only) {
      if (ref->not_null()) {
        char* obj = (char*)ref->obj();
        assert(_ro_region.contains(obj) || _rw_region.contains(obj),
               "must be relocated to point to CDS archive");
      }
      return false; // Do not recurse.
    }
  };
#endif

public:
  static void copy_and_compact() {
    ResourceMark rm;
    SortedSymbolClosure the_ssc; // StackObj
    _ssc = &the_ssc;

    log_info(cds)("Scanning all metaspace objects ... ");
    {
      // allocate and shallow-copy RW objects, immediately following the MC region
      log_info(cds)("Allocating RW objects ... ");
      _mc_region.pack(&_rw_region);

      ResourceMark rm;
      ShallowCopier rw_copier(false);
      iterate_roots(&rw_copier);
    }
    {
      // allocate and shallow-copy of RO object, immediately following the RW region
      log_info(cds)("Allocating RO objects ... ");
      _rw_region.pack(&_ro_region);

      ResourceMark rm;
      ShallowCopier ro_copier(true);
      iterate_roots(&ro_copier);
    }
    {
      log_info(cds)("Relocating embedded pointers ... ");
      ResourceMark rm;
      ShallowCopyEmbeddedRefRelocator emb_reloc;
      iterate_roots(&emb_reloc);
    }
    {
      log_info(cds)("Relocating external roots ... ");
      ResourceMark rm;
      RefRelocator ext_reloc;
      iterate_roots(&ext_reloc);
    }
    {
      log_info(cds)("Fixing symbol identity hash ... ");
      os::init_random(0x12345678);
      GrowableArray<Symbol*>* symbols = _ssc->get_sorted_symbols();
      for (int i=0; i<symbols->length(); i++) {
        symbols->at(i)->update_identity_hash();
      }
    }
#ifdef ASSERT
    {
      log_info(cds)("Verifying external roots ... ");
      ResourceMark rm;
      IsRefInArchiveChecker checker;
      iterate_roots(&checker);
    }
#endif


    // cleanup
    _ssc = NULL;
  }

  // We must relocate the System::_well_known_klasses only after we have copied the
  // java objects in during dump_java_heap_objects(): during the object copy, we operate on
  // old objects which assert that their klass is the original klass.
  static void relocate_well_known_klasses() {
    {
      log_info(cds)("Relocating SystemDictionary::_well_known_klasses[] ... ");
      ResourceMark rm;
      RefRelocator ext_reloc;
      SystemDictionary::well_known_klasses_do(&ext_reloc);
    }
    // NOTE: after this point, we shouldn't have any globals that can reach the old
    // objects.

    // We cannot use any of the objects in the heap anymore (except for the
    // shared strings) because their headers no longer point to valid Klasses.
  }

  static void iterate_roots(MetaspaceClosure* it) {
    // To ensure deterministic contents in the archive, we just need to ensure that
    // we iterate the MetsapceObjs in a deterministic order. It doesn't matter where
    // the MetsapceObjs are located originally, as they are copied sequentially into
    // the archive during the iteration.
    //
    // The only issue here is that the symbol table and the system directories may be
    // randomly ordered, so we copy the symbols and klasses into two arrays and sort
    // them deterministically.
    //
    // During -Xshare:dump, the order of Symbol creation is strictly determined by
    // the SharedClassListFile (class loading is done in a single thread and the JIT
    // is disabled). Also, Symbols are allocated in monotonically increasing addresses
    // (see Symbol::operator new(size_t, int)). So if we iterate the Symbols by
    // ascending address order, we ensure that all Symbols are copied into deterministic
    // locations in the archive.
    GrowableArray<Symbol*>* symbols = _ssc->get_sorted_symbols();
    for (int i=0; i<symbols->length(); i++) {
      it->push(symbols->adr_at(i));
    }
    if (_global_klass_objects != NULL) {
      // Need to fix up the pointers
      for (int i = 0; i < _global_klass_objects->length(); i++) {
        // NOTE -- this requires that the vtable is NOT yet patched, or else we are hosed.
        it->push(_global_klass_objects->adr_at(i));
      }
    }
    FileMapInfo::metaspace_pointers_do(it, false);
    SystemDictionaryShared::dumptime_classes_do(it);
    Universe::metaspace_pointers_do(it);
    SymbolTable::metaspace_pointers_do(it);
    vmSymbols::metaspace_pointers_do(it);

    it->finish();
  }

  static Klass* get_relocated_klass(Klass* orig_klass) {
    assert(DumpSharedSpaces, "dump time only");
    address* pp = _new_loc_table->lookup((address)orig_klass);
    assert(pp != NULL, "must be");
    Klass* klass = (Klass*)(*pp);
    assert(klass->is_klass(), "must be");
    return klass;
  }
};

DumpAllocStats* ArchiveCompactor::_alloc_stats;
SortedSymbolClosure* ArchiveCompactor::_ssc;
ArchiveCompactor::RelocationTable* ArchiveCompactor::_new_loc_table;

void VM_PopulateDumpSharedSpace::dump_symbols() {
  log_info(cds)("Dumping symbol table ...");

  NOT_PRODUCT(SymbolTable::verify());
  SymbolTable::write_to_archive();
}

char* VM_PopulateDumpSharedSpace::dump_read_only_tables() {
  ArchiveCompactor::OtherROAllocMark mark;

  log_info(cds)("Removing java_mirror ... ");
  if (!HeapShared::is_heap_object_archiving_allowed()) {
    clear_basic_type_mirrors();
  }
  remove_java_mirror_in_classes();
  log_info(cds)("done. ");

  SystemDictionaryShared::write_to_archive();

  // Write the other data to the output array.
  char* start = _ro_region.top();
  WriteClosure wc(&_ro_region);
  MetaspaceShared::serialize(&wc);

  // Write the bitmaps for patching the archive heap regions
  _closed_archive_heap_oopmaps = NULL;
  _open_archive_heap_oopmaps = NULL;
  dump_archive_heap_oopmaps();

  return start;
}

void VM_PopulateDumpSharedSpace::print_class_stats() {
  log_info(cds)("Number of classes %d", _global_klass_objects->length());
  {
    int num_type_array = 0, num_obj_array = 0, num_inst = 0;
    for (int i = 0; i < _global_klass_objects->length(); i++) {
      Klass* k = _global_klass_objects->at(i);
      if (k->is_instance_klass()) {
        num_inst ++;
      } else if (k->is_objArray_klass()) {
        num_obj_array ++;
      } else {
        assert(k->is_typeArray_klass(), "sanity");
        num_type_array ++;
      }
    }
    log_info(cds)("    instance classes   = %5d", num_inst);
    log_info(cds)("    obj array classes  = %5d", num_obj_array);
    log_info(cds)("    type array classes = %5d", num_type_array);
  }
}

void VM_PopulateDumpSharedSpace::relocate_to_default_base_address(CHeapBitMap* ptrmap) {
  intx addr_delta = MetaspaceShared::final_delta();
  if (addr_delta == 0) {
    ArchivePtrMarker::compact((address)SharedBaseAddress, (address)_ro_region.top());
  } else {
    // We are not able to reserve space at Arguments::default_SharedBaseAddress() (due to ASLR).
    // This means that the current content of the archive is based on a random
    // address. Let's relocate all the pointers, so that it can be mapped to
    // Arguments::default_SharedBaseAddress() without runtime relocation.
    //
    // Note: both the base and dynamic archive are written with
    // FileMapHeader::_shared_base_address == Arguments::default_SharedBaseAddress()

    // Patch all pointers that are marked by ptrmap within this region,
    // where we have just dumped all the metaspace data.
    address patch_base = (address)SharedBaseAddress;
    address patch_end  = (address)_ro_region.top();
    size_t size = patch_end - patch_base;

    // the current value of the pointers to be patched must be within this
    // range (i.e., must point to valid metaspace objects)
    address valid_old_base = patch_base;
    address valid_old_end  = patch_end;

    // after patching, the pointers must point inside this range
    // (the requested location of the archive, as mapped at runtime).
    address valid_new_base = (address)Arguments::default_SharedBaseAddress();
    address valid_new_end  = valid_new_base + size;

    log_debug(cds)("Relocating archive from [" INTPTR_FORMAT " - " INTPTR_FORMAT " ] to "
                   "[" INTPTR_FORMAT " - " INTPTR_FORMAT " ]", p2i(patch_base), p2i(patch_end),
                   p2i(valid_new_base), p2i(valid_new_end));

    SharedDataRelocator<true> patcher((address*)patch_base, (address*)patch_end, valid_old_base, valid_old_end,
                                      valid_new_base, valid_new_end, addr_delta, ptrmap);
    ptrmap->iterate(&patcher);
    ArchivePtrMarker::compact(patcher.max_non_null_offset());
  }
}

void VM_PopulateDumpSharedSpace::doit() {
  CHeapBitMap ptrmap;
  MetaspaceShared::initialize_ptr_marker(&ptrmap);

  // We should no longer allocate anything from the metaspace, so that:
  //
  // (1) Metaspace::allocate might trigger GC if we have run out of
  //     committed metaspace, but we can't GC because we're running
  //     in the VM thread.
  // (2) ArchiveCompactor needs to work with a stable set of MetaspaceObjs.
  Metaspace::freeze();
  DEBUG_ONLY(SystemDictionaryShared::NoClassLoadingMark nclm);

  Thread* THREAD = VMThread::vm_thread();

  FileMapInfo::check_nonempty_dir_in_shared_path_table();

  NOT_PRODUCT(SystemDictionary::verify();)
  // The following guarantee is meant to ensure that no loader constraints
  // exist yet, since the constraints table is not shared.  This becomes
  // more important now that we don't re-initialize vtables/itables for
  // shared classes at runtime, where constraints were previously created.
  guarantee(SystemDictionary::constraints()->number_of_entries() == 0,
            "loader constraints are not saved");
  guarantee(SystemDictionary::placeholders()->number_of_entries() == 0,
          "placeholders are not saved");

  // At this point, many classes have been loaded.
  // Gather systemDictionary classes in a global array and do everything to
  // that so we don't have to walk the SystemDictionary again.
  SystemDictionaryShared::check_excluded_classes();
  _global_klass_objects = new GrowableArray<Klass*>(1000);
  CollectClassesClosure collect_classes;
  ClassLoaderDataGraph::loaded_classes_do(&collect_classes);
  _global_klass_objects->sort(global_klass_compare);

  print_class_stats();

  // Ensure the ConstMethods won't be modified at run-time
  log_info(cds)("Updating ConstMethods ... ");
  rewrite_nofast_bytecodes_and_calculate_fingerprints(THREAD);
  log_info(cds)("done. ");

  // Remove all references outside the metadata
  log_info(cds)("Removing unshareable information ... ");
  remove_unshareable_in_classes();
  log_info(cds)("done. ");

  MetaspaceShared::allocate_cloned_cpp_vtptrs();
  char* cloned_vtables = _mc_region.top();
  MetaspaceShared::allocate_cpp_vtable_clones();

  ArchiveCompactor::initialize();
  ArchiveCompactor::copy_and_compact();

  dump_symbols();

  // Dump supported java heap objects
  _closed_archive_heap_regions = NULL;
  _open_archive_heap_regions = NULL;
  dump_java_heap_objects();

  ArchiveCompactor::relocate_well_known_klasses();

  char* serialized_data = dump_read_only_tables();
  _ro_region.pack();

  // The vtable clones contain addresses of the current process.
  // We don't want to write these addresses into the archive. Same for i2i buffer.
  MetaspaceShared::zero_cpp_vtable_clones_for_writing();
  memset(MetaspaceShared::i2i_entry_code_buffers(), 0,
         MetaspaceShared::i2i_entry_code_buffers_size());

  // relocate the data so that it can be mapped to Arguments::default_SharedBaseAddress()
  // without runtime relocation.
  relocate_to_default_base_address(&ptrmap);

  // Create and write the archive file that maps the shared spaces.

  FileMapInfo* mapinfo = new FileMapInfo(true);
  mapinfo->populate_header(os::vm_allocation_granularity());
  mapinfo->set_serialized_data(serialized_data);
  mapinfo->set_cloned_vtables(cloned_vtables);
  mapinfo->set_i2i_entry_code_buffers(MetaspaceShared::i2i_entry_code_buffers(),
                                      MetaspaceShared::i2i_entry_code_buffers_size());
  mapinfo->open_for_write();
  MetaspaceShared::write_core_archive_regions(mapinfo, _closed_archive_heap_oopmaps, _open_archive_heap_oopmaps);
  _total_closed_archive_region_size = mapinfo->write_archive_heap_regions(
                                        _closed_archive_heap_regions,
                                        _closed_archive_heap_oopmaps,
                                        MetaspaceShared::first_closed_archive_heap_region,
                                        MetaspaceShared::max_closed_archive_heap_region);
  _total_open_archive_region_size = mapinfo->write_archive_heap_regions(
                                        _open_archive_heap_regions,
                                        _open_archive_heap_oopmaps,
                                        MetaspaceShared::first_open_archive_heap_region,
                                        MetaspaceShared::max_open_archive_heap_region);

  mapinfo->set_final_requested_base((char*)Arguments::default_SharedBaseAddress());
  mapinfo->set_header_crc(mapinfo->compute_header_crc());
  mapinfo->write_header();
  print_region_stats(mapinfo);
  mapinfo->close();

  if (log_is_enabled(Info, cds)) {
    ArchiveCompactor::alloc_stats()->print_stats(int(_ro_region.used()), int(_rw_region.used()),
                                                 int(_mc_region.used()));
  }

  if (PrintSystemDictionaryAtExit) {
    SystemDictionary::print();
  }

  if (AllowArchivingWithJavaAgent) {
    warning("This archive was created with AllowArchivingWithJavaAgent. It should be used "
            "for testing purposes only and should not be used in a production environment");
  }

  // There may be other pending VM operations that operate on the InstanceKlasses,
  // which will fail because InstanceKlasses::remove_unshareable_info()
  // has been called. Forget these operations and exit the VM directly.
  vm_direct_exit(0);
}

void VM_PopulateDumpSharedSpace::print_region_stats(FileMapInfo *map_info) {
  // Print statistics of all the regions
  const size_t bitmap_used = map_info->space_at(MetaspaceShared::bm)->used();
  const size_t bitmap_reserved = map_info->space_at(MetaspaceShared::bm)->used_aligned();
  const size_t total_reserved = _ro_region.reserved()  + _rw_region.reserved() +
                                _mc_region.reserved()  +
                                bitmap_reserved +
                                _total_closed_archive_region_size +
                                _total_open_archive_region_size;
  const size_t total_bytes = _ro_region.used()  + _rw_region.used() +
                             _mc_region.used()  +
                             bitmap_used +
                             _total_closed_archive_region_size +
                             _total_open_archive_region_size;
  const double total_u_perc = percent_of(total_bytes, total_reserved);

  _mc_region.print(total_reserved);
  _rw_region.print(total_reserved);
  _ro_region.print(total_reserved);
  print_bitmap_region_stats(bitmap_used, total_reserved);
  print_heap_region_stats(_closed_archive_heap_regions, "ca", total_reserved);
  print_heap_region_stats(_open_archive_heap_regions, "oa", total_reserved);

  log_debug(cds)("total    : " SIZE_FORMAT_W(9) " [100.0%% of total] out of " SIZE_FORMAT_W(9) " bytes [%5.1f%% used]",
                 total_bytes, total_reserved, total_u_perc);
}

void VM_PopulateDumpSharedSpace::print_bitmap_region_stats(size_t size, size_t total_size) {
  log_debug(cds)("bm  space: " SIZE_FORMAT_W(9) " [ %4.1f%% of total] out of " SIZE_FORMAT_W(9) " bytes [100.0%% used]",
                 size, size/double(total_size)*100.0, size);
}

void VM_PopulateDumpSharedSpace::print_heap_region_stats(GrowableArray<MemRegion> *heap_mem,
                                                         const char *name, size_t total_size) {
  int arr_len = heap_mem == NULL ? 0 : heap_mem->length();
  for (int i = 0; i < arr_len; i++) {
      char* start = (char*)heap_mem->at(i).start();
      size_t size = heap_mem->at(i).byte_size();
      char* top = start + size;
      log_debug(cds)("%s%d space: " SIZE_FORMAT_W(9) " [ %4.1f%% of total] out of " SIZE_FORMAT_W(9) " bytes [100.0%% used] at " INTPTR_FORMAT,
                     name, i, size, size/double(total_size)*100.0, size, p2i(start));

  }
}

void MetaspaceShared::write_core_archive_regions(FileMapInfo* mapinfo,
                                                 GrowableArray<ArchiveHeapOopmapInfo>* closed_oopmaps,
                                                 GrowableArray<ArchiveHeapOopmapInfo>* open_oopmaps) {
  // Make sure NUM_CDS_REGIONS (exported in cds.h) agrees with
  // MetaspaceShared::n_regions (internal to hotspot).
  assert(NUM_CDS_REGIONS == MetaspaceShared::n_regions, "sanity");

  // mc contains the trampoline code for method entries, which are patched at run time,
  // so it needs to be read/write.
  write_region(mapinfo, mc, &_mc_region, /*read_only=*/false,/*allow_exec=*/true);
  write_region(mapinfo, rw, &_rw_region, /*read_only=*/false,/*allow_exec=*/false);
  write_region(mapinfo, ro, &_ro_region, /*read_only=*/true, /*allow_exec=*/false);
  mapinfo->write_bitmap_region(ArchivePtrMarker::ptrmap(), closed_oopmaps, open_oopmaps);
}

void MetaspaceShared::write_region(FileMapInfo* mapinfo, int region_idx, DumpRegion* dump_region, bool read_only,  bool allow_exec) {
  mapinfo->write_region(region_idx, dump_region->base(), dump_region->used(), read_only, allow_exec);
}

// Update a Java object to point its Klass* to the new location after
// shared archive has been compacted.
void MetaspaceShared::relocate_klass_ptr(oop o) {
  assert(DumpSharedSpaces, "sanity");
  Klass* k = ArchiveCompactor::get_relocated_klass(o->klass());
  o->set_klass(k);
}

Klass* MetaspaceShared::get_relocated_klass(Klass *k, bool is_final) {
  assert(DumpSharedSpaces, "sanity");
  k = ArchiveCompactor::get_relocated_klass(k);
  if (is_final) {
    k = (Klass*)(address(k) + final_delta());
  }
  return k;
}

class LinkSharedClassesClosure : public KlassClosure {
  Thread* THREAD;
  bool    _made_progress;
 public:
  LinkSharedClassesClosure(Thread* thread) : THREAD(thread), _made_progress(false) {}

  void reset()               { _made_progress = false; }
  bool made_progress() const { return _made_progress; }

  void do_klass(Klass* k) {
    if (k->is_instance_klass()) {
      InstanceKlass* ik = InstanceKlass::cast(k);
      // For dynamic CDS dump, only link classes loaded by the builtin class loaders.
      bool do_linking = DumpSharedSpaces ? true : !ik->is_shared_unregistered_class();
      if (do_linking) {
        // Link the class to cause the bytecodes to be rewritten and the
        // cpcache to be created. Class verification is done according
        // to -Xverify setting.
        _made_progress |= MetaspaceShared::try_link_class(ik, THREAD);
        guarantee(!HAS_PENDING_EXCEPTION, "exception in link_class");

        if (DumpSharedSpaces) {
          // The following function is used to resolve all Strings in the statically
          // dumped classes to archive all the Strings. The archive heap is not supported
          // for the dynamic archive.
          ik->constants()->resolve_class_constants(THREAD);
        }
      }
    }
  }
};

void MetaspaceShared::link_and_cleanup_shared_classes(TRAPS) {
  // We need to iterate because verification may cause additional classes
  // to be loaded.
  LinkSharedClassesClosure link_closure(THREAD);
  do {
    link_closure.reset();
    ClassLoaderDataGraph::unlocked_loaded_classes_do(&link_closure);
    guarantee(!HAS_PENDING_EXCEPTION, "exception in link_class");
  } while (link_closure.made_progress());
}

void MetaspaceShared::prepare_for_dumping() {
  Arguments::check_unsupported_dumping_properties();
  ClassLoader::initialize_shared_path();
}

// Preload classes from a list, populate the shared spaces and dump to a
// file.
void MetaspaceShared::preload_and_dump(TRAPS) {
  { TraceTime timer("Dump Shared Spaces", TRACETIME_LOG(Info, startuptime));
    ResourceMark rm(THREAD);
    char class_list_path_str[JVM_MAXPATHLEN];
    // Preload classes to be shared.
    const char* class_list_path;
    if (SharedClassListFile == NULL) {
      // Construct the path to the class list (in jre/lib)
      // Walk up two directories from the location of the VM and
      // optionally tack on "lib" (depending on platform)
      os::jvm_path(class_list_path_str, sizeof(class_list_path_str));
      for (int i = 0; i < 3; i++) {
        char *end = strrchr(class_list_path_str, *os::file_separator());
        if (end != NULL) *end = '\0';
      }
      int class_list_path_len = (int)strlen(class_list_path_str);
      if (class_list_path_len >= 3) {
        if (strcmp(class_list_path_str + class_list_path_len - 3, "lib") != 0) {
          if (class_list_path_len < JVM_MAXPATHLEN - 4) {
            jio_snprintf(class_list_path_str + class_list_path_len,
                         sizeof(class_list_path_str) - class_list_path_len,
                         "%slib", os::file_separator());
            class_list_path_len += 4;
          }
        }
      }
      if (class_list_path_len < JVM_MAXPATHLEN - 10) {
        jio_snprintf(class_list_path_str + class_list_path_len,
                     sizeof(class_list_path_str) - class_list_path_len,
                     "%sclasslist", os::file_separator());
      }
      class_list_path = class_list_path_str;
    } else {
      class_list_path = SharedClassListFile;
    }

    log_info(cds)("Loading classes to share ...");
    _has_error_classes = false;
    int class_count = preload_classes(class_list_path, THREAD);
    if (ExtraSharedClassListFile) {
      class_count += preload_classes(ExtraSharedClassListFile, THREAD);
    }
    log_info(cds)("Loading classes to share: done.");

    log_info(cds)("Shared spaces: preloaded %d classes", class_count);

    if (SharedArchiveConfigFile) {
      log_info(cds)("Reading extra data from %s ...", SharedArchiveConfigFile);
      read_extra_data(SharedArchiveConfigFile, THREAD);
    }
    log_info(cds)("Reading extra data: done.");

    HeapShared::init_subgraph_entry_fields(THREAD);

    // Rewrite and link classes
    log_info(cds)("Rewriting and linking classes ...");

    // Link any classes which got missed. This would happen if we have loaded classes that
    // were not explicitly specified in the classlist. E.g., if an interface implemented by class K
    // fails verification, all other interfaces that were not specified in the classlist but
    // are implemented by K are not verified.
    link_and_cleanup_shared_classes(CATCH);
    log_info(cds)("Rewriting and linking classes: done");

    if (HeapShared::is_heap_object_archiving_allowed()) {
      // Avoid fragmentation while archiving heap objects.
      Universe::heap()->soft_ref_policy()->set_should_clear_all_soft_refs(true);
      Universe::heap()->collect(GCCause::_archive_time_gc);
      Universe::heap()->soft_ref_policy()->set_should_clear_all_soft_refs(false);
    }

    VM_PopulateDumpSharedSpace op;
    VMThread::execute(&op);
  }
}


int MetaspaceShared::preload_classes(const char* class_list_path, TRAPS) {
  ClassListParser parser(class_list_path);
  int class_count = 0;

  while (parser.parse_one_line()) {
    Klass* klass = parser.load_current_class(THREAD);
    if (HAS_PENDING_EXCEPTION) {
      if (klass == NULL &&
          (PENDING_EXCEPTION->klass()->name() == vmSymbols::java_lang_ClassNotFoundException())) {
        // print a warning only when the pending exception is class not found
        log_warning(cds)("Preload Warning: Cannot find %s", parser.current_class_name());
      }
      CLEAR_PENDING_EXCEPTION;
    }
    if (klass != NULL) {
      if (log_is_enabled(Trace, cds)) {
        ResourceMark rm(THREAD);
        log_trace(cds)("Shared spaces preloaded: %s", klass->external_name());
      }

      if (klass->is_instance_klass()) {
        InstanceKlass* ik = InstanceKlass::cast(klass);

        // Link the class to cause the bytecodes to be rewritten and the
        // cpcache to be created. The linking is done as soon as classes
        // are loaded in order that the related data structures (klass and
        // cpCache) are located together.
        try_link_class(ik, THREAD);
        guarantee(!HAS_PENDING_EXCEPTION, "exception in link_class");
      }

      class_count++;
    }
  }

  return class_count;
}

// Returns true if the class's status has changed
bool MetaspaceShared::try_link_class(InstanceKlass* ik, TRAPS) {
  Arguments::assert_is_dumping_archive();
  if (ik->init_state() < InstanceKlass::linked &&
      !SystemDictionaryShared::has_class_failed_verification(ik)) {
    bool saved = BytecodeVerificationLocal;
    if (ik->is_shared_unregistered_class() && ik->class_loader() == NULL) {
      // The verification decision is based on BytecodeVerificationRemote
      // for non-system classes. Since we are using the NULL classloader
      // to load non-system classes for customized class loaders during dumping,
      // we need to temporarily change BytecodeVerificationLocal to be the same as
      // BytecodeVerificationRemote. Note this can cause the parent system
      // classes also being verified. The extra overhead is acceptable during
      // dumping.
      BytecodeVerificationLocal = BytecodeVerificationRemote;
    }
    ik->link_class(THREAD);
    if (HAS_PENDING_EXCEPTION) {
      ResourceMark rm(THREAD);
      log_warning(cds)("Preload Warning: Verification failed for %s",
                    ik->external_name());
      CLEAR_PENDING_EXCEPTION;
      SystemDictionaryShared::set_class_has_failed_verification(ik);
      _has_error_classes = true;
    }
    BytecodeVerificationLocal = saved;
    return true;
  } else {
    return false;
  }
}

#if INCLUDE_CDS_JAVA_HEAP
void VM_PopulateDumpSharedSpace::dump_java_heap_objects() {
  // The closed and open archive heap space has maximum two regions.
  // See FileMapInfo::write_archive_heap_regions() for details.
  _closed_archive_heap_regions = new GrowableArray<MemRegion>(2);
  _open_archive_heap_regions = new GrowableArray<MemRegion>(2);
  HeapShared::archive_java_heap_objects(_closed_archive_heap_regions,
                                        _open_archive_heap_regions);
  ArchiveCompactor::OtherROAllocMark mark;
  HeapShared::write_subgraph_info_table();
}

void VM_PopulateDumpSharedSpace::dump_archive_heap_oopmaps() {
  if (HeapShared::is_heap_object_archiving_allowed()) {
    _closed_archive_heap_oopmaps = new GrowableArray<ArchiveHeapOopmapInfo>(2);
    dump_archive_heap_oopmaps(_closed_archive_heap_regions, _closed_archive_heap_oopmaps);

    _open_archive_heap_oopmaps = new GrowableArray<ArchiveHeapOopmapInfo>(2);
    dump_archive_heap_oopmaps(_open_archive_heap_regions, _open_archive_heap_oopmaps);
  }
}

void VM_PopulateDumpSharedSpace::dump_archive_heap_oopmaps(GrowableArray<MemRegion>* regions,
                                                           GrowableArray<ArchiveHeapOopmapInfo>* oopmaps) {
  for (int i=0; i<regions->length(); i++) {
    ResourceBitMap oopmap = HeapShared::calculate_oopmap(regions->at(i));
    size_t size_in_bits = oopmap.size();
    size_t size_in_bytes = oopmap.size_in_bytes();
    uintptr_t* buffer = (uintptr_t*)NEW_C_HEAP_ARRAY(char, size_in_bytes, mtInternal);
    oopmap.write_to(buffer, size_in_bytes);
    log_info(cds, heap)("Oopmap = " INTPTR_FORMAT " (" SIZE_FORMAT_W(6) " bytes) for heap region "
                        INTPTR_FORMAT " (" SIZE_FORMAT_W(8) " bytes)",
                        p2i(buffer), size_in_bytes,
                        p2i(regions->at(i).start()), regions->at(i).byte_size());

    ArchiveHeapOopmapInfo info;
    info._oopmap = (address)buffer;
    info._oopmap_size_in_bits = size_in_bits;
    info._oopmap_size_in_bytes = size_in_bytes;
    oopmaps->append(info);
  }
}
#endif // INCLUDE_CDS_JAVA_HEAP

void ReadClosure::do_ptr(void** p) {
  assert(*p == NULL, "initializing previous initialized pointer.");
  intptr_t obj = nextPtr();
  assert((intptr_t)obj >= 0 || (intptr_t)obj < -100,
         "hit tag while initializing ptrs.");
  *p = (void*)obj;
}

void ReadClosure::do_u4(u4* p) {
  intptr_t obj = nextPtr();
  *p = (u4)(uintx(obj));
}

void ReadClosure::do_bool(bool* p) {
  intptr_t obj = nextPtr();
  *p = (bool)(uintx(obj));
}

void ReadClosure::do_tag(int tag) {
  int old_tag;
  old_tag = (int)(intptr_t)nextPtr();
  // do_int(&old_tag);
  assert(tag == old_tag, "old tag doesn't match");
  FileMapInfo::assert_mark(tag == old_tag);
}

void ReadClosure::do_oop(oop *p) {
  narrowOop o = (narrowOop)nextPtr();
  if (o == 0 || !HeapShared::open_archive_heap_region_mapped()) {
    p = NULL;
  } else {
    assert(HeapShared::is_heap_object_archiving_allowed(),
           "Archived heap object is not allowed");
    assert(HeapShared::open_archive_heap_region_mapped(),
           "Open archive heap region is not mapped");
    *p = HeapShared::decode_from_archive(o);
  }
}

void ReadClosure::do_region(u_char* start, size_t size) {
  assert((intptr_t)start % sizeof(intptr_t) == 0, "bad alignment");
  assert(size % sizeof(intptr_t) == 0, "bad size");
  do_tag((int)size);
  while (size > 0) {
    *(intptr_t*)start = nextPtr();
    start += sizeof(intptr_t);
    size -= sizeof(intptr_t);
  }
}

void MetaspaceShared::set_shared_metaspace_range(void* base, void *static_top, void* top) {
  assert(base <= static_top && static_top <= top, "must be");
  _shared_metaspace_static_top = static_top;
  MetaspaceObj::set_shared_metaspace_range(base, top);
}

// Return true if given address is in the misc data region
bool MetaspaceShared::is_in_shared_region(const void* p, int idx) {
  return UseSharedSpaces && FileMapInfo::current_info()->is_in_shared_region(p, idx);
}

bool MetaspaceShared::is_in_trampoline_frame(address addr) {
  if (UseSharedSpaces && is_in_shared_region(addr, MetaspaceShared::mc)) {
    return true;
  }
  return false;
}

bool MetaspaceShared::is_shared_dynamic(void* p) {
  if ((p < MetaspaceObj::shared_metaspace_top()) &&
      (p >= _shared_metaspace_static_top)) {
    return true;
  } else {
    return false;
  }
}

void MetaspaceShared::initialize_runtime_shared_and_meta_spaces() {
  assert(UseSharedSpaces, "Must be called when UseSharedSpaces is enabled");
  MapArchiveResult result = MAP_ARCHIVE_OTHER_FAILURE;

  FileMapInfo* static_mapinfo = open_static_archive();
  FileMapInfo* dynamic_mapinfo = NULL;

  if (static_mapinfo != NULL) {
    dynamic_mapinfo = open_dynamic_archive();

    // First try to map at the requested address
    result = map_archives(static_mapinfo, dynamic_mapinfo, true);
    if (result == MAP_ARCHIVE_MMAP_FAILURE) {
      // Mapping has failed (probably due to ASLR). Let's map at an address chosen
      // by the OS.
      log_info(cds)("Try to map archive(s) at an alternative address");
      result = map_archives(static_mapinfo, dynamic_mapinfo, false);
    }
  }

  if (result == MAP_ARCHIVE_SUCCESS) {
    bool dynamic_mapped = (dynamic_mapinfo != NULL && dynamic_mapinfo->is_mapped());
    char* cds_base = static_mapinfo->mapped_base();
    char* cds_end =  dynamic_mapped ? dynamic_mapinfo->mapped_end() : static_mapinfo->mapped_end();
    set_shared_metaspace_range(cds_base, static_mapinfo->mapped_end(), cds_end);
    _relocation_delta = static_mapinfo->relocation_delta();
    if (dynamic_mapped) {
      FileMapInfo::set_shared_path_table(dynamic_mapinfo);
    } else {
      FileMapInfo::set_shared_path_table(static_mapinfo);
    }
  } else {
    set_shared_metaspace_range(NULL, NULL, NULL);
    UseSharedSpaces = false;
    FileMapInfo::fail_continue("Unable to map shared spaces");
    if (PrintSharedArchiveAndExit) {
      vm_exit_during_initialization("Unable to use shared archive.");
    }
  }

  if (static_mapinfo != NULL && !static_mapinfo->is_mapped()) {
    delete static_mapinfo;
  }
  if (dynamic_mapinfo != NULL && !dynamic_mapinfo->is_mapped()) {
    delete dynamic_mapinfo;
  }
}

FileMapInfo* MetaspaceShared::open_static_archive() {
  FileMapInfo* mapinfo = new FileMapInfo(true);
  if (!mapinfo->initialize()) {
    delete(mapinfo);
    return NULL;
  }
  return mapinfo;
}

FileMapInfo* MetaspaceShared::open_dynamic_archive() {
  if (DynamicDumpSharedSpaces) {
    return NULL;
  }
  if (Arguments::GetSharedDynamicArchivePath() == NULL) {
    return NULL;
  }

  FileMapInfo* mapinfo = new FileMapInfo(false);
  if (!mapinfo->initialize()) {
    delete(mapinfo);
    return NULL;
  }
  return mapinfo;
}

// use_requested_addr:
//  true  = map at FileMapHeader::_requested_base_address
//  false = map at an alternative address picked by OS.
MapArchiveResult MetaspaceShared::map_archives(FileMapInfo* static_mapinfo, FileMapInfo* dynamic_mapinfo,
                                               bool use_requested_addr) {
  PRODUCT_ONLY(if (ArchiveRelocationMode == 1 && use_requested_addr) {
      // For product build only -- this is for benchmarking the cost of doing relocation.
      // For debug builds, the check is done below, after reserving the space, for better test coverage
      // (see comment below).
      log_info(cds)("ArchiveRelocationMode == 1: always map archive(s) at an alternative address");
      return MAP_ARCHIVE_MMAP_FAILURE;
    });

  if (ArchiveRelocationMode == 2 && !use_requested_addr) {
    log_info(cds)("ArchiveRelocationMode == 2: never map archive(s) at an alternative address");
    return MAP_ARCHIVE_MMAP_FAILURE;
  };

  if (dynamic_mapinfo != NULL) {
    // Ensure that the OS won't be able to allocate new memory spaces between the two
    // archives, or else it would mess up the simple comparision in MetaspaceObj::is_shared().
    assert(static_mapinfo->mapping_end_offset() == dynamic_mapinfo->mapping_base_offset(), "no gap");
  }

  ReservedSpace archive_space_rs, class_space_rs;
  MapArchiveResult result = MAP_ARCHIVE_OTHER_FAILURE;
  char* mapped_base_address = reserve_address_space_for_archives(static_mapinfo, dynamic_mapinfo,
                                                                 use_requested_addr, archive_space_rs,
                                                                 class_space_rs);
  if (mapped_base_address == NULL) {
    result = MAP_ARCHIVE_MMAP_FAILURE;
  } else {

#ifdef ASSERT
    // Some sanity checks after reserving address spaces for archives
    //  and class space.
    assert(archive_space_rs.is_reserved(), "Sanity");
    if (Metaspace::using_class_space()) {
      // Class space must closely follow the archive space. Both spaces
      //  must be aligned correctly.
      assert(class_space_rs.is_reserved(),
             "A class space should have been reserved");
      assert(class_space_rs.base() >= archive_space_rs.end(),
             "class space should follow the cds archive space");
      assert(is_aligned(archive_space_rs.base(),
                        MetaspaceShared::reserved_space_alignment()),
             "Archive space misaligned");
      assert(is_aligned(class_space_rs.base(),
                        Metaspace::reserve_alignment()),
             "class space misaligned");
    }
#endif // ASSERT

    log_debug(cds)("Reserved archive_space_rs     [" INTPTR_FORMAT " - " INTPTR_FORMAT "] (" SIZE_FORMAT ") bytes",
                   p2i(archive_space_rs.base()), p2i(archive_space_rs.end()), archive_space_rs.size());
    log_debug(cds)("Reserved class_space_rs [" INTPTR_FORMAT " - " INTPTR_FORMAT "] (" SIZE_FORMAT ") bytes",
                   p2i(class_space_rs.base()), p2i(class_space_rs.end()), class_space_rs.size());

    if (MetaspaceShared::use_windows_memory_mapping()) {
      // We have now reserved address space for the archives, and will map in
      //  the archive files into this space.
      //
      // Special handling for Windows: on Windows we cannot map a file view
      //  into an existing memory mapping. So, we unmap the address range we
      //  just reserved again, which will make it available for mapping the
      //  archives.
      // Reserving this range has not been for naught however since it makes
      //  us reasonably sure the address range is available.
      //
      // But still it may fail, since between unmapping the range and mapping
      //  in the archive someone else may grab the address space. Therefore
      //  there is a fallback in FileMap::map_region() where we just read in
      //  the archive files sequentially instead of mapping it in. We couple
      //  this with use_requested_addr, since we're going to patch all the
      //  pointers anyway so there's no benefit to mmap.
      if (use_requested_addr) {
        log_info(cds)("Windows mmap workaround: releasing archive space.");
        archive_space_rs.release();
      }
    }
    MapArchiveResult static_result = map_archive(static_mapinfo, mapped_base_address, archive_space_rs);
    MapArchiveResult dynamic_result = (static_result == MAP_ARCHIVE_SUCCESS) ?
                                     map_archive(dynamic_mapinfo, mapped_base_address, archive_space_rs) : MAP_ARCHIVE_OTHER_FAILURE;

    DEBUG_ONLY(if (ArchiveRelocationMode == 1 && use_requested_addr) {
      // This is for simulating mmap failures at the requested address. In
      //  debug builds, we do it here (after all archives have possibly been
      //  mapped), so we can thoroughly test the code for failure handling
      //  (releasing all allocated resource, etc).
      log_info(cds)("ArchiveRelocationMode == 1: always map archive(s) at an alternative address");
      if (static_result == MAP_ARCHIVE_SUCCESS) {
        static_result = MAP_ARCHIVE_MMAP_FAILURE;
      }
      if (dynamic_result == MAP_ARCHIVE_SUCCESS) {
        dynamic_result = MAP_ARCHIVE_MMAP_FAILURE;
      }
    });

    if (static_result == MAP_ARCHIVE_SUCCESS) {
      if (dynamic_result == MAP_ARCHIVE_SUCCESS) {
        result = MAP_ARCHIVE_SUCCESS;
      } else if (dynamic_result == MAP_ARCHIVE_OTHER_FAILURE) {
        assert(dynamic_mapinfo != NULL && !dynamic_mapinfo->is_mapped(), "must have failed");
        // No need to retry mapping the dynamic archive again, as it will never succeed
        // (bad file, etc) -- just keep the base archive.
        log_warning(cds, dynamic)("Unable to use shared archive. The top archive failed to load: %s",
                                  dynamic_mapinfo->full_path());
        result = MAP_ARCHIVE_SUCCESS;
        // TODO, we can give the unused space for the dynamic archive to class_space_rs, but there's no
        // easy API to do that right now.
      } else {
        result = MAP_ARCHIVE_MMAP_FAILURE;
      }
    } else if (static_result == MAP_ARCHIVE_OTHER_FAILURE) {
      result = MAP_ARCHIVE_OTHER_FAILURE;
    } else {
      result = MAP_ARCHIVE_MMAP_FAILURE;
    }
  }

  if (result == MAP_ARCHIVE_SUCCESS) {
    SharedBaseAddress = (size_t)mapped_base_address;
    LP64_ONLY({
        if (Metaspace::using_class_space()) {
          // Set up ccs in metaspace.
          Metaspace::initialize_class_space(class_space_rs);

          // Set up compressed Klass pointer encoding: the encoding range must
          //  cover both archive and class space.
          address cds_base = (address)static_mapinfo->mapped_base();
          address ccs_end = (address)class_space_rs.end();
          CompressedKlassPointers::initialize(cds_base, ccs_end - cds_base);

          // map_heap_regions() compares the current narrow oop and klass encodings
          // with the archived ones, so it must be done after all encodings are determined.
          static_mapinfo->map_heap_regions();
        }
      });
  } else {
    unmap_archive(static_mapinfo);
    unmap_archive(dynamic_mapinfo);
    release_reserved_spaces(archive_space_rs, class_space_rs);
  }

  return result;
}


// This will reserve two address spaces suitable to house Klass structures, one
//  for the cds archives (static archive and optionally dynamic archive) and
//  optionally one move for ccs.
//
// Since both spaces must fall within the compressed class pointer encoding
//  range, they are allocated close to each other.
//
// Space for archives will be reserved first, followed by a potential gap,
//  followed by the space for ccs:
//
// +-- Base address             A        B                     End
// |                            |        |                      |
// v                            v        v                      v
// +-------------+--------------+        +----------------------+
// | static arc  | [dyn. arch]  | [gap]  | compr. class space   |
// +-------------+--------------+        +----------------------+
//
// (The gap may result from different alignment requirements between metaspace
//  and CDS)
//
// If UseCompressedClassPointers is disabled, only one address space will be
//  reserved:
//
// +-- Base address             End
// |                            |
// v                            v
// +-------------+--------------+
// | static arc  | [dyn. arch]  |
// +-------------+--------------+
//
// Base address: If use_archive_base_addr address is true, the Base address is
//  determined by the address stored in the static archive. If
//  use_archive_base_addr address is false, this base address is determined
//  by the platform.
//
// If UseCompressedClassPointers=1, the range encompassing both spaces will be
//  suitable to en/decode narrow Klass pointers: the base will be valid for
//  encoding, the range [Base, End) not surpass KlassEncodingMetaspaceMax.
//
// Return:
//
// - On success:
//    - archive_space_rs will be reserved and large enough to host static and
//      if needed dynamic archive: [Base, A).
//      archive_space_rs.base and size will be aligned to CDS reserve
//      granularity.
//    - class_space_rs: If UseCompressedClassPointers=1, class_space_rs will
//      be reserved. Its start address will be aligned to metaspace reserve
//      alignment, which may differ from CDS alignment. It will follow the cds
//      archive space, close enough such that narrow class pointer encoding
//      covers both spaces.
//      If UseCompressedClassPointers=0, class_space_rs remains unreserved.
// - On error: NULL is returned and the spaces remain unreserved.
char* MetaspaceShared::reserve_address_space_for_archives(FileMapInfo* static_mapinfo,
                                                          FileMapInfo* dynamic_mapinfo,
                                                          bool use_archive_base_addr,
                                                          ReservedSpace& archive_space_rs,
                                                          ReservedSpace& class_space_rs) {

  address const base_address = (address) (use_archive_base_addr ? static_mapinfo->requested_base_address() : NULL);
  const size_t archive_space_alignment = MetaspaceShared::reserved_space_alignment();

  // Size and requested location of the archive_space_rs (for both static and dynamic archives)
  assert(static_mapinfo->mapping_base_offset() == 0, "Must be");
  size_t archive_end_offset  = (dynamic_mapinfo == NULL) ? static_mapinfo->mapping_end_offset() : dynamic_mapinfo->mapping_end_offset();
  size_t archive_space_size = align_up(archive_end_offset, archive_space_alignment);

  // If a base address is given, it must have valid alignment and be suitable as encoding base.
  if (base_address != NULL) {
    assert(is_aligned(base_address, archive_space_alignment),
           "Archive base address invalid: " PTR_FORMAT ".", p2i(base_address));
    if (Metaspace::using_class_space()) {
      assert(CompressedKlassPointers::is_valid_base(base_address),
             "Archive base address invalid: " PTR_FORMAT ".", p2i(base_address));
    }
  }

  if (!Metaspace::using_class_space()) {
    // Get the simple case out of the way first:
    // no compressed class space, simple allocation.
    archive_space_rs = ReservedSpace(archive_space_size, archive_space_alignment,
                                     false /* bool large */, (char*)base_address);
    if (archive_space_rs.is_reserved()) {
      assert(base_address == NULL ||
             (address)archive_space_rs.base() == base_address, "Sanity");
      return archive_space_rs.base();
    }
    return NULL;
  }

#ifdef _LP64

  // Complex case: two spaces adjacent to each other, both to be addressable
  //  with narrow class pointers.
  // We reserve the whole range spanning both spaces, then split that range up.

  const size_t class_space_alignment = Metaspace::reserve_alignment();

  // To simplify matters, lets assume that metaspace alignment will always be
  //  equal or a multiple of archive alignment.
  assert(is_power_of_2(class_space_alignment) &&
                       is_power_of_2(archive_space_alignment) &&
                       class_space_alignment >= archive_space_alignment,
                       "Sanity");

  const size_t class_space_size = CompressedClassSpaceSize;
  assert(CompressedClassSpaceSize > 0 &&
         is_aligned(CompressedClassSpaceSize, class_space_alignment),
         "CompressedClassSpaceSize malformed: "
         SIZE_FORMAT, CompressedClassSpaceSize);

  const size_t ccs_begin_offset = align_up(archive_space_size,
                                           class_space_alignment);
  const size_t gap_size = ccs_begin_offset - archive_space_size;

  const size_t total_range_size =
      align_up(archive_space_size + gap_size + class_space_size,
               os::vm_allocation_granularity());

  ReservedSpace total_rs;
  if (base_address != NULL) {
    // Reserve at the given archive base address, or not at all.
    total_rs = ReservedSpace(total_range_size, archive_space_alignment,
                             false /* bool large */, (char*) base_address);
  } else {
    // Reserve at any address, but leave it up to the platform to choose a good one.
    total_rs = Metaspace::reserve_address_space_for_compressed_classes(total_range_size);
  }

  if (!total_rs.is_reserved()) {
    return NULL;
  }

  // Paranoid checks:
  assert(base_address == NULL || (address)total_rs.base() == base_address,
         "Sanity (" PTR_FORMAT " vs " PTR_FORMAT ")", p2i(base_address), p2i(total_rs.base()));
  assert(is_aligned(total_rs.base(), archive_space_alignment), "Sanity");
  assert(total_rs.size() == total_range_size, "Sanity");
  assert(CompressedKlassPointers::is_valid_base((address)total_rs.base()), "Sanity");

  // Now split up the space into ccs and cds archive. For simplicity, just leave
  //  the gap reserved at the end of the archive space.
  archive_space_rs = total_rs.first_part(ccs_begin_offset,
                                         (size_t)os::vm_allocation_granularity(),
                                         /*split=*/true);
  class_space_rs = total_rs.last_part(ccs_begin_offset);

  assert(is_aligned(archive_space_rs.base(), archive_space_alignment), "Sanity");
  assert(is_aligned(archive_space_rs.size(), archive_space_alignment), "Sanity");
  assert(is_aligned(class_space_rs.base(), class_space_alignment), "Sanity");
  assert(is_aligned(class_space_rs.size(), class_space_alignment), "Sanity");

  return archive_space_rs.base();

#else
  ShouldNotReachHere();
  return NULL;
#endif

}

void MetaspaceShared::release_reserved_spaces(ReservedSpace& archive_space_rs,
                                              ReservedSpace& class_space_rs) {
  if (archive_space_rs.is_reserved()) {
    log_debug(cds)("Released shared space (archive) " INTPTR_FORMAT, p2i(archive_space_rs.base()));
    archive_space_rs.release();
  }
  if (class_space_rs.is_reserved()) {
    log_debug(cds)("Released shared space (classes) " INTPTR_FORMAT, p2i(class_space_rs.base()));
    class_space_rs.release();
  }
}

static int archive_regions[]  = {MetaspaceShared::mc,
                                 MetaspaceShared::rw,
                                 MetaspaceShared::ro};
static int archive_regions_count  = 3;

MapArchiveResult MetaspaceShared::map_archive(FileMapInfo* mapinfo, char* mapped_base_address, ReservedSpace rs) {
  assert(UseSharedSpaces, "must be runtime");
  if (mapinfo == NULL) {
    return MAP_ARCHIVE_SUCCESS; // The dynamic archive has not been specified. No error has happened -- trivially succeeded.
  }

  mapinfo->set_is_mapped(false);

  if (mapinfo->alignment() != (size_t)os::vm_allocation_granularity()) {
    log_error(cds)("Unable to map CDS archive -- os::vm_allocation_granularity() expected: " SIZE_FORMAT
                   " actual: %d", mapinfo->alignment(), os::vm_allocation_granularity());
    return MAP_ARCHIVE_OTHER_FAILURE;
  }

  MapArchiveResult result =
    mapinfo->map_regions(archive_regions, archive_regions_count, mapped_base_address, rs);

  if (result != MAP_ARCHIVE_SUCCESS) {
    unmap_archive(mapinfo);
    return result;
  }

  if (mapinfo->is_static()) {
    if (!mapinfo->validate_shared_path_table()) {
      unmap_archive(mapinfo);
      return MAP_ARCHIVE_OTHER_FAILURE;
    }
  } else {
    if (!DynamicArchive::validate(mapinfo)) {
      unmap_archive(mapinfo);
      return MAP_ARCHIVE_OTHER_FAILURE;
    }
  }

  mapinfo->set_is_mapped(true);
  return MAP_ARCHIVE_SUCCESS;
}

void MetaspaceShared::unmap_archive(FileMapInfo* mapinfo) {
  assert(UseSharedSpaces, "must be runtime");
  if (mapinfo != NULL) {
    mapinfo->unmap_regions(archive_regions, archive_regions_count);
    mapinfo->set_is_mapped(false);
  }
}

// Read the miscellaneous data from the shared file, and
// serialize it out to its various destinations.

void MetaspaceShared::initialize_shared_spaces() {
  FileMapInfo *static_mapinfo = FileMapInfo::current_info();
  _i2i_entry_code_buffers = static_mapinfo->i2i_entry_code_buffers();
  _i2i_entry_code_buffers_size = static_mapinfo->i2i_entry_code_buffers_size();
  char* buffer = static_mapinfo->cloned_vtables();
  clone_cpp_vtables((intptr_t*)buffer);

  // Verify various attributes of the archive, plus initialize the
  // shared string/symbol tables
  buffer = static_mapinfo->serialized_data();
  intptr_t* array = (intptr_t*)buffer;
  ReadClosure rc(&array);
  serialize(&rc);

  // Initialize the run-time symbol table.
  SymbolTable::create_table();

  static_mapinfo->patch_archived_heap_embedded_pointers();

  // Close the mapinfo file
  static_mapinfo->close();

  static_mapinfo->unmap_region(MetaspaceShared::bm);

  FileMapInfo *dynamic_mapinfo = FileMapInfo::dynamic_info();
  if (dynamic_mapinfo != NULL) {
    intptr_t* buffer = (intptr_t*)dynamic_mapinfo->serialized_data();
    ReadClosure rc(&buffer);
    SymbolTable::serialize_shared_table_header(&rc, false);
    SystemDictionaryShared::serialize_dictionary_headers(&rc, false);
    dynamic_mapinfo->close();
  }

  if (PrintSharedArchiveAndExit) {
    if (PrintSharedDictionary) {
      tty->print_cr("\nShared classes:\n");
      SystemDictionaryShared::print_on(tty);
    }
    if (FileMapInfo::current_info() == NULL || _archive_loading_failed) {
      tty->print_cr("archive is invalid");
      vm_exit(1);
    } else {
      tty->print_cr("archive is valid");
      vm_exit(0);
    }
  }
}

// JVM/TI RedefineClasses() support:
bool MetaspaceShared::remap_shared_readonly_as_readwrite() {
  assert(SafepointSynchronize::is_at_safepoint(), "must be at safepoint");

  if (UseSharedSpaces) {
    // remap the shared readonly space to shared readwrite, private
    FileMapInfo* mapinfo = FileMapInfo::current_info();
    if (!mapinfo->remap_shared_readonly_as_readwrite()) {
      return false;
    }
    if (FileMapInfo::dynamic_info() != NULL) {
      mapinfo = FileMapInfo::dynamic_info();
      if (!mapinfo->remap_shared_readonly_as_readwrite()) {
        return false;
      }
    }
    _remapped_readwrite = true;
  }
  return true;
}

void MetaspaceShared::report_out_of_space(const char* name, size_t needed_bytes) {
  // This is highly unlikely to happen on 64-bits because we have reserved a 4GB space.
  // On 32-bit we reserve only 256MB so you could run out of space with 100,000 classes
  // or so.
  _mc_region.print_out_of_space_msg(name, needed_bytes);
  _rw_region.print_out_of_space_msg(name, needed_bytes);
  _ro_region.print_out_of_space_msg(name, needed_bytes);

  vm_exit_during_initialization(err_msg("Unable to allocate from '%s' region", name),
                                "Please reduce the number of shared classes.");
}

// This is used to relocate the pointers so that the archive can be mapped at
// Arguments::default_SharedBaseAddress() without runtime relocation.
intx MetaspaceShared::final_delta() {
  return intx(Arguments::default_SharedBaseAddress())  // We want the archive to be mapped to here at runtime
       - intx(SharedBaseAddress);                      // .. but the archive is mapped at here at dump time
}

void MetaspaceShared::print_on(outputStream* st) {
  if (UseSharedSpaces || DumpSharedSpaces) {
    st->print("CDS archive(s) mapped at: ");
    address base;
    address top;
    if (UseSharedSpaces) { // Runtime
      base = (address)MetaspaceObj::shared_metaspace_base();
      address static_top = (address)_shared_metaspace_static_top;
      top = (address)MetaspaceObj::shared_metaspace_top();
      st->print("[" PTR_FORMAT "-" PTR_FORMAT "-" PTR_FORMAT "), ", p2i(base), p2i(static_top), p2i(top));
    } else if (DumpSharedSpaces) { // Dump Time
      base = (address)_shared_rs.base();
      top = (address)_shared_rs.end();
      st->print("[" PTR_FORMAT "-" PTR_FORMAT "), ", p2i(base), p2i(top));
    }
    st->print("size " SIZE_FORMAT ", ", top - base);
    st->print("SharedBaseAddress: " PTR_FORMAT ", ArchiveRelocationMode: %d.", SharedBaseAddress, (int)ArchiveRelocationMode);
  } else {
    st->print("CDS disabled.");
  }
  st->cr();
}




<|MERGE_RESOLUTION|>--- conflicted
+++ resolved
@@ -192,11 +192,7 @@
 
 void DumpRegion::pack(DumpRegion* next) {
   assert(!is_packed(), "sanity");
-<<<<<<< HEAD
-  _end = (char*)align_up(_top, os::vm_allocation_granularity());
-=======
   _end = (char*)align_up(_top, MetaspaceShared::reserved_space_alignment());
->>>>>>> 04e6b743
   _is_packed = true;
   if (next != NULL) {
     next->_rs = _rs;
