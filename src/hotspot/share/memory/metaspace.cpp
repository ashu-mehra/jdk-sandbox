/*
 * Copyright (c) 2011, 2019, Oracle and/or its affiliates. All rights reserved.
 * DO NOT ALTER OR REMOVE COPYRIGHT NOTICES OR THIS FILE HEADER.
 *
 * This code is free software; you can redistribute it and/or modify it
 * under the terms of the GNU General Public License version 2 only, as
 * published by the Free Software Foundation.
 *
 * This code is distributed in the hope that it will be useful, but WITHOUT
 * ANY WARRANTY; without even the implied warranty of MERCHANTABILITY or
 * FITNESS FOR A PARTICULAR PURPOSE.  See the GNU General Public License
 * version 2 for more details (a copy is included in the LICENSE file that
 * accompanied this code).
 *
 * You should have received a copy of the GNU General Public License version
 * 2 along with this work; if not, write to the Free Software Foundation,
 * Inc., 51 Franklin St, Fifth Floor, Boston, MA 02110-1301 USA.
 *
 * Please contact Oracle, 500 Oracle Parkway, Redwood Shores, CA 94065 USA
 * or visit www.oracle.com if you need additional information or have any
 * questions.
 *
 */

#include "precompiled.hpp"

#include "aot/aotLoader.hpp"
#include "gc/shared/collectedHeap.hpp"
#include "logging/log.hpp"
#include "logging/logStream.hpp"
#include "memory/filemap.hpp"
#include "memory/metaspace.hpp"
#include "memory/metaspaceShared.hpp"
#include "memory/metaspaceTracer.hpp"
#include "memory/metaspace/chunkManager.hpp"
#include "memory/metaspace/classLoaderMetaspace.hpp"
#include "memory/metaspace/commitLimiter.hpp"
#include "memory/metaspace/metaspaceCommon.hpp"
#include "memory/metaspace/metaspaceEnums.hpp"
#include "memory/metaspace/metaspaceReport.hpp"
#include "memory/metaspace/metaspaceSizesSnapshot.hpp"
#include "memory/metaspace/runningCounters.hpp"
#include "memory/metaspace/settings.hpp"
#include "memory/metaspace/virtualSpaceList.hpp"
#include "memory/universe.hpp"
#include "oops/compressedOops.hpp"
#include "runtime/init.hpp"
#include "runtime/java.hpp"
#include "runtime/orderAccess.hpp"
#include "services/memTracker.hpp"
#include "utilities/copy.hpp"
#include "utilities/debug.hpp"
#include "utilities/formatBuffer.hpp"
#include "utilities/globalDefinitions.hpp"


using metaspace::ChunkManager;
using metaspace::ClassLoaderMetaspace;
using metaspace::CommitLimiter;
using metaspace::MetaspaceType;
using metaspace::MetaspaceReporter;
using metaspace::RunningCounters;
using metaspace::VirtualSpaceList;


// Used by MetaspaceCounters
size_t MetaspaceUtils::free_chunks_total_words(Metaspace::MetadataType mdtype) {
  return metaspace::is_class(mdtype) ? RunningCounters::free_chunks_words_class() : RunningCounters::free_chunks_words_nonclass();
}

size_t MetaspaceUtils::used_words() {
  return RunningCounters::used_words();
}

size_t MetaspaceUtils::used_words(Metaspace::MetadataType mdtype) {
  return metaspace::is_class(mdtype) ? RunningCounters::used_words_class() : RunningCounters::used_words_nonclass();
}

size_t MetaspaceUtils::reserved_words() {
  return RunningCounters::reserved_words();
}

size_t MetaspaceUtils::reserved_words(Metaspace::MetadataType mdtype) {
  return metaspace::is_class(mdtype) ? RunningCounters::reserved_words_class() : RunningCounters::reserved_words_nonclass();
}

size_t MetaspaceUtils::committed_words() {
  return RunningCounters::committed_words();
}

size_t MetaspaceUtils::committed_words(Metaspace::MetadataType mdtype) {
  return metaspace::is_class(mdtype) ? RunningCounters::committed_words_class() : RunningCounters::committed_words_nonclass();
}



void MetaspaceUtils::print_metaspace_change(const metaspace::MetaspaceSizesSnapshot& pre_meta_values) {
  const metaspace::MetaspaceSizesSnapshot meta_values;

  // We print used and committed since these are the most useful at-a-glance vitals for Metaspace:
  // - used tells you how much memory is actually used for metadata
  // - committed tells you how much memory is committed for the purpose of metadata
  // The difference between those two would be waste, which can have various forms (freelists,
  //   unused parts of committed chunks etc)
  //
  // Left out is reserved, since this is not as exciting as the first two values: for class space,
  // it is a constant (to uninformed users, often confusingly large). For non-class space, it would
  // be interesting since free chunks can be uncommitted, but for now it is left out.

  if (Metaspace::using_class_space()) {
    log_info(gc, metaspace)(HEAP_CHANGE_FORMAT" "
                            HEAP_CHANGE_FORMAT" "
                            HEAP_CHANGE_FORMAT,
                            HEAP_CHANGE_FORMAT_ARGS("Metaspace",
                                                    pre_meta_values.used(),
                                                    pre_meta_values.committed(),
                                                    meta_values.used(),
                                                    meta_values.committed()),
                            HEAP_CHANGE_FORMAT_ARGS("NonClass",
                                                    pre_meta_values.non_class_used(),
                                                    pre_meta_values.non_class_committed(),
                                                    meta_values.non_class_used(),
                                                    meta_values.non_class_committed()),
                            HEAP_CHANGE_FORMAT_ARGS("Class",
                                                    pre_meta_values.class_used(),
                                                    pre_meta_values.class_committed(),
                                                    meta_values.class_used(),
                                                    meta_values.class_committed()));
  } else {
    log_info(gc, metaspace)(HEAP_CHANGE_FORMAT,
                            HEAP_CHANGE_FORMAT_ARGS("Metaspace",
                                                    pre_meta_values.used(),
                                                    pre_meta_values.committed(),
                                                    meta_values.used(),
                                                    meta_values.committed()));
  }
}

<<<<<<< HEAD
=======
volatile size_t MetaspaceGC::_capacity_until_GC = 0;
uint MetaspaceGC::_shrink_factor = 0;
>>>>>>> 1fc67ab0

// Prints an ASCII representation of the given space.
void MetaspaceUtils::print_metaspace_map(outputStream* out, Metaspace::MetadataType mdtype) {
  out->print_cr("-- not yet implemented ---");
}

// This will print out a basic metaspace usage report but
// unlike print_report() is guaranteed not to lock or to walk the CLDG.
void MetaspaceUtils::print_basic_report(outputStream* out, size_t scale) {
  MetaspaceReporter::print_basic_report(out, scale);
}

// Prints a report about the current metaspace state.
// Optional parts can be enabled via flags.
// Function will walk the CLDG and will lock the expand lock; if that is not
// convenient, use print_basic_report() instead.
void MetaspaceUtils::print_full_report(outputStream* out, size_t scale) {
  const int flags =
      MetaspaceReporter::rf_show_loaders |
      MetaspaceReporter::rf_break_down_by_chunktype |
      MetaspaceReporter::rf_show_classes;
  MetaspaceReporter::print_report(out, scale, flags);
}

void MetaspaceUtils::print_on(outputStream* out) {

  // Used from all GCs. It first prints out totals, then, separately, the class space portion.

  out->print_cr(" Metaspace       "
                "used "      SIZE_FORMAT "K, "
                "committed " SIZE_FORMAT "K, "
                "reserved "  SIZE_FORMAT "K",
                used_bytes()/K,
                committed_bytes()/K,
                reserved_bytes()/K);

  if (Metaspace::using_class_space()) {
    const Metaspace::MetadataType ct = Metaspace::ClassType;
    out->print_cr("  class space    "
                  "used "      SIZE_FORMAT "K, "
                  "committed " SIZE_FORMAT "K, "
                  "reserved "  SIZE_FORMAT "K",
                  used_bytes(ct)/K,
                  committed_bytes(ct)/K,
                  reserved_bytes(ct)/K);
  }
}

#ifdef ASSERT
void MetaspaceUtils::verify(bool slow) {
  if (Metaspace::initialized()) {

    // Verify non-class chunkmanager...
    ChunkManager* cm = ChunkManager::chunkmanager_nonclass();
    cm->verify(slow);

    // ... and space list.
    VirtualSpaceList* vsl = VirtualSpaceList::vslist_nonclass();
    vsl->verify(slow);

    if (Metaspace::using_class_space()) {
      // If we use compressed class pointers, verify class chunkmanager...
      cm = ChunkManager::chunkmanager_class();
      assert(cm != NULL, "Sanity");
      cm->verify(slow);

      // ... and class spacelist.
      VirtualSpaceList* vsl = VirtualSpaceList::vslist_nonclass();
      assert(vsl != NULL, "Sanity");
      vsl->verify(slow);
    }

  }
}
#endif

////////////////////////////////7
// MetaspaceGC methods

volatile size_t MetaspaceGC::_capacity_until_GC = 0;
uint MetaspaceGC::_shrink_factor = 0;
bool MetaspaceGC::_should_concurrent_collect = false;

// VM_CollectForMetadataAllocation is the vm operation used to GC.
// Within the VM operation after the GC the attempt to allocate the metadata
// should succeed.  If the GC did not free enough space for the metaspace
// allocation, the HWM is increased so that another virtualspace will be
// allocated for the metadata.  With perm gen the increase in the perm
// gen had bounds, MinMetaspaceExpansion and MaxMetaspaceExpansion.  The
// metaspace policy uses those as the small and large steps for the HWM.
//
// After the GC the compute_new_size() for MetaspaceGC is called to
// resize the capacity of the metaspaces.  The current implementation
// is based on the flags MinMetaspaceFreeRatio and MaxMetaspaceFreeRatio used
// to resize the Java heap by some GC's.  New flags can be implemented
// if really needed.  MinMetaspaceFreeRatio is used to calculate how much
// free space is desirable in the metaspace capacity to decide how much
// to increase the HWM.  MaxMetaspaceFreeRatio is used to decide how much
// free space is desirable in the metaspace capacity before decreasing
// the HWM.

// Calculate the amount to increase the high water mark (HWM).
// Increase by a minimum amount (MinMetaspaceExpansion) so that
// another expansion is not requested too soon.  If that is not
// enough to satisfy the allocation, increase by MaxMetaspaceExpansion.
// If that is still not enough, expand by the size of the allocation
// plus some.
size_t MetaspaceGC::delta_capacity_until_GC(size_t bytes) {
  size_t min_delta = MinMetaspaceExpansion;
  size_t max_delta = MaxMetaspaceExpansion;
  size_t delta = align_up(bytes, Metaspace::commit_alignment());

  if (delta <= min_delta) {
    delta = min_delta;
  } else if (delta <= max_delta) {
    // Don't want to hit the high water mark on the next
    // allocation so make the delta greater than just enough
    // for this allocation.
    delta = max_delta;
  } else {
    // This allocation is large but the next ones are probably not
    // so increase by the minimum.
    delta = delta + min_delta;
  }

  assert_is_aligned(delta, Metaspace::commit_alignment());

  return delta;
}

size_t MetaspaceGC::capacity_until_GC() {
  size_t value = OrderAccess::load_acquire(&_capacity_until_GC);
  assert(value >= MetaspaceSize, "Not initialized properly?");
  return value;
}

// Try to increase the _capacity_until_GC limit counter by v bytes.
// Returns true if it succeeded. It may fail if either another thread
// concurrently increased the limit or the new limit would be larger
// than MaxMetaspaceSize.
// On success, optionally returns new and old metaspace capacity in
// new_cap_until_GC and old_cap_until_GC respectively.
// On error, optionally sets can_retry to indicate whether if there is
// actually enough space remaining to satisfy the request.
bool MetaspaceGC::inc_capacity_until_GC(size_t v, size_t* new_cap_until_GC, size_t* old_cap_until_GC, bool* can_retry) {
  assert_is_aligned(v, Metaspace::commit_alignment());

  size_t old_capacity_until_GC = _capacity_until_GC;
  size_t new_value = old_capacity_until_GC + v;

  if (new_value < old_capacity_until_GC) {
    // The addition wrapped around, set new_value to aligned max value.
    new_value = align_down(max_uintx, Metaspace::commit_alignment());
  }

  if (new_value > MaxMetaspaceSize) {
    if (can_retry != NULL) {
      *can_retry = false;
    }
    return false;
  }

  if (can_retry != NULL) {
    *can_retry = true;
  }
  size_t prev_value = Atomic::cmpxchg(new_value, &_capacity_until_GC, old_capacity_until_GC);

  if (old_capacity_until_GC != prev_value) {
    return false;
  }

  if (new_cap_until_GC != NULL) {
    *new_cap_until_GC = new_value;
  }
  if (old_cap_until_GC != NULL) {
    *old_cap_until_GC = old_capacity_until_GC;
  }
  return true;
}

size_t MetaspaceGC::dec_capacity_until_GC(size_t v) {
  assert_is_aligned(v, Metaspace::commit_alignment());

  return Atomic::sub(v, &_capacity_until_GC);
}

void MetaspaceGC::initialize() {
  // Set the high-water mark to MaxMetapaceSize during VM initializaton since
  // we can't do a GC during initialization.
  _capacity_until_GC = MaxMetaspaceSize;
}

void MetaspaceGC::post_initialize() {
  // Reset the high-water mark once the VM initialization is done.
  _capacity_until_GC = MAX2(MetaspaceUtils::committed_bytes(), MetaspaceSize);
}

bool MetaspaceGC::can_expand(size_t word_size, bool is_class) {
  // Check if the compressed class space is full.
  if (is_class && Metaspace::using_class_space()) {
    size_t class_committed = MetaspaceUtils::committed_bytes(Metaspace::ClassType);
    if (class_committed + word_size * BytesPerWord > CompressedClassSpaceSize) {
      log_trace(gc, metaspace, freelist)("Cannot expand %s metaspace by " SIZE_FORMAT " words (CompressedClassSpaceSize = " SIZE_FORMAT " words)",
                (is_class ? "class" : "non-class"), word_size, CompressedClassSpaceSize / sizeof(MetaWord));
      return false;
    }
  }

  // Check if the user has imposed a limit on the metaspace memory.
  size_t committed_bytes = MetaspaceUtils::committed_bytes();
  if (committed_bytes + word_size * BytesPerWord > MaxMetaspaceSize) {
    log_trace(gc, metaspace, freelist)("Cannot expand %s metaspace by " SIZE_FORMAT " words (MaxMetaspaceSize = " SIZE_FORMAT " words)",
              (is_class ? "class" : "non-class"), word_size, MaxMetaspaceSize / sizeof(MetaWord));
    return false;
  }

  return true;
}

size_t MetaspaceGC::allowed_expansion() {
  size_t committed_bytes = MetaspaceUtils::committed_bytes();
  size_t capacity_until_gc = capacity_until_GC();

  assert(capacity_until_gc >= committed_bytes,
         "capacity_until_gc: " SIZE_FORMAT " < committed_bytes: " SIZE_FORMAT,
         capacity_until_gc, committed_bytes);

  size_t left_until_max  = MaxMetaspaceSize - committed_bytes;
  size_t left_until_GC = capacity_until_gc - committed_bytes;
  size_t left_to_commit = MIN2(left_until_GC, left_until_max);
  log_trace(gc, metaspace, freelist)("allowed expansion words: " SIZE_FORMAT
            " (left_until_max: " SIZE_FORMAT ", left_until_GC: " SIZE_FORMAT ".",
            left_to_commit / BytesPerWord, left_until_max / BytesPerWord, left_until_GC / BytesPerWord);

  return left_to_commit / BytesPerWord;
}

void MetaspaceGC::compute_new_size() {
  assert(_shrink_factor <= 100, "invalid shrink factor");
  uint current_shrink_factor = _shrink_factor;
  _shrink_factor = 0;

  // Using committed_bytes() for used_after_gc is an overestimation, since the
  // chunk free lists are included in committed_bytes() and the memory in an
  // un-fragmented chunk free list is available for future allocations.
  // However, if the chunk free lists becomes fragmented, then the memory may
  // not be available for future allocations and the memory is therefore "in use".
  // Including the chunk free lists in the definition of "in use" is therefore
  // necessary. Not including the chunk free lists can cause capacity_until_GC to
  // shrink below committed_bytes() and this has caused serious bugs in the past.
  const size_t used_after_gc = MetaspaceUtils::committed_bytes();
  const size_t capacity_until_GC = MetaspaceGC::capacity_until_GC();

  const double minimum_free_percentage = MinMetaspaceFreeRatio / 100.0;
  const double maximum_used_percentage = 1.0 - minimum_free_percentage;

  const double min_tmp = used_after_gc / maximum_used_percentage;
  size_t minimum_desired_capacity =
    (size_t)MIN2(min_tmp, double(MaxMetaspaceSize));
  // Don't shrink less than the initial generation size
  minimum_desired_capacity = MAX2(minimum_desired_capacity,
                                  MetaspaceSize);

  log_trace(gc, metaspace)("MetaspaceGC::compute_new_size: ");
  log_trace(gc, metaspace)("    minimum_free_percentage: %6.2f  maximum_used_percentage: %6.2f",
                           minimum_free_percentage, maximum_used_percentage);
  log_trace(gc, metaspace)("     used_after_gc       : %6.1fKB", used_after_gc / (double) K);


  size_t shrink_bytes = 0;
  if (capacity_until_GC < minimum_desired_capacity) {
    // If we have less capacity below the metaspace HWM, then
    // increment the HWM.
    size_t expand_bytes = minimum_desired_capacity - capacity_until_GC;
    expand_bytes = align_up(expand_bytes, Metaspace::commit_alignment());
    // Don't expand unless it's significant
    if (expand_bytes >= MinMetaspaceExpansion) {
      size_t new_capacity_until_GC = 0;
      bool succeeded = MetaspaceGC::inc_capacity_until_GC(expand_bytes, &new_capacity_until_GC);
      assert(succeeded, "Should always succesfully increment HWM when at safepoint");

      Metaspace::tracer()->report_gc_threshold(capacity_until_GC,
                                               new_capacity_until_GC,
                                               MetaspaceGCThresholdUpdater::ComputeNewSize);
      log_trace(gc, metaspace)("    expanding:  minimum_desired_capacity: %6.1fKB  expand_bytes: %6.1fKB  MinMetaspaceExpansion: %6.1fKB  new metaspace HWM:  %6.1fKB",
                               minimum_desired_capacity / (double) K,
                               expand_bytes / (double) K,
                               MinMetaspaceExpansion / (double) K,
                               new_capacity_until_GC / (double) K);
    }
    return;
  }

  // No expansion, now see if we want to shrink
  // We would never want to shrink more than this
  assert(capacity_until_GC >= minimum_desired_capacity,
         SIZE_FORMAT " >= " SIZE_FORMAT,
         capacity_until_GC, minimum_desired_capacity);
  size_t max_shrink_bytes = capacity_until_GC - minimum_desired_capacity;

  // Should shrinking be considered?
  if (MaxMetaspaceFreeRatio < 100) {
    const double maximum_free_percentage = MaxMetaspaceFreeRatio / 100.0;
    const double minimum_used_percentage = 1.0 - maximum_free_percentage;
    const double max_tmp = used_after_gc / minimum_used_percentage;
    size_t maximum_desired_capacity = (size_t)MIN2(max_tmp, double(MaxMetaspaceSize));
    maximum_desired_capacity = MAX2(maximum_desired_capacity,
                                    MetaspaceSize);
    log_trace(gc, metaspace)("    maximum_free_percentage: %6.2f  minimum_used_percentage: %6.2f",
                             maximum_free_percentage, minimum_used_percentage);
    log_trace(gc, metaspace)("    minimum_desired_capacity: %6.1fKB  maximum_desired_capacity: %6.1fKB",
                             minimum_desired_capacity / (double) K, maximum_desired_capacity / (double) K);

    assert(minimum_desired_capacity <= maximum_desired_capacity,
           "sanity check");

    if (capacity_until_GC > maximum_desired_capacity) {
      // Capacity too large, compute shrinking size
      shrink_bytes = capacity_until_GC - maximum_desired_capacity;
      // We don't want shrink all the way back to initSize if people call
      // System.gc(), because some programs do that between "phases" and then
      // we'd just have to grow the heap up again for the next phase.  So we
      // damp the shrinking: 0% on the first call, 10% on the second call, 40%
      // on the third call, and 100% by the fourth call.  But if we recompute
      // size without shrinking, it goes back to 0%.
      shrink_bytes = shrink_bytes / 100 * current_shrink_factor;

      shrink_bytes = align_down(shrink_bytes, Metaspace::commit_alignment());

      assert(shrink_bytes <= max_shrink_bytes,
             "invalid shrink size " SIZE_FORMAT " not <= " SIZE_FORMAT,
             shrink_bytes, max_shrink_bytes);
      if (current_shrink_factor == 0) {
        _shrink_factor = 10;
      } else {
        _shrink_factor = MIN2(current_shrink_factor * 4, (uint) 100);
      }
      log_trace(gc, metaspace)("    shrinking:  initThreshold: %.1fK  maximum_desired_capacity: %.1fK",
                               MetaspaceSize / (double) K, maximum_desired_capacity / (double) K);
      log_trace(gc, metaspace)("    shrink_bytes: %.1fK  current_shrink_factor: %d  new shrink factor: %d  MinMetaspaceExpansion: %.1fK",
                               shrink_bytes / (double) K, current_shrink_factor, _shrink_factor, MinMetaspaceExpansion / (double) K);
    }
  }

  // Don't shrink unless it's significant
  if (shrink_bytes >= MinMetaspaceExpansion &&
      ((capacity_until_GC - shrink_bytes) >= MetaspaceSize)) {
    size_t new_capacity_until_GC = MetaspaceGC::dec_capacity_until_GC(shrink_bytes);
    Metaspace::tracer()->report_gc_threshold(capacity_until_GC,
                                             new_capacity_until_GC,
                                             MetaspaceGCThresholdUpdater::ComputeNewSize);
  }
}



//////  Metaspace methods /////



MetaWord* Metaspace::_compressed_class_space_base = NULL;
size_t Metaspace::_compressed_class_space_size = 0;
const MetaspaceTracer* Metaspace::_tracer = NULL;
bool Metaspace::_initialized = false;
size_t Metaspace::_commit_alignment = 0;
size_t Metaspace::_reserve_alignment = 0;

DEBUG_ONLY(bool Metaspace::_frozen = false;)


#ifdef _LP64
static const uint64_t UnscaledClassSpaceMax = (uint64_t(max_juint) + 1);

void Metaspace::set_narrow_klass_base_and_shift(address metaspace_base, address cds_base) {
  assert(!DumpSharedSpaces, "narrow_klass is set by MetaspaceShared class.");
  // Figure out the narrow_klass_base and the narrow_klass_shift.  The
  // narrow_klass_base is the lower of the metaspace base and the cds base
  // (if cds is enabled).  The narrow_klass_shift depends on the distance
  // between the lower base and higher address.
  address lower_base;
  address higher_address;
#if INCLUDE_CDS
  if (UseSharedSpaces) {
    higher_address = MAX2((address)(cds_base + MetaspaceShared::core_spaces_size()),
                          (address)(metaspace_base + compressed_class_space_size()));
    lower_base = MIN2(metaspace_base, cds_base);
  } else
#endif
  {
    higher_address = metaspace_base + compressed_class_space_size();
    lower_base = metaspace_base;

    uint64_t klass_encoding_max = UnscaledClassSpaceMax << LogKlassAlignmentInBytes;
    // If compressed class space fits in lower 32G, we don't need a base.
    if (higher_address <= (address)klass_encoding_max) {
      lower_base = 0; // Effectively lower base is zero.
    }
  }

  // We must prevent any metaspace object from being allocated directly at
  // CompressedKlassPointers::base() - that would translate to a narrow Klass
  // pointer of 0, which has a special meaning (invalid) (Note: that was
  // never a problem in old metaspace, since every chunk was prefixed by its
  // header, so allocation at position 0 in a chunk was never possible).
  if (lower_base == metaspace_base) {
    lower_base -= os::vm_page_size();
  }

  CompressedKlassPointers::set_base(lower_base);

  // CDS uses LogKlassAlignmentInBytes for narrow_klass_shift. See
  // MetaspaceShared::initialize_dumptime_shared_and_meta_spaces() for
  // how dump time narrow_klass_shift is set. Although, CDS can work
  // with zero-shift mode also, to be consistent with AOT it uses
  // LogKlassAlignmentInBytes for klass shift so archived java heap objects
  // can be used at same time as AOT code.
  if (!UseSharedSpaces
      && (uint64_t)(higher_address - lower_base) <= UnscaledClassSpaceMax) {
    CompressedKlassPointers::set_shift(0);
  } else {
    CompressedKlassPointers::set_shift(LogKlassAlignmentInBytes);
  }
  AOTLoader::set_narrow_klass_shift();
}

#if INCLUDE_CDS
// Return TRUE if the specified metaspace_base and cds_base are close enough
// to work with compressed klass pointers.
bool Metaspace::can_use_cds_with_metaspace_addr(char* metaspace_base, address cds_base) {
  assert(cds_base != 0 && UseSharedSpaces, "Only use with CDS");
  assert(UseCompressedClassPointers, "Only use with CompressedKlassPtrs");
  address lower_base = MIN2((address)metaspace_base, cds_base);
  address higher_address = MAX2((address)(cds_base + MetaspaceShared::core_spaces_size()),
                                (address)(metaspace_base + compressed_class_space_size()));
  return ((uint64_t)(higher_address - lower_base) <= UnscaledClassSpaceMax);
}
#endif

// Try to allocate the metaspace at the requested addr.
void Metaspace::allocate_metaspace_compressed_klass_ptrs(char* requested_addr, address cds_base) {
  assert(!DumpSharedSpaces, "compress klass space is allocated by MetaspaceShared class.");
  assert(using_class_space(), "called improperly");
  assert(UseCompressedClassPointers, "Only use with CompressedKlassPtrs");
  assert(compressed_class_space_size() < KlassEncodingMetaspaceMax,
         "Metaspace size is too big");
  assert_is_aligned(requested_addr, _reserve_alignment);
  assert_is_aligned(cds_base, _reserve_alignment);
  assert_is_aligned(compressed_class_space_size(), _reserve_alignment);

  // Don't use large pages for the class space.
  bool large_pages = false;

#if !(defined(AARCH64) || defined(AIX))
  ReservedSpace rs = ReservedSpace(compressed_class_space_size(),
                                             _reserve_alignment,
                                             large_pages,
                                             requested_addr);
#else // AARCH64
  ReservedSpace rs;

  // Our compressed klass pointers may fit nicely into the lower 32
  // bits.
  if ((uint64_t)requested_addr + compressed_class_space_size() < 4*G) {
    rs = ReservedSpace(compressed_class_space_size(),
                                 _reserve_alignment,
                                 large_pages,
                                 requested_addr);
  }

  if (! rs.is_reserved()) {
    // Aarch64: Try to align metaspace so that we can decode a compressed
    // klass with a single MOVK instruction.  We can do this iff the
    // compressed class base is a multiple of 4G.
    // Aix: Search for a place where we can find memory. If we need to load
    // the base, 4G alignment is helpful, too.
    size_t increment = AARCH64_ONLY(4*)G;
    for (char *a = align_up(requested_addr, increment);
         a < (char*)(1024*G);
         a += increment) {
      if (a == (char *)(32*G)) {
        // Go faster from here on. Zero-based is no longer possible.
        increment = 4*G;
      }

#if INCLUDE_CDS
      if (UseSharedSpaces
          && ! can_use_cds_with_metaspace_addr(a, cds_base)) {
        // We failed to find an aligned base that will reach.  Fall
        // back to using our requested addr.
        rs = ReservedSpace(compressed_class_space_size(),
                                     _reserve_alignment,
                                     large_pages,
                                     requested_addr);
        break;
      }
#endif

      rs = ReservedSpace(compressed_class_space_size(),
                                   _reserve_alignment,
                                   large_pages,
                                   a);
      if (rs.is_reserved())
        break;
    }
  }

#endif // AARCH64

  if (!rs.is_reserved()) {
#if INCLUDE_CDS
    if (UseSharedSpaces) {
      size_t increment = align_up(1*G, _reserve_alignment);

      // Keep trying to allocate the metaspace, increasing the requested_addr
      // by 1GB each time, until we reach an address that will no longer allow
      // use of CDS with compressed klass pointers.
      char *addr = requested_addr;
      while (!rs.is_reserved() && (addr + increment > addr) &&
             can_use_cds_with_metaspace_addr(addr + increment, cds_base)) {
        addr = addr + increment;
        rs = ReservedSpace(compressed_class_space_size(),
                                     _reserve_alignment, large_pages, addr);
      }
    }
#endif
    // If no successful allocation then try to allocate the space anywhere.  If
    // that fails then OOM doom.  At this point we cannot try allocating the
    // metaspace as if UseCompressedClassPointers is off because too much
    // initialization has happened that depends on UseCompressedClassPointers.
    // So, UseCompressedClassPointers cannot be turned off at this point.
    if (!rs.is_reserved()) {
      rs = ReservedSpace(compressed_class_space_size(),
                                   _reserve_alignment, large_pages);
      if (!rs.is_reserved()) {
        vm_exit_during_initialization(err_msg("Could not allocate metaspace: " SIZE_FORMAT " bytes",
                                              compressed_class_space_size()));
      }
    }
  }

  // If we got here then the metaspace got allocated.
  MemTracker::record_virtual_memory_type((address)rs.base(), mtClass);

  _compressed_class_space_base = (MetaWord*)rs.base();

#if INCLUDE_CDS
  // Verify that we can use shared spaces.  Otherwise, turn off CDS.
  if (UseSharedSpaces && !can_use_cds_with_metaspace_addr(rs.base(), cds_base)) {
    FileMapInfo::stop_sharing_and_unmap(
        "Could not allocate metaspace at a compatible address");
  }
#endif
  set_narrow_klass_base_and_shift((address)rs.base(),
                                  UseSharedSpaces ? (address)cds_base : 0);

  initialize_class_space(rs);

  LogTarget(Trace, gc, metaspace) lt;
  if (lt.is_enabled()) {
    ResourceMark rm;
    LogStream ls(lt);
    print_compressed_class_space(&ls, requested_addr);
  }
}

// For UseCompressedClassPointers the class space is reserved above the top of
// the Java heap.  The argument passed in is at the base of the compressed space.
void Metaspace::initialize_class_space(ReservedSpace rs) {

  // The reserved space size may be bigger because of alignment, esp with UseLargePages
  assert(rs.size() >= CompressedClassSpaceSize,
         SIZE_FORMAT " != " SIZE_FORMAT, rs.size(), CompressedClassSpaceSize);
  assert(using_class_space(), "Must be using class space");

  VirtualSpaceList* vsl = new VirtualSpaceList("class space list", rs, CommitLimiter::globalLimiter());
  VirtualSpaceList::set_vslist_class(vsl);
  ChunkManager* cm = new ChunkManager("class space chunk manager", vsl);
  ChunkManager::set_chunkmanager_class(cm);

}


void Metaspace::print_compressed_class_space(outputStream* st, const char* requested_addr) {
  st->print_cr("Narrow klass base: " PTR_FORMAT ", Narrow klass shift: %d",
               p2i(CompressedKlassPointers::base()), CompressedKlassPointers::shift());
  if (Metaspace::using_class_space()) {
    st->print("Compressed class space size: " SIZE_FORMAT " Address: " PTR_FORMAT,
                 compressed_class_space_size(), p2i(compressed_class_space_base()));
    if (requested_addr != 0) {
      st->print(" Req Addr: " PTR_FORMAT, p2i(requested_addr));
    }
    st->cr();
  }
}

#endif

void Metaspace::ergo_initialize() {

  // Must happen before using any setting from Settings::---
  metaspace::Settings::ergo_initialize();

  if (DumpSharedSpaces) {
    // Using large pages when dumping the shared archive is currently not implemented.
    FLAG_SET_ERGO(UseLargePagesInMetaspace, false);
  }

  size_t page_size = os::vm_page_size();
  if (UseLargePages && UseLargePagesInMetaspace) {
    page_size = os::large_page_size();
  }

  // Commit alignment: (I would rather hide this since this is an implementation detail but we need it
  // when calculating the gc threshold).
  _commit_alignment  = metaspace::Settings::commit_granule_bytes();

  // Reserve alignment: all Metaspace memory mappings are to be aligned to the size of a root chunk.
  _reserve_alignment = MAX2(page_size, (size_t)metaspace::chklvl::MAX_CHUNK_BYTE_SIZE);

  assert(is_aligned(_reserve_alignment, os::vm_allocation_granularity()),
         "root chunk size must be a multiple of alloc granularity");

  // Do not use FLAG_SET_ERGO to update MaxMetaspaceSize, since this will
  // override if MaxMetaspaceSize was set on the command line or not.
  // This information is needed later to conform to the specification of the
  // java.lang.management.MemoryUsage API.
  //
  // Ideally, we would be able to set the default value of MaxMetaspaceSize in
  // globals.hpp to the aligned value, but this is not possible, since the
  // alignment depends on other flags being parsed.
  MaxMetaspaceSize = align_down_bounded(MaxMetaspaceSize, _reserve_alignment);

  if (MetaspaceSize > MaxMetaspaceSize) {
    MetaspaceSize = MaxMetaspaceSize;
  }

  MetaspaceSize = align_down_bounded(MetaspaceSize, _commit_alignment);

  assert(MetaspaceSize <= MaxMetaspaceSize, "MetaspaceSize should be limited by MaxMetaspaceSize");

  MinMetaspaceExpansion = align_down_bounded(MinMetaspaceExpansion, _commit_alignment);
  MaxMetaspaceExpansion = align_down_bounded(MaxMetaspaceExpansion, _commit_alignment);

  CompressedClassSpaceSize = align_down_bounded(CompressedClassSpaceSize, _reserve_alignment);

  // Note: InitialBootClassLoaderMetaspaceSize is an old parameter which is used to determine the chunk size
  // of the first non-class chunk handed to the boot class loader. See metaspace/chunkAllocSequence.hpp.
  size_t min_metaspace_sz = align_up(InitialBootClassLoaderMetaspaceSize, _reserve_alignment);
  if (UseCompressedClassPointers) {
    if (min_metaspace_sz >= MaxMetaspaceSize) {
      vm_exit_during_initialization("MaxMetaspaceSize is too small.");
    } else if ((min_metaspace_sz + CompressedClassSpaceSize) >  MaxMetaspaceSize) {
      FLAG_SET_ERGO(CompressedClassSpaceSize, MaxMetaspaceSize - min_metaspace_sz);
    }
  } else if (min_metaspace_sz >= MaxMetaspaceSize) {
    FLAG_SET_ERGO(InitialBootClassLoaderMetaspaceSize,
                  min_metaspace_sz);
  }

  _compressed_class_space_size = CompressedClassSpaceSize;

}

void Metaspace::global_initialize() {
  MetaspaceGC::initialize(); // <- since we do not prealloc init chunks anymore is this still needed?

#if INCLUDE_CDS
  if (DumpSharedSpaces) {
    MetaspaceShared::initialize_dumptime_shared_and_meta_spaces();
  } else if (UseSharedSpaces) {
    // If any of the archived space fails to map, UseSharedSpaces
    // is reset to false. Fall through to the
    // (!DumpSharedSpaces && !UseSharedSpaces) case to set up class
    // metaspace.
    MetaspaceShared::initialize_runtime_shared_and_meta_spaces();
  }

  if (DynamicDumpSharedSpaces && !UseSharedSpaces) {
    vm_exit_during_initialization("DynamicDumpSharedSpaces is unsupported when base CDS archive is not loaded", NULL);
  }
#endif // INCLUDE_CDS

  // Initialize class space:
  if (CDS_ONLY(!DumpSharedSpaces && !UseSharedSpaces) NOT_CDS(true)) {
#ifdef _LP64
    if (using_class_space()) {
      char* base = (char*)align_up(CompressedOops::end(), _reserve_alignment);
      if (ForceCompressedClassSpaceStartAddress != 0) {
        base = (char*)ForceCompressedClassSpaceStartAddress;
        log_debug(gc, metaspace)("Forcing class space start address to " PTR_FORMAT ".", p2i(base));
      }
      allocate_metaspace_compressed_klass_ptrs(base, 0);
    }
#endif // _LP64
  }

  // Initialize non-class virtual space list, and its chunk manager:
  VirtualSpaceList* vsl = new VirtualSpaceList("non-class virtualspacelist", CommitLimiter::globalLimiter());
  VirtualSpaceList::set_vslist_nonclass(vsl);
  ChunkManager* cm = new ChunkManager("non-class chunkmanager", vsl);
  ChunkManager::set_chunkmanager_nonclass(cm);

  _tracer = new MetaspaceTracer();

  _initialized = true;

}

void Metaspace::post_initialize() {
  MetaspaceGC::post_initialize();
}

MetaWord* Metaspace::allocate(ClassLoaderData* loader_data, size_t word_size,
                              MetaspaceObj::Type type, TRAPS) {
  assert(!_frozen, "sanity");
  assert(!(DumpSharedSpaces && THREAD->is_VM_thread()), "sanity");

  if (HAS_PENDING_EXCEPTION) {
    assert(false, "Should not allocate with exception pending");
    return NULL;  // caller does a CHECK_NULL too
  }

  assert(loader_data != NULL, "Should never pass around a NULL loader_data. "
        "ClassLoaderData::the_null_class_loader_data() should have been used.");

  Metaspace::MetadataType mdtype = (type == MetaspaceObj::ClassType) ? Metaspace::ClassType : Metaspace::NonClassType;

  // Try to allocate metadata.
  MetaWord* result = loader_data->metaspace_non_null()->allocate(word_size, mdtype);

  if (result == NULL) {
    tracer()->report_metaspace_allocation_failure(loader_data, word_size, type, mdtype);

    // Allocation failed.
    if (is_init_completed()) {
      // Only start a GC if the bootstrapping has completed.
      // Try to clean out some heap memory and retry. This can prevent premature
      // expansion of the metaspace.
      result = Universe::heap()->satisfy_failed_metadata_allocation(loader_data, word_size, mdtype);
    }
  }

  if (result == NULL) {
    if (DumpSharedSpaces) {
      // CDS dumping keeps loading classes, so if we hit an OOM we probably will keep hitting OOM.
      // We should abort to avoid generating a potentially bad archive.
      vm_exit_during_cds_dumping(err_msg("Failed allocating metaspace object type %s of size " SIZE_FORMAT ". CDS dump aborted.",
          MetaspaceObj::type_name(type), word_size * BytesPerWord),
        err_msg("Please increase MaxMetaspaceSize (currently " SIZE_FORMAT " bytes).", MaxMetaspaceSize));
    }
    report_metadata_oome(loader_data, word_size, type, mdtype, THREAD);
    assert(HAS_PENDING_EXCEPTION, "sanity");
    return NULL;
  }

  // Zero initialize.
  Copy::fill_to_words((HeapWord*)result, word_size, 0);

  log_trace(metaspace)("Metaspace::allocate: type %d return " PTR_FORMAT ".", (int)type, p2i(result));

  return result;
}

void Metaspace::report_metadata_oome(ClassLoaderData* loader_data, size_t word_size, MetaspaceObj::Type type, MetadataType mdtype, TRAPS) {
  tracer()->report_metadata_oom(loader_data, word_size, type, mdtype);

  // If result is still null, we are out of memory.
  Log(gc, metaspace, freelist, oom) log;
  if (log.is_info()) {
    log.info("Metaspace (%s) allocation failed for size " SIZE_FORMAT,
             metaspace::is_class(mdtype) ? "class" : "data", word_size);
    ResourceMark rm;
    if (log.is_debug()) {
      if (loader_data->metaspace_or_null() != NULL) {
        LogStream ls(log.debug());
        loader_data->print_value_on(&ls);
      }
    }
    LogStream ls(log.info());
    // In case of an OOM, log out a short but still useful report.
    MetaspaceUtils::print_basic_report(&ls, 0);
  }

  // Which limit did we hit? CompressedClassSpaceSize or MaxMetaspaceSize?
  bool out_of_compressed_class_space = false;
  if (metaspace::is_class(mdtype)) {
    ClassLoaderMetaspace* metaspace = loader_data->metaspace_non_null();
    out_of_compressed_class_space =
      MetaspaceUtils::committed_bytes(Metaspace::ClassType) +
      // TODO: Okay this is just cheesy.
      // Of course this may fail and return incorrect results.
      // Think this over - we need some clean way to remember which limit
      // exactly we hit during an allocation. Some sort of allocation context structure?
      align_up(word_size * BytesPerWord, 4 * M) >
      CompressedClassSpaceSize;
  }

  // -XX:+HeapDumpOnOutOfMemoryError and -XX:OnOutOfMemoryError support
  const char* space_string = out_of_compressed_class_space ?
    "Compressed class space" : "Metaspace";

  report_java_out_of_memory(space_string);

  if (JvmtiExport::should_post_resource_exhausted()) {
    JvmtiExport::post_resource_exhausted(
        JVMTI_RESOURCE_EXHAUSTED_OOM_ERROR,
        space_string);
  }

  if (!is_init_completed()) {
    vm_exit_during_initialization("OutOfMemoryError", space_string);
  }

  if (out_of_compressed_class_space) {
    THROW_OOP(Universe::out_of_memory_error_class_metaspace());
  } else {
    THROW_OOP(Universe::out_of_memory_error_metaspace());
  }
}

void Metaspace::purge() {
  ChunkManager* cm = ChunkManager::chunkmanager_nonclass();
  if (cm != NULL) {
    cm->wholesale_reclaim();
  }
  if (using_class_space()) {
    cm = ChunkManager::chunkmanager_class();
    if (cm != NULL) {
      cm->wholesale_reclaim();
    }
  }
}

bool Metaspace::contains(const void* ptr) {
  if (MetaspaceShared::is_in_shared_metaspace(ptr)) {
    return true;
  }
  return contains_non_shared(ptr);
}

bool Metaspace::contains_non_shared(const void* ptr) {
  if (using_class_space() && VirtualSpaceList::vslist_class()->contains((MetaWord*)ptr)) {
     return true;
  }

  return VirtualSpaceList::vslist_nonclass()->contains((MetaWord*)ptr);
}<|MERGE_RESOLUTION|>--- conflicted
+++ resolved
@@ -136,11 +136,6 @@
   }
 }
 
-<<<<<<< HEAD
-=======
-volatile size_t MetaspaceGC::_capacity_until_GC = 0;
-uint MetaspaceGC::_shrink_factor = 0;
->>>>>>> 1fc67ab0
 
 // Prints an ASCII representation of the given space.
 void MetaspaceUtils::print_metaspace_map(outputStream* out, Metaspace::MetadataType mdtype) {
@@ -222,7 +217,6 @@
 
 volatile size_t MetaspaceGC::_capacity_until_GC = 0;
 uint MetaspaceGC::_shrink_factor = 0;
-bool MetaspaceGC::_should_concurrent_collect = false;
 
 // VM_CollectForMetadataAllocation is the vm operation used to GC.
 // Within the VM operation after the GC the attempt to allocate the metadata
