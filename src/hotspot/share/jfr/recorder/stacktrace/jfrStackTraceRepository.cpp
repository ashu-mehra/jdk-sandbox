/*
 * Copyright (c) 2011, 2019, Oracle and/or its affiliates. All rights reserved.
 * DO NOT ALTER OR REMOVE COPYRIGHT NOTICES OR THIS FILE HEADER.
 *
 * This code is free software; you can redistribute it and/or modify it
 * under the terms of the GNU General Public License version 2 only, as
 * published by the Free Software Foundation.
 *
 * This code is distributed in the hope that it will be useful, but WITHOUT
 * ANY WARRANTY; without even the implied warranty of MERCHANTABILITY or
 * FITNESS FOR A PARTICULAR PURPOSE.  See the GNU General Public License
 * version 2 for more details (a copy is included in the LICENSE file that
 * accompanied this code).
 *
 * You should have received a copy of the GNU General Public License version
 * 2 along with this work; if not, write to the Free Software Foundation,
 * Inc., 51 Franklin St, Fifth Floor, Boston, MA 02110-1301 USA.
 *
 * Please contact Oracle, 500 Oracle Parkway, Redwood Shores, CA 94065 USA
 * or visit www.oracle.com if you need additional information or have any
 * questions.
 *
 */

#include "precompiled.hpp"
#include "jfr/metadata/jfrSerializer.hpp"
#include "jfr/recorder/checkpoint/jfrCheckpointWriter.hpp"
#include "jfr/recorder/repository/jfrChunkWriter.hpp"
#include "jfr/recorder/stacktrace/jfrStackTraceRepository.hpp"
#include "jfr/support/jfrThreadLocal.hpp"
#include "runtime/mutexLocker.hpp"

static JfrStackTraceRepository* _instance = NULL;

JfrStackTraceRepository::JfrStackTraceRepository() : _next_id(0), _entries(0) {
  memset(_table, 0, sizeof(_table));
}

JfrStackTraceRepository& JfrStackTraceRepository::instance() {
  return *_instance;
}

JfrStackTraceRepository* JfrStackTraceRepository::create() {
  assert(_instance == NULL, "invariant");
  _instance = new JfrStackTraceRepository();
  return _instance;
}

class JfrFrameType : public JfrSerializer {
 public:
  void serialize(JfrCheckpointWriter& writer) {
    writer.write_count(JfrStackFrame::NUM_FRAME_TYPES);
    writer.write_key(JfrStackFrame::FRAME_INTERPRETER);
    writer.write("Interpreted");
    writer.write_key(JfrStackFrame::FRAME_JIT);
    writer.write("JIT compiled");
    writer.write_key(JfrStackFrame::FRAME_INLINE);
    writer.write("Inlined");
    writer.write_key(JfrStackFrame::FRAME_NATIVE);
    writer.write("Native");
  }
};

bool JfrStackTraceRepository::initialize() {
<<<<<<< HEAD
  return JfrSerializer::register_serializer(TYPE_FRAMETYPE, true, new JfrFrameType());
=======
  return JfrSerializer::register_serializer(TYPE_FRAMETYPE, false, true, new JfrFrameType());
>>>>>>> dcbc2879
}

void JfrStackTraceRepository::destroy() {
  assert(_instance != NULL, "invarinat");
  delete _instance;
  _instance = NULL;
<<<<<<< HEAD
}

static traceid last_id = 0;

bool JfrStackTraceRepository::is_modified() const {
  return last_id != _next_id;
=======
>>>>>>> dcbc2879
}

size_t JfrStackTraceRepository::write_impl(JfrChunkWriter& sw, bool clear) {
  MutexLocker lock(JfrStacktrace_lock, Mutex::_no_safepoint_check_flag);
  assert(_entries > 0, "invariant");
  int count = 0;
  for (u4 i = 0; i < TABLE_SIZE; ++i) {
    JfrStackTrace* stacktrace = _table[i];
    while (stacktrace != NULL) {
      JfrStackTrace* next = const_cast<JfrStackTrace*>(stacktrace->next());
      if (stacktrace->should_write()) {
        stacktrace->write(sw);
        ++count;
      }
      if (clear) {
        delete stacktrace;
      }
      stacktrace = next;
    }
  }
  if (clear) {
    memset(_table, 0, sizeof(_table));
    _entries = 0;
  }
  last_id = _next_id;
  return count;
}

size_t JfrStackTraceRepository::write(JfrChunkWriter& sw, bool clear) {
  return _entries > 0 ? write_impl(sw, clear) : 0;
}

traceid JfrStackTraceRepository::write(JfrCheckpointWriter& writer, traceid id, unsigned int hash) {
  assert(JfrStacktrace_lock->owned_by_self(), "invariant");
  const JfrStackTrace* const trace = lookup(hash, id);
  assert(trace != NULL, "invariant");
  assert(trace->hash() == hash, "invariant");
  assert(trace->id() == id, "invariant");
  trace->write(writer);
  return id;
}

void JfrStackTraceRepository::write_metadata(JfrCheckpointWriter& writer) {
  JfrFrameType fct;
  writer.write_type(TYPE_FRAMETYPE);
  fct.serialize(writer);
}

size_t JfrStackTraceRepository::clear() {
  MutexLocker lock(JfrStacktrace_lock, Mutex::_no_safepoint_check_flag);
  if (_entries == 0) {
    return 0;
  }
  for (u4 i = 0; i < TABLE_SIZE; ++i) {
    JfrStackTrace* stacktrace = _table[i];
    while (stacktrace != NULL) {
      JfrStackTrace* next = const_cast<JfrStackTrace*>(stacktrace->next());
      delete stacktrace;
      stacktrace = next;
    }
  }
  memset(_table, 0, sizeof(_table));
  const size_t processed = _entries;
  _entries = 0;
  return processed;
}

traceid JfrStackTraceRepository::record(Thread* thread, int skip /* 0 */) {
  assert(thread == Thread::current(), "invariant");
  JfrThreadLocal* const tl = thread->jfr_thread_local();
  assert(tl != NULL, "invariant");
  if (tl->has_cached_stack_trace()) {
    return tl->cached_stack_trace_id();
  }
<<<<<<< HEAD
  if (!thread->is_Java_thread() || thread->is_hidden_from_external_view() || tl->is_excluded()) {
=======
  if (!thread->is_Java_thread() || thread->is_hidden_from_external_view()) {
>>>>>>> dcbc2879
    return 0;
  }
  JfrStackFrame* frames = tl->stackframes();
  if (frames == NULL) {
    // pending oom
    return 0;
  }
  assert(frames != NULL, "invariant");
  assert(tl->stackframes() == frames, "invariant");
  return instance().record_for((JavaThread*)thread, skip, frames, tl->stackdepth());
}

traceid JfrStackTraceRepository::record_for(JavaThread* thread, int skip, JfrStackFrame *frames, u4 max_frames) {
  JfrStackTrace stacktrace(frames, max_frames);
  return stacktrace.record_safe(thread, skip) ? add(stacktrace) : 0;
}

traceid JfrStackTraceRepository::add(const JfrStackTrace& stacktrace) {
  traceid tid = instance().add_trace(stacktrace);
  if (tid == 0) {
    stacktrace.resolve_linenos();
    tid = instance().add_trace(stacktrace);
  }
  assert(tid != 0, "invariant");
  return tid;
}

void JfrStackTraceRepository::record_and_cache(JavaThread* thread, int skip /* 0 */) {
  assert(thread != NULL, "invariant");
  JfrThreadLocal* const tl = thread->jfr_thread_local();
  assert(tl != NULL, "invariant");
  assert(!tl->has_cached_stack_trace(), "invariant");
  JfrStackTrace stacktrace(tl->stackframes(), tl->stackdepth());
  stacktrace.record_safe(thread, skip);
  const unsigned int hash = stacktrace.hash();
  if (hash != 0) {
    tl->set_cached_stack_trace_id(instance().add(stacktrace), hash);
  }
}

traceid JfrStackTraceRepository::add_trace(const JfrStackTrace& stacktrace) {
  MutexLocker lock(JfrStacktrace_lock, Mutex::_no_safepoint_check_flag);
  const size_t index = stacktrace._hash % TABLE_SIZE;
  const JfrStackTrace* table_entry = _table[index];

  while (table_entry != NULL) {
    if (table_entry->equals(stacktrace)) {
      return table_entry->id();
    }
    table_entry = table_entry->next();
  }

  if (!stacktrace.have_lineno()) {
    return 0;
  }

  traceid id = ++_next_id;
  _table[index] = new JfrStackTrace(id, stacktrace, _table[index]);
  ++_entries;
  return id;
}

// invariant is that the entry to be resolved actually exists in the table
const JfrStackTrace* JfrStackTraceRepository::lookup(unsigned int hash, traceid id) const {
  const size_t index = (hash % TABLE_SIZE);
  const JfrStackTrace* trace = _table[index];
  while (trace != NULL && trace->id() != id) {
    trace = trace->next();
  }
  assert(trace != NULL, "invariant");
  assert(trace->hash() == hash, "invariant");
  assert(trace->id() == id, "invariant");
  return trace;
}<|MERGE_RESOLUTION|>--- conflicted
+++ resolved
@@ -62,26 +62,19 @@
 };
 
 bool JfrStackTraceRepository::initialize() {
-<<<<<<< HEAD
   return JfrSerializer::register_serializer(TYPE_FRAMETYPE, true, new JfrFrameType());
-=======
-  return JfrSerializer::register_serializer(TYPE_FRAMETYPE, false, true, new JfrFrameType());
->>>>>>> dcbc2879
 }
 
 void JfrStackTraceRepository::destroy() {
   assert(_instance != NULL, "invarinat");
   delete _instance;
   _instance = NULL;
-<<<<<<< HEAD
 }
 
 static traceid last_id = 0;
 
 bool JfrStackTraceRepository::is_modified() const {
   return last_id != _next_id;
-=======
->>>>>>> dcbc2879
 }
 
 size_t JfrStackTraceRepository::write_impl(JfrChunkWriter& sw, bool clear) {
@@ -147,8 +140,6 @@
   const size_t processed = _entries;
   _entries = 0;
   return processed;
-}
-
 traceid JfrStackTraceRepository::record(Thread* thread, int skip /* 0 */) {
   assert(thread == Thread::current(), "invariant");
   JfrThreadLocal* const tl = thread->jfr_thread_local();
@@ -156,11 +147,7 @@
   if (tl->has_cached_stack_trace()) {
     return tl->cached_stack_trace_id();
   }
-<<<<<<< HEAD
   if (!thread->is_Java_thread() || thread->is_hidden_from_external_view() || tl->is_excluded()) {
-=======
-  if (!thread->is_Java_thread() || thread->is_hidden_from_external_view()) {
->>>>>>> dcbc2879
     return 0;
   }
   JfrStackFrame* frames = tl->stackframes();
