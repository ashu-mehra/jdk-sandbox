/*
 * Copyright (c) 2016, 2019, Oracle and/or its affiliates. All rights reserved.
 * DO NOT ALTER OR REMOVE COPYRIGHT NOTICES OR THIS FILE HEADER.
 *
 * This code is free software; you can redistribute it and/or modify it
 * under the terms of the GNU General Public License version 2 only, as
 * published by the Free Software Foundation.
 *
 * This code is distributed in the hope that it will be useful, but WITHOUT
 * ANY WARRANTY; without even the implied warranty of MERCHANTABILITY or
 * FITNESS FOR A PARTICULAR PURPOSE.  See the GNU General Public License
 * version 2 for more details (a copy is included in the LICENSE file that
 * accompanied this code).
 *
 * You should have received a copy of the GNU General Public License version
 * 2 along with this work; if not, write to the Free Software Foundation,
 * Inc., 51 Franklin St, Fifth Floor, Boston, MA 02110-1301 USA.
 *
 * Please contact Oracle, 500 Oracle Parkway, Redwood Shores, CA 94065 USA
 * or visit www.oracle.com if you need additional information or have any
 * questions.
 *
 */

#include "precompiled.hpp"
#include "classfile/javaClasses.inline.hpp"
#include "code/codeBlob.hpp"
#include "code/codeCache.hpp"
#include "gc/shared/gcCause.hpp"
#include "gc/shared/gcName.hpp"
#include "gc/shared/gcTrace.hpp"
#include "gc/shared/gcWhen.hpp"
#include "jfr/leakprofiler/leakProfiler.hpp"
#include "jfr/recorder/checkpoint/jfrCheckpointManager.hpp"
#include "jfr/recorder/checkpoint/types/jfrType.hpp"
#include "jfr/recorder/jfrRecorder.hpp"
#include "jfr/recorder/checkpoint/types/jfrThreadGroup.hpp"
#include "jfr/recorder/checkpoint/types/jfrThreadState.hpp"
#include "jfr/recorder/checkpoint/types/jfrTypeSet.hpp"
#include "jfr/utilities/jfrThreadIterator.hpp"
#include "memory/metaspaceGCThresholdUpdater.hpp"
#include "memory/referenceType.hpp"
#include "memory/universe.hpp"
#include "oops/compressedOops.hpp"
#include "runtime/flags/jvmFlag.hpp"
#include "runtime/mutexLocker.hpp"
#include "runtime/osThread.hpp"
#include "runtime/safepoint.hpp"
#include "runtime/synchronizer.hpp"
#include "runtime/thread.inline.hpp"
#include "runtime/vmOperations.hpp"

#ifdef COMPILER2
#include "opto/compile.hpp"
#include "opto/node.hpp"
#endif

// Requires a ResourceMark for get_thread_name/as_utf8
class JfrCheckpointThreadClosure : public ThreadClosure {
 private:
  JfrCheckpointWriter& _writer;
  JfrCheckpointContext _ctx;
  const int64_t _count_position;
  Thread* const _curthread;
  u4 _count;

 public:
  JfrCheckpointThreadClosure(JfrCheckpointWriter& writer) : _writer(writer),
                                                            _ctx(writer.context()),
                                                            _count_position(writer.reserve(sizeof(u4))),
                                                            _curthread(Thread::current()),
                                                            _count(0) {
  }

  ~JfrCheckpointThreadClosure() {
    if (_count == 0) {
      // restore
      _writer.set_context(_ctx);
      return;
    }
    _writer.write_count(_count, _count_position);
  }

  void do_thread(Thread* t);
};

void JfrCheckpointThreadClosure::do_thread(Thread* t) {
  assert(t != NULL, "invariant");
  ++_count;
  _writer.write_key(JfrThreadId::jfr_id(t));
  const char* const name = JfrThreadName::name(t);
  assert(name != NULL, "invariant");
  _writer.write(name);
  _writer.write<traceid>(JfrThreadId::os_id(t));
  if (t->is_Java_thread()) {
    _writer.write(name);
    _writer.write(JfrThreadId::id(t));
    _writer.write(JfrThreadGroup::thread_group_id((JavaThread*)t, _curthread));
    return;
  }
  _writer.write((const char*)NULL); // java name
  _writer.write((traceid)0); // java thread id
  _writer.write((traceid)0); // java thread group
}

void JfrThreadConstantSet::serialize(JfrCheckpointWriter& writer) {
  JfrCheckpointThreadClosure tc(writer);
  JfrJavaThreadIterator javathreads;
  while (javathreads.has_next()) {
    tc.do_thread(javathreads.next());
  }
  JfrNonJavaThreadIterator nonjavathreads;
  while (nonjavathreads.has_next()) {
    tc.do_thread(nonjavathreads.next());
  }
}

void JfrThreadGroupConstant::serialize(JfrCheckpointWriter& writer) {
  JfrThreadGroup::serialize(writer);
}

static const char* flag_value_origin_to_string(JVMFlag::Flags origin) {
  switch (origin) {
    case JVMFlag::DEFAULT: return "Default";
    case JVMFlag::COMMAND_LINE: return "Command line";
    case JVMFlag::ENVIRON_VAR: return "Environment variable";
    case JVMFlag::CONFIG_FILE: return "Config file";
    case JVMFlag::MANAGEMENT: return "Management";
    case JVMFlag::ERGONOMIC: return "Ergonomic";
    case JVMFlag::ATTACH_ON_DEMAND: return "Attach on demand";
    case JVMFlag::INTERNAL: return "Internal";
    default: ShouldNotReachHere(); return "";
  }
}

void FlagValueOriginConstant::serialize(JfrCheckpointWriter& writer) {
  static const u4 nof_entries = JVMFlag::LAST_VALUE_ORIGIN + 1;
  writer.write_count(nof_entries);
  for (u4 i = 0; i < nof_entries; ++i) {
    writer.write_key(i);
    writer.write(flag_value_origin_to_string((JVMFlag::Flags)i));
  }
}

void MonitorInflateCauseConstant::serialize(JfrCheckpointWriter& writer) {
  static const u4 nof_entries = ObjectSynchronizer::inflate_cause_nof;
  writer.write_count(nof_entries);
  for (u4 i = 0; i < nof_entries; ++i) {
    writer.write_key(i);
    writer.write(ObjectSynchronizer::inflate_cause_name((ObjectSynchronizer::InflateCause)i));
  }
}

void GCCauseConstant::serialize(JfrCheckpointWriter& writer) {
  static const u4 nof_entries = GCCause::_last_gc_cause;
  writer.write_count(nof_entries);
  for (u4 i = 0; i < nof_entries; ++i) {
    writer.write_key(i);
    writer.write(GCCause::to_string((GCCause::Cause)i));
  }
}

void GCNameConstant::serialize(JfrCheckpointWriter& writer) {
  static const u4 nof_entries = GCNameEndSentinel;
  writer.write_count(nof_entries);
  for (u4 i = 0; i < nof_entries; ++i) {
    writer.write_key(i);
    writer.write(GCNameHelper::to_string((GCName)i));
  }
}

void GCWhenConstant::serialize(JfrCheckpointWriter& writer) {
  static const u4 nof_entries = GCWhen::GCWhenEndSentinel;
  writer.write_count(nof_entries);
  for (u4 i = 0; i < nof_entries; ++i) {
    writer.write_key(i);
    writer.write(GCWhen::to_string((GCWhen::Type)i));
  }
}

void GCThresholdUpdaterConstant::serialize(JfrCheckpointWriter& writer) {
  static const u4 nof_entries = MetaspaceGCThresholdUpdater::Last;
  writer.write_count(nof_entries);
  for (u4 i = 0; i < nof_entries; ++i) {
    writer.write_key(i);
    writer.write(MetaspaceGCThresholdUpdater::to_string((MetaspaceGCThresholdUpdater::Type)i));
  }
}

void MetadataTypeConstant::serialize(JfrCheckpointWriter& writer) {
  static const u4 nof_entries = Metaspace::MetadataTypeCount;
  writer.write_count(nof_entries);
  for (u4 i = 0; i < nof_entries; ++i) {
    writer.write_key(i);
    writer.write(Metaspace::metadata_type_name((Metaspace::MetadataType)i));
  }
}

void MetaspaceObjectTypeConstant::serialize(JfrCheckpointWriter& writer) {
  static const u4 nof_entries = MetaspaceObj::_number_of_types;
  writer.write_count(nof_entries);
  for (u4 i = 0; i < nof_entries; ++i) {
    writer.write_key(i);
    writer.write(MetaspaceObj::type_name((MetaspaceObj::Type)i));
  }
}

static const char* reference_type_to_string(ReferenceType rt) {
  switch (rt) {
    case REF_NONE: return "None reference";
    case REF_OTHER: return "Other reference";
    case REF_SOFT: return "Soft reference";
    case REF_WEAK: return "Weak reference";
    case REF_FINAL: return "Final reference";
    case REF_PHANTOM: return "Phantom reference";
    default:
      ShouldNotReachHere();
    return NULL;
  }
}

void ReferenceTypeConstant::serialize(JfrCheckpointWriter& writer) {
  static const u4 nof_entries = REF_PHANTOM + 1;
  writer.write_count(nof_entries);
  for (u4 i = 0; i < nof_entries; ++i) {
    writer.write_key(i);
    writer.write(reference_type_to_string((ReferenceType)i));
  }
}

void NarrowOopModeConstant::serialize(JfrCheckpointWriter& writer) {
  static const u4 nof_entries = CompressedOops::HeapBasedNarrowOop + 1;
  writer.write_count(nof_entries);
  for (u4 i = 0; i < nof_entries; ++i) {
    writer.write_key(i);
    writer.write(CompressedOops::mode_to_string((CompressedOops::Mode)i));
  }
}

void CompilerPhaseTypeConstant::serialize(JfrCheckpointWriter& writer) {
#ifdef COMPILER2
  static const u4 nof_entries = PHASE_NUM_TYPES;
  writer.write_count(nof_entries);
  for (u4 i = 0; i < nof_entries; ++i) {
    writer.write_key(i);
    writer.write(CompilerPhaseTypeHelper::to_string((CompilerPhaseType)i));
  }
#endif
}

void CodeBlobTypeConstant::serialize(JfrCheckpointWriter& writer) {
  static const u4 nof_entries = CodeBlobType::NumTypes;
  writer.write_count(nof_entries);
  for (u4 i = 0; i < nof_entries; ++i) {
    writer.write_key(i);
    writer.write(CodeCache::get_code_heap_name(i));
  }
};

void VMOperationTypeConstant::serialize(JfrCheckpointWriter& writer) {
  static const u4 nof_entries = VM_Operation::VMOp_Terminating;
  writer.write_count(nof_entries);
  for (u4 i = 0; i < nof_entries; ++i) {
    writer.write_key(i);
    writer.write(VM_Operation::name(VM_Operation::VMOp_Type(i)));
  }
}

class TypeSetSerialization {
 private:
  JfrCheckpointWriter* _leakp_writer;
<<<<<<< HEAD
  size_t _elements;
=======
>>>>>>> dcbc2879
  bool _class_unload;
  bool _flushpoint;
 public:
<<<<<<< HEAD
  TypeSetSerialization(bool class_unload, bool flushpoint, JfrCheckpointWriter* leakp_writer = NULL) :
    _leakp_writer(leakp_writer), _elements(0), _class_unload(class_unload), _flushpoint(flushpoint) {}
  void write(JfrCheckpointWriter& writer) {
    MutexLocker cld_lock(SafepointSynchronize::is_at_safepoint() ? NULL : ClassLoaderDataGraph_lock);
    MutexLocker lock(SafepointSynchronize::is_at_safepoint() ? NULL : Module_lock);
   _elements = JfrTypeSet::serialize(&writer, _leakp_writer, _class_unload, _flushpoint);
  }
  size_t elements() const {
    return _elements;
=======
  TypeSetSerialization(bool class_unload, JfrCheckpointWriter* leakp_writer = NULL) :
    _leakp_writer(leakp_writer), _class_unload(class_unload) {}
  void write(JfrCheckpointWriter& writer) {
    JfrTypeSet::serialize(&writer, _leakp_writer, _class_unload);
>>>>>>> dcbc2879
  }
};

void ClassUnloadTypeSet::serialize(JfrCheckpointWriter& writer) {
<<<<<<< HEAD
  TypeSetSerialization type_set(true, false);
  type_set.write(writer);
};

void FlushTypeSet::serialize(JfrCheckpointWriter& writer) {
  assert(!SafepointSynchronize::is_at_safepoint(), "invariant");
  TypeSetSerialization type_set(false, true);
  type_set.write(writer);
  _elements = type_set.elements();
}

size_t FlushTypeSet::elements() const {
  return _elements;
}

TypeSet::TypeSet(JfrCheckpointWriter* leakp_writer) : _leakp_writer(leakp_writer) {}

void TypeSet::serialize(JfrCheckpointWriter& writer) {
  TypeSetSerialization type_set(false, false, _leakp_writer);
=======
  TypeSetSerialization type_set(true);
  type_set.write(writer);
};

TypeSet::TypeSet(JfrCheckpointWriter* leakp_writer) : _leakp_writer(leakp_writer) {}

void TypeSet::serialize(JfrCheckpointWriter& writer) {
  TypeSetSerialization type_set(false, _leakp_writer);
>>>>>>> dcbc2879
  type_set.write(writer);
};

void ThreadStateConstant::serialize(JfrCheckpointWriter& writer) {
  JfrThreadState::serialize(writer);
}

void JfrThreadConstant::serialize(JfrCheckpointWriter& writer) {
  assert(_thread != NULL, "invariant");
  assert(_thread == Thread::current(), "invariant");
<<<<<<< HEAD
=======
  assert(_thread->is_Java_thread(), "invariant");
  ResourceMark rm(_thread);
  const oop threadObj = _thread->threadObj();
  assert(threadObj != NULL, "invariant");
  const u8 java_lang_thread_id = java_lang_Thread::thread_id(threadObj);
  const char* const thread_name = _thread->name();
  const traceid thread_group_id = JfrThreadGroup::thread_group_id(_thread);
>>>>>>> dcbc2879
  writer.write_count(1);
  writer.write_key(JfrThreadId::jfr_id(_thread));
  const char* const name = JfrThreadName::name(_thread);
  writer.write(name);
  writer.write(JfrThreadId::os_id(_thread));
  if (_thread->is_Java_thread()) {
    writer.write(name);
    writer.write(JfrThreadId::id(_thread));
    JavaThread* const jt = (JavaThread*)_thread;
    const traceid thread_group_id = JfrThreadGroup::thread_group_id(jt, jt);
    writer.write(thread_group_id);
    JfrThreadGroup::serialize(&writer, thread_group_id);
    return;
  }
  writer.write((const char*)NULL); // java name
  writer.write((traceid)0); // java thread id
  writer.write((traceid)0); // java thread group
}<|MERGE_RESOLUTION|>--- conflicted
+++ resolved
@@ -269,63 +269,41 @@
 class TypeSetSerialization {
  private:
   JfrCheckpointWriter* _leakp_writer;
-<<<<<<< HEAD
   size_t _elements;
-=======
->>>>>>> dcbc2879
   bool _class_unload;
   bool _flushpoint;
  public:
-<<<<<<< HEAD
   TypeSetSerialization(bool class_unload, bool flushpoint, JfrCheckpointWriter* leakp_writer = NULL) :
     _leakp_writer(leakp_writer), _elements(0), _class_unload(class_unload), _flushpoint(flushpoint) {}
   void write(JfrCheckpointWriter& writer) {
-    MutexLocker cld_lock(SafepointSynchronize::is_at_safepoint() ? NULL : ClassLoaderDataGraph_lock);
-    MutexLocker lock(SafepointSynchronize::is_at_safepoint() ? NULL : Module_lock);
    _elements = JfrTypeSet::serialize(&writer, _leakp_writer, _class_unload, _flushpoint);
   }
   size_t elements() const {
     return _elements;
-=======
-  TypeSetSerialization(bool class_unload, JfrCheckpointWriter* leakp_writer = NULL) :
-    _leakp_writer(leakp_writer), _class_unload(class_unload) {}
-  void write(JfrCheckpointWriter& writer) {
-    JfrTypeSet::serialize(&writer, _leakp_writer, _class_unload);
->>>>>>> dcbc2879
   }
 };
 
 void ClassUnloadTypeSet::serialize(JfrCheckpointWriter& writer) {
-<<<<<<< HEAD
   TypeSetSerialization type_set(true, false);
   type_set.write(writer);
 };
 
+TypeSet::TypeSet(JfrCheckpointWriter* leakp_writer) : _leakp_writer(leakp_writer) {}
+
 void FlushTypeSet::serialize(JfrCheckpointWriter& writer) {
   assert(!SafepointSynchronize::is_at_safepoint(), "invariant");
-  TypeSetSerialization type_set(false, true);
-  type_set.write(writer);
+  TypeSetSerialization type_set(false);
+    type_set.write(writer, &leakp_writer);
   _elements = type_set.elements();
 }
 
 size_t FlushTypeSet::elements() const {
-  return _elements;
-}
+    return;
 
 TypeSet::TypeSet(JfrCheckpointWriter* leakp_writer) : _leakp_writer(leakp_writer) {}
 
 void TypeSet::serialize(JfrCheckpointWriter& writer) {
   TypeSetSerialization type_set(false, false, _leakp_writer);
-=======
-  TypeSetSerialization type_set(true);
-  type_set.write(writer);
-};
-
-TypeSet::TypeSet(JfrCheckpointWriter* leakp_writer) : _leakp_writer(leakp_writer) {}
-
-void TypeSet::serialize(JfrCheckpointWriter& writer) {
-  TypeSetSerialization type_set(false, _leakp_writer);
->>>>>>> dcbc2879
   type_set.write(writer);
 };
 
@@ -336,16 +314,6 @@
 void JfrThreadConstant::serialize(JfrCheckpointWriter& writer) {
   assert(_thread != NULL, "invariant");
   assert(_thread == Thread::current(), "invariant");
-<<<<<<< HEAD
-=======
-  assert(_thread->is_Java_thread(), "invariant");
-  ResourceMark rm(_thread);
-  const oop threadObj = _thread->threadObj();
-  assert(threadObj != NULL, "invariant");
-  const u8 java_lang_thread_id = java_lang_Thread::thread_id(threadObj);
-  const char* const thread_name = _thread->name();
-  const traceid thread_group_id = JfrThreadGroup::thread_group_id(_thread);
->>>>>>> dcbc2879
   writer.write_count(1);
   writer.write_key(JfrThreadId::jfr_id(_thread));
   const char* const name = JfrThreadName::name(_thread);
