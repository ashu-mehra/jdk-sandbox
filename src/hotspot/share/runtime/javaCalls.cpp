--- conflicted
+++ resolved
@@ -107,15 +107,8 @@
   if(clear_pending_exception) {
     _thread->clear_pending_exception();
   }
-<<<<<<< HEAD
-=======
-
-  if (_anchor.last_Java_sp() == NULL) {
-    _thread->record_base_of_stack_pointer();
-  }
 
   Thread::enable_wx_from_write(WXExec);
->>>>>>> 8ab282dc
 }
 
 
