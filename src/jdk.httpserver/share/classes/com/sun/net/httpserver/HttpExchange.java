/*
 * Copyright (c) 2005, 2021, Oracle and/or its affiliates. All rights reserved.
 * DO NOT ALTER OR REMOVE COPYRIGHT NOTICES OR THIS FILE HEADER.
 *
 * This code is free software; you can redistribute it and/or modify it
 * under the terms of the GNU General Public License version 2 only, as
 * published by the Free Software Foundation.  Oracle designates this
 * particular file as subject to the "Classpath" exception as provided
 * by Oracle in the LICENSE file that accompanied this code.
 *
 * This code is distributed in the hope that it will be useful, but WITHOUT
 * ANY WARRANTY; without even the implied warranty of MERCHANTABILITY or
 * FITNESS FOR A PARTICULAR PURPOSE.  See the GNU General Public License
 * version 2 for more details (a copy is included in the LICENSE file that
 * accompanied this code).
 *
 * You should have received a copy of the GNU General Public License version
 * 2 along with this work; if not, write to the Free Software Foundation,
 * Inc., 51 Franklin St, Fifth Floor, Boston, MA 02110-1301 USA.
 *
 * Please contact Oracle, 500 Oracle Parkway, Redwood Shores, CA 94065 USA
 * or visit www.oracle.com if you need additional information or have any
 * questions.
 */

package com.sun.net.httpserver;

import java.io.IOException;
import java.io.InputStream;
import java.io.OutputStream;
import java.net.InetSocketAddress;
import java.net.URI;

/**
 * This class encapsulates a HTTP request received and a
 * response to be generated in one exchange. It provides methods
 * for examining the request from the client, and for building and
 * sending the response.
 *
 * <p> The typical life-cycle of a {@code HttpExchange} is shown in the sequence
 * below:
 * <ol>
 *     <li>{@link #getRequestMethod()} to determine the command.
 *     <li>{@link #getRequestHeaders()} to examine the request headers (if
 *     needed).
 *     <li>{@link #getRequestBody()} returns an {@link InputStream} for
 *     reading the request body. After reading the request body, the stream
 *     should be closed.
 *     <li>{@link #getResponseHeaders()} to set any response headers, except
 *     content-length.
 *     <li>{@link #sendResponseHeaders(int,long)} to send the response headers.
 *     Must be called before next step.
 *     <li>{@link #getResponseBody()} to get a {@link OutputStream} to
 *     send the response body. When the response body has been written, the
 *     stream must be closed to terminate the exchange.
 * </ol>
 *
 * <b>Terminating exchanges</b>
 * <br>Exchanges are terminated when both the request {@code InputStream} and
 * response {@code OutputStream} are closed. Closing the {@code OutputStream},
 * implicitly closes the {@code InputStream} (if it is not already closed).
 * However, it is recommended to consume all the data from the {@code InputStream}
 * before closing it. The convenience method {@link #close()} does all of these
 * tasks. Closing an exchange without consuming all of the request body is not
 * an error but may make the underlying TCP connection unusable for following
 * exchanges. The effect of failing to terminate an exchange is undefined, but
 * will typically result in resources failing to be freed/reused.
 *
 * @since 1.6
 */

public abstract class HttpExchange implements AutoCloseable, Request {

    /**
     * Constructor for subclasses to call.
     */
    protected HttpExchange() {
    }

    /**
<<<<<<< HEAD
     * {@inheritDoc}
     * @return {@inheritDoc}
=======
     * Returns an immutable {@link Headers} containing the HTTP headers that
     * were included with this request.
     *
     * <p> The keys in this {@code Headers} are the header names, while the
     * values are a {@link java.util.List} of
     * {@linkplain java.lang.String Strings} containing each value that was
     * included in the request, in the order they were included. Header fields
     * appearing multiple times are represented as multiple string values.
     *
     * <p> The keys in {@code Headers} are case-insensitive.
     *
     * @return a read-only {@code Headers} which can be used to access request
     *         headers.
>>>>>>> 1c80f078
     */
    public abstract Headers getRequestHeaders();

    /**
     * Returns a mutable {@link Headers} into which the HTTP response headers
     * can be stored and which will be transmitted as part of this response.
<<<<<<< HEAD
     * The keys in the {@code Headers} will be the header names, while the values
     * must be a {@link java.util.List} of {@linkplain java.lang.String Strings}
     * containing each value that should be included multiple times
     * (in the order that they should be included).
=======
     *
     * <p> The keys in the {@code Headers} are the header names, while the
     * values must be a {@link java.util.List} of {@linkplain java.lang.String Strings}
     * containing each value that should be included multiple times (in the
     * order that they should be included).
>>>>>>> 1c80f078
     *
     * <p> The keys in {@code Headers} are case-insensitive.
     *
     * @return a writable {@code Headers} which can be used to set response
     *         headers.
     */
    public abstract Headers getResponseHeaders();

    /**
<<<<<<< HEAD
     * {@inheritDoc}
     * @return {@inheritDoc}
=======
     * Returns the request {@link URI}.
     *
     * @return the request {@code URI}
>>>>>>> 1c80f078
     */
    public abstract URI getRequestURI();

    /**
<<<<<<< HEAD
     * {@inheritDoc}
     * @return {@inheritDoc}
=======
     * Returns the request method.
     *
     * @return the request method
>>>>>>> 1c80f078
     */
    public abstract String getRequestMethod();

    /**
     * Returns the {@link HttpContext} for this exchange.
     *
     * @return the {@code HttpContext}
     */
    public abstract HttpContext getHttpContext();

    /**
     * Ends this exchange by doing the following in sequence:
     * <ol>
     *      <li> close the request {@link InputStream}, if not already closed.
     *      <li> close the response {@link OutputStream}, if not already closed.
     * </ol>
     */
    public abstract void close();

    /**
     * Returns a stream from which the request body can be read.
     * Multiple calls to this method will return the same stream.
     * It is recommended that applications should consume (read) all of the data
     * from this stream before closing it. If a stream is closed before all data
     * has been read, then the {@link InputStream#close()} call will read
     * and discard remaining data (up to an implementation specific number of
     * bytes).
     *
     * @return the stream from which the request body can be read
     */
    public abstract InputStream getRequestBody();

    /**
     * Returns a stream to which the response body must be
     * written. {@link #sendResponseHeaders(int,long)}) must be called prior to
     * calling this method. Multiple calls to this method (for the same exchange)
     * will return the same stream. In order to correctly terminate each exchange,
     * the output stream must be closed, even if no response body is being sent.
     *
     * <p> Closing this stream implicitly closes the {@link InputStream}
     * returned from {@link #getRequestBody()} (if it is not already closed).
     *
     * <p> If the call to {@link #sendResponseHeaders(int, long)} specified a
     * fixed response body length, then the exact number of bytes specified in
     * that call must be written to this stream. If too many bytes are written,
     * then the write method of {@link OutputStream} will throw an {@code IOException}.
     * If too few bytes are written then the stream
     * {@link OutputStream#close()} will throw an {@code IOException}.
     * In both cases, the exchange is aborted and the underlying TCP connection
     * closed.
     *
     * @return the stream to which the response body is written
     */
    public abstract OutputStream getResponseBody();


    /**
     * Starts sending the response back to the client using the current set of
     * response headers and the numeric response code as specified in this
     * method. The response body length is also specified as follows. If the
     * response length parameter is greater than {@code zero}, this specifies an
     * exact number of bytes to send and the application must send that exact
     * amount of data. If the response length parameter is {@code zero}, then
     * chunked transfer encoding is used and an arbitrary amount of data may be
     * sent. The application terminates the response body by closing the
     * {@link OutputStream}.
     * If response length has the value {@code -1} then no response body is
     * being sent.
     *
     * <p> If the content-length response header has not already been set then
     * this is set to the appropriate value depending on the response length
     * parameter.
     *
     * <p> This method must be called prior to calling {@link #getResponseBody()}.
     *
     * @implNote This implementation allows the caller to instruct the
     * server to force a connection close after the exchange terminates, by
     * supplying a {@code Connection: close} header to the {@linkplain
     * #getResponseHeaders() response headers} before {@code sendResponseHeaders}
     * is called.
     *
     * @param rCode          the response code to send
     * @param responseLength if {@literal > 0}, specifies a fixed response body
     *                       length and that exact number of bytes must be written
     *                       to the stream acquired from {@link #getResponseCode()}
     *                       If {@literal == 0}, then chunked encoding is used,
     *                       and an arbitrary number of bytes may be written.
     *                       If {@literal <= -1}, then no response body length is
     *                       specified and no response body may be written.
     * @throws IOException   if the response headers have already been sent or an I/O error occurs
     * @see   HttpExchange#getResponseBody()
     */
    public abstract void sendResponseHeaders(int rCode, long responseLength) throws IOException;

    /**
     * Returns the address of the remote entity invoking this request.
     *
     * @return the {@link InetSocketAddress} of the caller
     */
    public abstract InetSocketAddress getRemoteAddress();

    /**
     * Returns the response code, if it has already been set.
     *
     * @return the response code, if available. {@code -1} if not available yet.
     */
    public abstract int getResponseCode();

    /**
     * Returns the local address on which the request was received.
     *
     * @return the {@link InetSocketAddress} of the local interface
     */
    public abstract InetSocketAddress getLocalAddress();

    /**
     * Returns the protocol string from the request in the form
     * <i>protocol/majorVersion.minorVersion</i>. For example,
     * "{@code HTTP/1.1}".
     *
     * @return the protocol string from the request
     */
    public abstract String getProtocol();

    /**
     * {@link Filter} modules may store arbitrary objects with {@code HttpExchange}
     * instances as an out-of-band communication mechanism. Other filters
     * or the exchange handler may then access these objects.
     *
     * <p> Each {@code Filter} class will document the attributes which they make
     * available.
     *
     * @param name the name of the attribute to retrieve
     * @return the attribute object, or {@code null} if it does not exist
     * @throws NullPointerException if name is {@code null}
     */
    public abstract Object getAttribute(String name);

    /**
     * {@link Filter} modules may store arbitrary objects with {@code HttpExchange}
     * instances as an out-of-band communication mechanism. Other filters
     * or the exchange handler may then access these objects.
     *
     * <p> Each {@code Filter} class will document the attributes which they make
     * available.
     *
     * @param name  the name to associate with the attribute value
     * @param value the object to store as the attribute value. {@code null}
     *              value is permitted.
     * @throws NullPointerException if name is {@code null}
     */
    public abstract void setAttribute(String name, Object value);

    /**
     * Used by {@linkplain com.sun.net.httpserver.Filter Filters} to wrap either
     * (or both) of this exchange's {@link InputStream} and
     * {@link OutputStream}, with the given filtered streams so that
     * subsequent calls to {@link #getRequestBody()} will return the given
     * {@code InputStream}, and calls to {@link #getResponseBody()} will return
     * the given {@code OutputStream}. The streams provided to this call must wrap
     * the original streams, and may be (but are not required to be) sub-classes
     * of {@link java.io.FilterInputStream} and {@link java.io.FilterOutputStream}.
     *
     * @param i the filtered input stream to set as this object's
     *          {@code Inputstream}, or {@code null} if no change
     * @param o the filtered output stream to set as this object's
     *          {@code Outputstream}, or {@code null} if no change
     */
    public abstract void setStreams(InputStream i, OutputStream o);


    /**
     * If an authenticator is set on the {@link HttpContext} that owns this exchange,
     * then this method will return the {@link HttpPrincipal} that represents
     * the authenticated user for this {@code HttpExchange}.
     *
     * @return the {@code HttpPrincipal}, or {@code null} if no authenticator is set
     */
    public abstract HttpPrincipal getPrincipal();
}<|MERGE_RESOLUTION|>--- conflicted
+++ resolved
@@ -78,42 +78,19 @@
     }
 
     /**
-<<<<<<< HEAD
      * {@inheritDoc}
      * @return {@inheritDoc}
-=======
-     * Returns an immutable {@link Headers} containing the HTTP headers that
-     * were included with this request.
-     *
-     * <p> The keys in this {@code Headers} are the header names, while the
-     * values are a {@link java.util.List} of
-     * {@linkplain java.lang.String Strings} containing each value that was
-     * included in the request, in the order they were included. Header fields
-     * appearing multiple times are represented as multiple string values.
-     *
-     * <p> The keys in {@code Headers} are case-insensitive.
-     *
-     * @return a read-only {@code Headers} which can be used to access request
-     *         headers.
->>>>>>> 1c80f078
      */
     public abstract Headers getRequestHeaders();
 
     /**
      * Returns a mutable {@link Headers} into which the HTTP response headers
      * can be stored and which will be transmitted as part of this response.
-<<<<<<< HEAD
-     * The keys in the {@code Headers} will be the header names, while the values
-     * must be a {@link java.util.List} of {@linkplain java.lang.String Strings}
-     * containing each value that should be included multiple times
-     * (in the order that they should be included).
-=======
      *
      * <p> The keys in the {@code Headers} are the header names, while the
      * values must be a {@link java.util.List} of {@linkplain java.lang.String Strings}
      * containing each value that should be included multiple times (in the
      * order that they should be included).
->>>>>>> 1c80f078
      *
      * <p> The keys in {@code Headers} are case-insensitive.
      *
@@ -123,26 +100,14 @@
     public abstract Headers getResponseHeaders();
 
     /**
-<<<<<<< HEAD
      * {@inheritDoc}
      * @return {@inheritDoc}
-=======
-     * Returns the request {@link URI}.
-     *
-     * @return the request {@code URI}
->>>>>>> 1c80f078
      */
     public abstract URI getRequestURI();
 
     /**
-<<<<<<< HEAD
      * {@inheritDoc}
      * @return {@inheritDoc}
-=======
-     * Returns the request method.
-     *
-     * @return the request method
->>>>>>> 1c80f078
      */
     public abstract String getRequestMethod();
 
