/*
 * Copyright (c) 2005, 2018, Oracle and/or its affiliates. All rights reserved.
 * DO NOT ALTER OR REMOVE COPYRIGHT NOTICES OR THIS FILE HEADER.
 *
 * This code is free software; you can redistribute it and/or modify it
 * under the terms of the GNU General Public License version 2 only, as
 * published by the Free Software Foundation.  Oracle designates this
 * particular file as subject to the "Classpath" exception as provided
 * by Oracle in the LICENSE file that accompanied this code.
 *
 * This code is distributed in the hope that it will be useful, but WITHOUT
 * ANY WARRANTY; without even the implied warranty of MERCHANTABILITY or
 * FITNESS FOR A PARTICULAR PURPOSE.  See the GNU General Public License
 * version 2 for more details (a copy is included in the LICENSE file that
 * accompanied this code).
 *
 * You should have received a copy of the GNU General Public License version
 * 2 along with this work; if not, write to the Free Software Foundation,
 * Inc., 51 Franklin St, Fifth Floor, Boston, MA 02110-1301 USA.
 *
 * Please contact Oracle, 500 Oracle Parkway, Redwood Shores, CA 94065 USA
 * or visit www.oracle.com if you need additional information or have any
 * questions.
 */

#include <math.h>
#include <assert.h>
#include <stdlib.h>
#include <string.h>

#include "jni.h"
#include "j2d_md.h"
#include "java_awt_geom_PathIterator.h"

#include "ProcessPath.h"

/*
 * This framework performs filling and drawing of paths with sub-pixel
 * precision. Also, it performs clipping by the specified view area.
 *
 * Drawing of the shapes is performed not pixel by pixel but segment by segment
 * except several pixels near endpoints of the drawn line. This approach saves
 * lot's of cpu cycles especially in case of large primitives (like ovals with
 * sizes more than 50) and helps in achieving appropriate visual quality. Also,
 * such method of drawing is useful for the accelerated pipelines where
 * overhead of the per-pixel drawing could eliminate all benefits of the
 * hardware acceleration.
 *
 * Filling of the path was  taken from
 *
 * [Graphics Gems, edited by Andrew S Glassner. Academic Press 1990,
 * ISBN 0-12-286165-5 (Concave polygon scan conversion), 87-91]
 *
 * and modified to work with sub-pixel precision and non-continuous paths.
 * It's also speeded up by using hash table by rows of the filled objects.
 *
 * Here is high level scheme showing the rendering process:
 *
 *                   doDrawPath   doFillPath
 *                         \         /
 *                         ProcessPath
 *                              |
 *                      CheckPathSegment
 *                              |
 *                      --------+------
 *                      |             |
 *                      |             |
 *                      |             |
 *                  _->ProcessCurve   |
 *                 /    / |           |
 *                 \___/  |           |
 *                        |           |
 *                    DrawCurve     ProcessLine
 *                         \         /
 *                          \       /
 *                           \     /
 *                            \   /
 *                        ------+------
 *             (filling) /             \ (drawing)
 *                      /               \
 *               Clipping and        Clipping
 *                clamping                \
 *                   |                     \
 *           StoreFixedLine          ProcessFixedLine
 *                   |                     /    \
 *                   |                    /      \
 *             FillPolygon       PROCESS_LINE   PROCESS_POINT
 *
 *
 *
 *  CheckPathSegment  - rough checking and skipping path's segments  in case of
 *                      invalid or huge coordinates of the control points to
 *                      avoid calculation problems with NaNs and values close
 *                      to the FLT_MAX
 *
 * ProcessCurve - (ProcessQuad, ProcessCubic) Splitting the curve into
 *                monotonic parts having appropriate size (calculated as
 *                boundary box of the control points)
 *
 * DrawMonotonicCurve - (DrawMonotonicQuad, DrawMonotonicCubic) flattening
 *                      monotonic curve using adaptive forward differencing
 *
 * StoreFixedLine - storing segment from the flattened path to the
 *                  FillData structure. Performing clipping and clamping if
 *                  necessary.
 *
 * PROCESS_LINE, PROCESS_POINT - Helpers for calling appropriate primitive from
 *                               DrawHandler structure
 *
 * ProcessFixedLine - Drawing line segment with subpixel precision.
 *
 */

#define PROCESS_LINE(hnd, fX0, fY0, fX1, fY1, checkBounds, pixelInfo)       \
    do {                                                                    \
        jint X0 = (fX0) >> MDP_PREC;                                        \
        jint Y0 = (fY0) >> MDP_PREC;                                        \
        jint X1 = (fX1) >> MDP_PREC;                                        \
        jint Y1 = (fY1) >> MDP_PREC;                                        \
        jint res;                                                           \
                                                                            \
        /* Checking bounds and clipping if necessary.                       \
         * REMIND: It's temporary solution to avoid OOB in rendering code.  \
         * Current approach uses float equations which are unreliable for   \
         * clipping and makes assumptions about the line biases of the      \
         * rendering algorithm. Also, clipping code should be moved down    \
         * into only those output renderers that need it.                   \
         */                                                                 \
        if (checkBounds) {                                                  \
            jfloat xMinf = hnd->dhnd->xMinf + 0.5f;                         \
            jfloat yMinf = hnd->dhnd->yMinf + 0.5f;                         \
            jfloat xMaxf = hnd->dhnd->xMaxf + 0.5f;                         \
            jfloat yMaxf = hnd->dhnd->yMaxf + 0.5f;                         \
            TESTANDCLIP(yMinf, yMaxf, Y0, X0, Y1, X1, jint, res);           \
            if (res == CRES_INVISIBLE) break;                               \
            TESTANDCLIP(yMinf, yMaxf, Y1, X1, Y0, X0, jint, res);           \
            if (res == CRES_INVISIBLE) break;                               \
            TESTANDCLIP(xMinf, xMaxf, X0, Y0, X1, Y1, jint, res);           \
            if (res == CRES_INVISIBLE) break;                               \
            TESTANDCLIP(xMinf, xMaxf, X1, Y1, X0, Y0, jint, res);           \
            if (res == CRES_INVISIBLE) break;                               \
        }                                                                   \
                                                                            \
        /* Handling lines having just one pixel      */                     \
        if (((X0^X1) | (Y0^Y1)) == 0) {                                     \
            if (pixelInfo[0] == 0) {                                        \
                pixelInfo[0] = 1;                                           \
                pixelInfo[1] = X0;                                          \
                pixelInfo[2] = Y0;                                          \
                pixelInfo[3] = X0;                                          \
                pixelInfo[4] = Y0;                                          \
                hnd->dhnd->pDrawPixel(hnd->dhnd, X0, Y0);                   \
            } else if ((X0 != pixelInfo[3] || Y0 != pixelInfo[4]) &&        \
                       (X0 != pixelInfo[1] || Y0 != pixelInfo[2])) {        \
                hnd->dhnd->pDrawPixel(hnd->dhnd, X0, Y0);                   \
                pixelInfo[3] = X0;                                          \
                pixelInfo[4] = Y0;                                          \
            }                                                               \
            break;                                                          \
        }                                                                   \
                                                                            \
        if (pixelInfo[0] &&                                                 \
            ((pixelInfo[1] == X0 && pixelInfo[2] == Y0) ||                  \
            (pixelInfo[3] == X0 && pixelInfo[4] == Y0)))                    \
        {                                                                   \
            hnd->dhnd->pDrawPixel(hnd->dhnd, X0, Y0);                       \
        }                                                                   \
                                                                            \
        hnd->dhnd->pDrawLine(hnd->dhnd, X0, Y0, X1, Y1);                    \
                                                                            \
        if (pixelInfo[0] == 0) {                                            \
            pixelInfo[0] = 1;                                               \
            pixelInfo[1] = X0;                                              \
            pixelInfo[2] = Y0;                                              \
            pixelInfo[3] = X0;                                              \
            pixelInfo[4] = Y0;                                              \
        }                                                                   \
                                                                            \
        /* Switch on last pixel of the line if it was already               \
         * drawn during rendering of the previous segments                  \
         */                                                                 \
        if ((pixelInfo[1] == X1 && pixelInfo[2] == Y1) ||                   \
            (pixelInfo[3] == X1 && pixelInfo[4] == Y1))                     \
        {                                                                   \
            hnd->dhnd->pDrawPixel(hnd->dhnd, X1, Y1);                       \
        }                                                                   \
        pixelInfo[3] = X1;                                                  \
        pixelInfo[4] = Y1;                                                  \
    } while(0)

#define PROCESS_POINT(hnd, fX, fY, checkBounds, pixelInfo)                  \
    do {                                                                    \
        jint X_ = (fX)>> MDP_PREC;                                          \
        jint Y_ = (fY)>> MDP_PREC;                                          \
        if (checkBounds &&                                                  \
            (hnd->dhnd->yMin > Y_  ||                                       \
             hnd->dhnd->yMax <= Y_ ||                                       \
             hnd->dhnd->xMin > X_  ||                                       \
             hnd->dhnd->xMax <= X_)) break;                                 \
/*                                                                          \
 *       (X_,Y_) should be inside boundaries                                \
 *                                                                          \
 *       assert(hnd->dhnd->yMin <= Y_ &&                                    \
 *              hnd->dhnd->yMax >  Y_ &&                                    \
 *              hnd->dhnd->xMin <= X_ &&                                    \
 *              hnd->dhnd->xMax >  X_);                                     \
 *                                                                          \
 */                                                                         \
        if (pixelInfo[0] == 0) {                                            \
            pixelInfo[0] = 1;                                               \
            pixelInfo[1] = X_;                                              \
            pixelInfo[2] = Y_;                                              \
            pixelInfo[3] = X_;                                              \
            pixelInfo[4] = Y_;                                              \
            hnd->dhnd->pDrawPixel(hnd->dhnd, X_, Y_);                       \
        } else if ((X_ != pixelInfo[3] || Y_ != pixelInfo[4]) &&            \
                   (X_ != pixelInfo[1] || Y_ != pixelInfo[2])) {            \
            hnd->dhnd->pDrawPixel(hnd->dhnd, X_, Y_);                       \
            pixelInfo[3] = X_;                                              \
            pixelInfo[4] = Y_;                                              \
        }                                                                   \
    } while(0)


/*
 *                  Constants for the forward differencing
 *                      of the cubic and quad curves
 */

/* Maximum size of the cubic curve (calculated as the size of the bounding box
 * of the control points) which could be rendered without splitting
 */
#define MAX_CUB_SIZE    256

/* Maximum size of the quad curve (calculated as the size of the bounding box
 * of the control points) which could be rendered without splitting
 */
#define MAX_QUAD_SIZE   1024

/* Default power of 2 steps used in the forward differencing. Here DF prefix
 * stands for DeFault. Constants below are used as initial values for the
 * adaptive forward differencing algorithm.
 */
#define DF_CUB_STEPS    3
#define DF_QUAD_STEPS   2

/* Shift of the current point of the curve for preparing to the midpoint
 * rounding
 */
#define DF_CUB_SHIFT    (FWD_PREC + DF_CUB_STEPS*3 - MDP_PREC)
#define DF_QUAD_SHIFT    (FWD_PREC + DF_QUAD_STEPS*2 - MDP_PREC)

/* Default amount of steps of the forward differencing */
#define DF_CUB_COUNT    (1<<DF_CUB_STEPS)
#define DF_QUAD_COUNT    (1<<DF_QUAD_STEPS)

/* Default boundary constants used to check the necessity of the restepping */
#define DF_CUB_DEC_BND     (1<<(DF_CUB_STEPS*3 + FWD_PREC + 2))
#define DF_CUB_INC_BND     (1<<(DF_CUB_STEPS*3 + FWD_PREC - 1))
#define DF_QUAD_DEC_BND     (1<<(DF_QUAD_STEPS*2 + FWD_PREC + 2))

/* Multiplyers for the coefficients of the polynomial form of the cubic and
 * quad curves representation
 */
#define CUB_A_SHIFT   FWD_PREC
#define CUB_B_SHIFT   (DF_CUB_STEPS + FWD_PREC + 1)
#define CUB_C_SHIFT   (DF_CUB_STEPS*2 + FWD_PREC)

#define CUB_A_MDP_MULT    (1<<CUB_A_SHIFT)
#define CUB_B_MDP_MULT    (1<<CUB_B_SHIFT)
#define CUB_C_MDP_MULT    (1<<CUB_C_SHIFT)

#define QUAD_A_SHIFT   FWD_PREC
#define QUAD_B_SHIFT   (DF_QUAD_STEPS + FWD_PREC)

#define QUAD_A_MDP_MULT    (1<<QUAD_A_SHIFT)
#define QUAD_B_MDP_MULT    (1<<QUAD_B_SHIFT)

#define CALC_MAX(MAX, X) ((MAX)=((X)>(MAX))?(X):(MAX))
#define CALC_MIN(MIN, X) ((MIN)=((X)<(MIN))?(X):(MIN))
#define MAX(MAX, X) (((X)>(MAX))?(X):(MAX))
#define MIN(MIN, X) (((X)<(MIN))?(X):(MIN))
#define ABS32(X) (((X)^((X)>>31))-((X)>>31))
#define SIGN32(X) ((X) >> 31) | ((juint)(-(X)) >> 31)

/* Boundaries used for clipping large path segments (those are inside
 * [UPPER/LOWER]_BND boundaries)
 */
#define UPPER_OUT_BND (1 << (30 - MDP_PREC))
#define LOWER_OUT_BND (-UPPER_OUT_BND)

#define ADJUST(X, LBND, UBND)                                               \
    do {                                                                    \
        if ((X) < (LBND)) {                                                 \
            (X) = (LBND);                                                   \
        } else if ((X) > UBND) {                                            \
            (X) = (UBND);                                                   \
        }                                                                   \
    } while(0)

/* Following constants are used for providing open boundaries of the intervals
 */
#define EPSFX 1
#define EPSF (((jfloat)EPSFX)/MDP_MULT)

/* Calculation boundary. It is used for switching to the more slow but allowing
 * larger input values method of calculation of the initial values of the scan
 * converted line segments inside the FillPolygon.
 */
#define CALC_BND (1 << (30 - MDP_PREC))

/* Clipping macros for drawing and filling algorithms */

#define CLIP(a1, b1, a2, b2, t) \
    (b1 + ((jdouble)(t - a1)*(b2 - b1)) / (a2 - a1))

enum {
    CRES_MIN_CLIPPED,
    CRES_MAX_CLIPPED,
    CRES_NOT_CLIPPED,
    CRES_INVISIBLE
};

#define IS_CLIPPED(res) (res == CRES_MIN_CLIPPED || res == CRES_MAX_CLIPPED)

#define TESTANDCLIP(LINE_MIN, LINE_MAX, a1, b1, a2, b2, TYPE, res)  \
   do {                                                             \
        jdouble t;                                                  \
        res = CRES_NOT_CLIPPED;                                     \
        if (a1 < (LINE_MIN) || a1 > (LINE_MAX)) {                   \
            if (a1 < (LINE_MIN)) {                                  \
                if (a2 < (LINE_MIN)) {                              \
                    res = CRES_INVISIBLE;                           \
                    break;                                          \
                };                                                  \
                res = CRES_MIN_CLIPPED;                             \
                t = (LINE_MIN);                                     \
            } else {                                                \
                if (a2 > (LINE_MAX)) {                              \
                    res = CRES_INVISIBLE;                           \
                    break;                                          \
                };                                                  \
                res = CRES_MAX_CLIPPED;                             \
                t = (LINE_MAX);                                     \
            }                                                       \
            b1 = (TYPE)CLIP(a1, b1, a2, b2, t);                     \
            a1 = (TYPE)t;                                           \
        }                                                           \
   } while (0)

/* Following macro is used for clipping and clumping filled shapes.
 * An example of this process is shown on the picture below:
 *                      ----+          ----+
 *                    |/    |        |/    |
 *                    +     |        +     |
 *                   /|     |        I     |
 *                  / |     |        I     |
 *                  | |     |  ===>  I     |
 *                  \ |     |        I     |
 *                   \|     |        I     |
 *                    +     |        +     |
 *                    |\    |        |\    |
 *                    | ----+        | ----+
 *                 boundary       boundary
 *
 * We can only perform clipping in case of right side of the output area
 * because all segments passed out the right boundary don't influence on the
 * result of scan conversion algorithm (it correctly handles half open
 * contours).
 *
 */
#define CLIPCLAMP(LINE_MIN, LINE_MAX, a1, b1, a2, b2, a3, b3, TYPE, res)  \
    do {                                                            \
        a3 = a1;                                                    \
        b3 = b1;                                                    \
        TESTANDCLIP(LINE_MIN, LINE_MAX, a1, b1, a2, b2, TYPE, res); \
        if (res == CRES_MIN_CLIPPED) {                              \
            a3 = a1;                                                \
        } else if (res == CRES_MAX_CLIPPED) {                       \
            a3 = a1;                                                \
            res = CRES_MAX_CLIPPED;                                 \
        } else if (res == CRES_INVISIBLE) {                         \
            if (a1 > LINE_MAX) {                                    \
                res =  CRES_INVISIBLE;                              \
            } else {                                                \
                a1 = (TYPE)LINE_MIN;                                \
                a2 = (TYPE)LINE_MIN;                                \
                res = CRES_NOT_CLIPPED;                             \
            }                                                       \
        }                                                           \
    } while (0)

/* Following macro is used for solving quadratic equations:
 * A*t^2 + B*t + C = 0
 * in (0,1) range. That means we put to the RES the only roots which
 * belongs to the (0,1) range. Note: 0 and 1 are not included.
 * See solveQuadratic method in
 *  src/share/classes/java/awt/geom/QuadCurve2D.java
 * for more info about calculations
 */
#define SOLVEQUADINRANGE(A,B,C,RES,RCNT)                            \
    do {                                                            \
        double param;                                               \
        if ((A) != 0) {                                             \
            /* Calculating roots of the following equation          \
             * A*t^2 + B*t + C = 0                                  \
             */                                                     \
            double d = (B)*(B) - 4*(A)*(C);                         \
            double q;                                               \
            if (d < 0) {                                            \
                break;                                              \
            }                                                       \
            d = sqrt(d);                                            \
            /* For accuracy, calculate one root using:              \
             *     (-B +/- d) / 2*A                                 \
             * and the other using:                                 \
             *     2*C / (-B +/- d)                                 \
             * Choose the sign of the +/- so that B+D gets larger   \
             * in magnitude                                         \
             */                                                     \
            if ((B) < 0) {                                          \
                d = -d;                                             \
            }                                                       \
            q = ((B) + d) / -2.0;                                   \
            param = q/(A);                                          \
            if (param < 1.0 && param > 0.0) {                       \
                (RES)[(RCNT)++] = param;                            \
            }                                                       \
            if (d == 0 || q == 0) {                                 \
                break;                                              \
            }                                                       \
            param = (C)/q;                                          \
            if (param < 1.0 && param > 0.0) {                       \
                (RES)[(RCNT)++] = param;                            \
            }                                                       \
        } else {                                                    \
            /* Calculating root of the following equation           \
             * B*t + C = 0                                          \
             */                                                     \
            if ((B) == 0) {                                         \
                break;                                              \
            }                                                       \
            param = -(C)/(B);                                       \
            if (param < 1.0 && param > 0.0) {                       \
                (RES)[(RCNT)++] = param;                            \
            }                                                       \
        }                                                           \
    } while(0)

/*                  Drawing line with subpixel endpoints
 *
 * (x1, y1), (x2, y2) -  fixed point coordinates of the endpoints
 *                       with MDP_PREC bits for the fractional part
 *
 * pixelInfo          -  structure which keeps drawing info for avoiding
 *                       multiple drawing at the same position on the
 *                       screen (required for the XOR mode of drawing)
 *
 *                          pixelInfo[0]   - state of the drawing
 *                                           0 - no pixel drawn between
 *                                           moveTo/close of the path
 *                                           1 - there are drawn pixels
 *
 *                          pixelInfo[1,2] - first pixel of the path
 *                                           between moveTo/close of the
 *                                           path
 *
 *                          pixelInfo[3,4] - last drawn pixel between
 *                                           moveTo/close of the path
 *
 * checkBounds        - flag showing necessity of checking the clip
 *
 */
void  ProcessFixedLine(ProcessHandler* hnd,jint x1,jint y1,jint x2,jint y2,
                       jint* pixelInfo,jboolean checkBounds,
                       jboolean endSubPath)
{
    /* Checking if line is inside a (X,Y),(X+MDP_MULT,Y+MDP_MULT) box */
    jint c = ((x1 ^ x2) | (y1 ^ y2));
    jint rx1, ry1, rx2, ry2;
    if ((c & MDP_W_MASK) == 0) {
        /* Checking for the segments with integer coordinates having
         * the same start and end points
         */
        if (c == 0) {
            PROCESS_POINT(hnd, x1 + MDP_HALF_MULT, y1 + MDP_HALF_MULT,
                          checkBounds, pixelInfo);
        }
        return;
    }

    if (x1 == x2 || y1 == y2) {
        rx1 = x1 + MDP_HALF_MULT;
        rx2 = x2 + MDP_HALF_MULT;
        ry1 = y1 + MDP_HALF_MULT;
        ry2 = y2 + MDP_HALF_MULT;
    } else {
        /* Neither dx nor dy can be zero because of the check above */
        jint dx = x2 - x1;
        jint dy = y2 - y1;

        /* Floor of x1, y1, x2, y2 */
        jint fx1 = x1 & MDP_W_MASK;
        jint fy1 = y1 & MDP_W_MASK;
        jint fx2 = x2 & MDP_W_MASK;
        jint fy2 = y2 & MDP_W_MASK;

        /* Processing first endpoint */
        if (fx1 == x1 || fy1 == y1) {
            /* Adding MDP_HALF_MULT to the [xy]1 if f[xy]1 == [xy]1 will not
             * affect the result
             */
            rx1 = x1 + MDP_HALF_MULT;
            ry1 = y1 + MDP_HALF_MULT;
        } else {
            /* Boundary at the direction from (x1,y1) to (x2,y2) */
            jint bx1 = (x1 < x2) ? fx1 + MDP_MULT : fx1;
            jint by1 = (y1 < y2) ? fy1 + MDP_MULT : fy1;

            /* intersection with column bx1 */
            jint cross = y1 + ((bx1 - x1)*dy)/dx;
            if (cross >= fy1 && cross <= fy1 + MDP_MULT) {
                rx1 = bx1;
                ry1 = cross + MDP_HALF_MULT;
            } else {
                /* intersection with row by1 */
                cross = x1 + ((by1 - y1)*dx)/dy;
                rx1 = cross + MDP_HALF_MULT;
                ry1 = by1;
            }
        }

        /* Processing second endpoint */
        if (fx2 == x2 || fy2 == y2) {
            /* Adding MDP_HALF_MULT to the [xy]2 if f[xy]2 == [xy]2 will not
             * affect the result
             */
            rx2 = x2 + MDP_HALF_MULT;
            ry2 = y2 + MDP_HALF_MULT;
        } else {
            /* Boundary at the direction from (x2,y2) to (x1,y1) */
            jint bx2 = (x1 > x2) ? fx2 + MDP_MULT : fx2;
            jint by2 = (y1 > y2) ? fy2 + MDP_MULT : fy2;

            /* intersection with column bx2 */
            jint cross = y2 + ((bx2 - x2)*dy)/dx;
            if (cross >= fy2 && cross <= fy2 + MDP_MULT) {
                rx2 = bx2;
                ry2 = cross + MDP_HALF_MULT;
            } else {
                /* intersection with row by2 */
                cross = x2 + ((by2 - y2)*dx)/dy;
                rx2 = cross + MDP_HALF_MULT;
                ry2 = by2;
            }
        }
    }

    PROCESS_LINE(hnd, rx1, ry1, rx2, ry2, checkBounds, pixelInfo);
}

/* Performing drawing of the monotonic in X and Y quadratic curves with sizes
 * less than MAX_QUAD_SIZE by using forward differencing method of calculation.
 * See comments to the DrawMonotonicCubic.
 */
static void DrawMonotonicQuad(ProcessHandler* hnd,
                              jfloat *coords,
                              jboolean checkBounds,
                              jint* pixelInfo)
{
    jint x0 = (jint)(coords[0]*MDP_MULT);
    jint y0 = (jint)(coords[1]*MDP_MULT);

    jint xe = (jint)(coords[4]*MDP_MULT);
    jint ye = (jint)(coords[5]*MDP_MULT);

    /* Extracting fractional part of coordinates of first control point */
    jint px = (x0 & (~MDP_W_MASK)) << DF_QUAD_SHIFT;
    jint py = (y0 & (~MDP_W_MASK)) << DF_QUAD_SHIFT;

    /* Setting default amount of steps */
    jint count = DF_QUAD_COUNT;

    /* Setting default shift for preparing to the midpoint rounding */
    jint shift =  DF_QUAD_SHIFT;

    jint ax = (jint)((coords[0] - 2*coords[2] +
                      coords[4])*QUAD_A_MDP_MULT);
    jint ay = (jint)((coords[1] - 2*coords[3] +
                      coords[5])*QUAD_A_MDP_MULT);

    jint bx = (jint)((-2*coords[0] + 2*coords[2])*QUAD_B_MDP_MULT);
    jint by = (jint)((-2*coords[1] + 2*coords[3])*QUAD_B_MDP_MULT);

    jint ddpx = 2*ax;
    jint ddpy = 2*ay;

    jint dpx = ax + bx;
    jint dpy = ay + by;

    jint x1, y1;

    jint x2 = x0;
    jint y2 = y0;

    jint maxDD = MAX(ABS32(ddpx),ABS32(ddpy));
    jint x0w = x0 & MDP_W_MASK;
    jint y0w = y0 & MDP_W_MASK;

    jint dx = xe - x0;
    jint dy = ye - y0;

    /* Perform decreasing step in 2 times if slope of the second forward
     * difference changes too quickly (more than a pixel per step in X or Y
     * direction). We can perform adjusting of the step size before the
     * rendering loop because the curvature of the quad curve remains the same
     * along all the curve
     */
    while (maxDD > DF_QUAD_DEC_BND) {
        dpx = (dpx<<1) - ax;
        dpy = (dpy<<1) - ay;
        count <<= 1;
        maxDD >>= 2;
        px <<=2;
        py <<=2;
        shift += 2;
    }

    while(count-- > 1) {

        px += dpx;
        py += dpy;

        dpx += ddpx;
        dpy += ddpy;

        x1 = x2;
        y1 = y2;

        x2 = x0w + (px >> shift);
        y2 = y0w + (py >> shift);

        /* Checking that we are not running out of the endpoint and bounding
         * violating coordinate.  The check is pretty simple because the curve
         * passed to the DrawMonotonicQuad already split into the monotonic
         * in X and Y pieces
         */

        /* Bounding x2 by xe */
        if (((xe-x2)^dx) < 0) {
            x2 = xe;
        }

        /* Bounding y2 by ye */
        if (((ye-y2)^dy) < 0) {
            y2 = ye;
        }

        hnd->pProcessFixedLine(hnd, x1, y1, x2, y2, pixelInfo, checkBounds,
                               JNI_FALSE);
    }

    /* We are performing one step less than necessary and use actual (xe,ye)
     * curve's endpoint instead of calculated. This prevent us from accumulated
     * errors at the last point.
     */

    hnd->pProcessFixedLine(hnd, x2, y2, xe, ye, pixelInfo, checkBounds,
                           JNI_FALSE);
}

/*
 * Checking size of the quad curves and split them if necessary.
 * Calling DrawMonotonicQuad for the curves of the appropriate size.
 * Note: coords array could be changed
 */
static void ProcessMonotonicQuad(ProcessHandler* hnd,
                                 jfloat *coords,
                                 jint* pixelInfo) {

    jfloat coords1[6];
    jfloat xMin, xMax;
    jfloat yMin, yMax;

    xMin = xMax = coords[0];
    yMin = yMax = coords[1];

    CALC_MIN(xMin, coords[2]);
    CALC_MAX(xMax, coords[2]);
    CALC_MIN(yMin, coords[3]);
    CALC_MAX(yMax, coords[3]);
    CALC_MIN(xMin, coords[4]);
    CALC_MAX(xMax, coords[4]);
    CALC_MIN(yMin, coords[5]);
    CALC_MAX(yMax, coords[5]);


    if (hnd->clipMode == PH_MODE_DRAW_CLIP) {

        /* In case of drawing we could just skip curves which are completely
         * out of bounds
         */
        if (hnd->dhnd->xMaxf < xMin || hnd->dhnd->xMinf > xMax ||
            hnd->dhnd->yMaxf < yMin || hnd->dhnd->yMinf > yMax) {
            return;
        }
    } else {

        /* In case of filling we could skip curves which are above,
         * below and behind the right boundary of the visible area
         */

         if (hnd->dhnd->yMaxf < yMin || hnd->dhnd->yMinf > yMax ||
             hnd->dhnd->xMaxf < xMin)
         {
             return;
         }

        /* We could clamp x coordinates to the corresponding boundary
         * if the curve is completely behind the left one
         */

        if (hnd->dhnd->xMinf > xMax) {
            coords[0] = coords[2] = coords[4] = hnd->dhnd->xMinf;
        }
    }

    if (xMax - xMin > MAX_QUAD_SIZE || yMax - yMin > MAX_QUAD_SIZE) {
        coords1[4] = coords[4];
        coords1[5] = coords[5];
        coords1[2] = (coords[2] + coords[4])/2.0f;
        coords1[3] = (coords[3] + coords[5])/2.0f;
        coords[2] = (coords[0] + coords[2])/2.0f;
        coords[3] = (coords[1] + coords[3])/2.0f;
        coords[4] = coords1[0] = (coords[2] + coords1[2])/2.0f;
        coords[5] = coords1[1] = (coords[3] + coords1[3])/2.0f;

        ProcessMonotonicQuad(hnd, coords, pixelInfo);

        ProcessMonotonicQuad(hnd, coords1, pixelInfo);
    } else {
        DrawMonotonicQuad(hnd, coords,
                         /* Set checkBounds parameter if curve intersects
                          * boundary of the visible area. We know that the
                          * curve is visible, so the check is pretty simple
                          */
                         hnd->dhnd->xMinf >= xMin || hnd->dhnd->xMaxf <= xMax ||
                         hnd->dhnd->yMinf >= yMin || hnd->dhnd->yMaxf <= yMax,
                         pixelInfo);
    }
}

/*
 * Bite the piece of the quadratic curve from start point till the point
 * corresponding to the specified parameter then call ProcessQuad for the
 * bitten part.
 * Note: coords array will be changed
 */
static void ProcessFirstMonotonicPartOfQuad(ProcessHandler* hnd, jfloat* coords,
                                            jint* pixelInfo, jfloat t)
{
    jfloat coords1[6];

    coords1[0] = coords[0];
    coords1[1] = coords[1];
    coords1[2] = coords[0] + t*(coords[2] - coords[0]);
    coords1[3] = coords[1] + t*(coords[3] - coords[1]);
    coords[2] = coords[2] + t*(coords[4] - coords[2]);
    coords[3] = coords[3] + t*(coords[5] - coords[3]);
    coords[0] = coords1[4] = coords1[2] + t*(coords[2] - coords1[2]);
    coords[1] = coords1[5] = coords1[3] + t*(coords[3] - coords1[3]);

    ProcessMonotonicQuad(hnd, coords1, pixelInfo);
}

/*
 * Split quadratic curve into monotonic in X and Y parts. Calling
 * ProcessMonotonicQuad for each monotonic piece of the curve.
 * Note: coords array could be changed
 */
static void ProcessQuad(ProcessHandler* hnd, jfloat* coords, jint* pixelInfo) {

    /* Temporary array for holding parameters corresponding to the extreme in X
     * and Y points. The values are inside the (0,1) range (0 and 1 excluded)
     * and in ascending order.
     */
    double params[2];

    jint cnt = 0;
    double param;

    /* Simple check for monotonicity in X before searching for the extreme
     * points of the X(t) function. We first check if the curve is monotonic
     * in X by seeing if all of the X coordinates are strongly ordered.
     */
    if ((coords[0] > coords[2] || coords[2] > coords[4]) &&
        (coords[0] < coords[2] || coords[2] < coords[4]))
    {
        /* Searching for extreme points of the X(t) function  by solving
         * dX(t)
         * ----  = 0 equation
         *  dt
         */
        double ax = coords[0] - 2*coords[2] + coords[4];
        if (ax != 0) {
            /* Calculating root of the following equation
             * ax*t + bx = 0
             */
            double bx = coords[0] - coords[2];

            param = bx/ax;
            if (param < 1.0 && param > 0.0) {
                params[cnt++] = param;
            }
        }
    }

    /* Simple check for monotonicity in Y before searching for the extreme
     * points of the Y(t) function. We first check if the curve is monotonic
     * in Y by seeing if all of the Y coordinates are strongly ordered.
     */
    if ((coords[1] > coords[3] || coords[3] > coords[5]) &&
        (coords[1] < coords[3] || coords[3] < coords[5]))
    {
        /* Searching for extreme points of the Y(t) function by solving
         * dY(t)
         * ----- = 0 equation
         *  dt
         */
        double ay = coords[1] - 2*coords[3] + coords[5];

        if (ay != 0) {
            /* Calculating root of the following equation
             * ay*t + by = 0
             */
            double by = coords[1] - coords[3];

            param = by/ay;
            if (param < 1.0 && param > 0.0) {
                if (cnt > 0) {
                    /* Inserting parameter only if it differs from
                     * already stored
                     */
                    if (params[0] >  param) {
                        params[cnt++] = params[0];
                        params[0] = param;
                    } else if (params[0] <  param) {
                        params[cnt++] = param;
                    }
                } else {
                    params[cnt++] = param;
                }
            }
        }
    }

    /* Processing obtained monotonic parts */
    switch(cnt) {
        case 0:
            break;
        case 1:
            ProcessFirstMonotonicPartOfQuad(hnd, coords, pixelInfo,
                                            (jfloat)params[0]);
            break;
        case 2:
            ProcessFirstMonotonicPartOfQuad(hnd, coords, pixelInfo,
                                            (jfloat)params[0]);
            param = params[1] - params[0];
            if (param > 0) {
                ProcessFirstMonotonicPartOfQuad(hnd, coords, pixelInfo,
                    /* Scale parameter to match with rest of the curve */
                    (jfloat)(param/(1.0 - params[0])));
            }
            break;
    }

    ProcessMonotonicQuad(hnd,coords,pixelInfo);
}

/*
 * Performing drawing of the monotonic in X and Y cubic curves with sizes less
 * than MAX_CUB_SIZE by using forward differencing method of calculation.
 *
 * Here is some math used in the code below.
 *
 * If we express the parametric equation for the coordinates as
 * simple polynomial:
 *
 *  V(t) = a * t^3 + b * t^2 + c * t + d
 *
 * The equations for how we derive these polynomial coefficients
 * from the Bezier control points can be found in the method comments
 * for the CubicCurve.fillEqn Java method.
 *
 * From this polynomial, we can derive the forward differences to
 * allow us to calculate V(t+K) from V(t) as follows:
 *
 * 1) V1(0)
 *        = V(K)-V(0)
 *        = aK^3 + bK^2 + cK + d - d
 *        = aK^3 + bK^2 + cK
 *
 * 2) V1(K)
 *        = V(2K)-V(K)
 *        = 8aK^3 + 4bK^2 + 2cK + d - aK^3 - bK^2 - cK - d
 *        = 7aK^3 + 3bK^2 + cK
 *
 * 3) V1(2K)
 *        = V(3K)-V(2K)
 *        = 27aK^3 + 9bK^2 + 3cK + d - 8aK^3 - 4bK^2 - 2cK - d
 *        = 19aK^3 + 5bK^2 + cK
 *
 * 4) V2(0)
 *        = V1(K) - V1(0)
 *        = 7aK^3 + 3bK^2 + cK - aK^3 - bK^2 - cK
 *        = 6aK^3 + 2bK^2
 *
 * 5) V2(K)
 *        = V1(2K) - V1(K)
 *        = 19aK^3 + 5bK^2 + cK - 7aK^3 - 3bK^2 - cK
 *        = 12aK^3 + 2bK^2
 *
 * 6) V3(0)
 *        = V2(K) - V2(0)
 *        = 12aK^3 + 2bK^2 - 6aK^3 - 2bK^2
 *        = 6aK^3
 *
 * Note that if we continue on to calculate V1(3K), V2(2K) and
 * V3(K) we will see that V3(K) == V3(0) so we need at most
 * 3 cascading forward differences to step through the cubic
 * curve.
 *
 * Note, b coefficient calculating in the DrawCubic is actually twice the b
 * coefficient seen above.  It's been done for the better accuracy.
 *
 * In our case, initialy K is chosen as 1/(2^DF_CUB_STEPS) this value is taken
 * with FWD_PREC bits precision. This means that we should do 2^DF_CUB_STEPS
 * steps to pass through all the curve.
 *
 * On each step we examine how far we are stepping by examining our first(V1)
 * and second (V2) order derivatives and verifying that they are met following
 * conditions:
 *
 * abs(V2) <= DF_CUB_DEC_BND
 * abs(V1) > DF_CUB_INC_BND
 *
 * So, ensures that we step through the curve more slowly when its curvature is
 * high and faster when its curvature is lower.  If the step size needs
 * adjustment we adjust it so that we step either twice as fast, or twice as
 * slow until our step size is within range.  This modifies our stepping
 * variables as follows:
 *
 * Decreasing step size
 * (See Graphics Gems/by A.Glassner,(Tutorial on forward differencing),601-602)
 *
 * V3 = oV3/8
 * V2 = oV2/4 - V3
 * V1 = (oV1 - V2)/2
 *
 * Here V1-V3 stands for new values of the forward differencies and oV1 - oV3
 * for the old ones
 *
 * Using the equations above it's easy to calculating stepping variables for
 * the increasing step size:
 *
 * V1 = 2*oV1 + oV2
 * V2 = 4*oV2 + 4*oV3
 * V3 = 8*oV3
 *
 * And then for not to running out of 32 bit precision we are performing 3 bit
 * shift of the forward differencing precision (keeping in shift variable) in
 * left or right direction depending on what is  happening (decreasing or
 * increasing). So, all oV1 - oV3 variables should be thought as appropriately
 * shifted in regard to the V1 - V3.
 *
 * Taking all of the above into account we will have following:
 *
 * Decreasing step size:
 *
 * shift = shift + 3
 * V3 keeps the same
 * V2 = 2*oV2 - V3
 * V1 = 4*oV1 - V2/2
 *
 * Increasing step size:
 *
 * shift = shift - 3
 * V1 = oV1/4 + oV2/8
 * V2 = oV2/2 + oV3/2
 * V3 keeps the same
 *
 */

static void DrawMonotonicCubic(ProcessHandler* hnd,
                               jfloat *coords,
                               jboolean checkBounds,
                               jint* pixelInfo)
{
    jint x0 = (jint)(coords[0]*MDP_MULT);
    jint y0 = (jint)(coords[1]*MDP_MULT);

    jint xe = (jint)(coords[6]*MDP_MULT);
    jint ye = (jint)(coords[7]*MDP_MULT);

    /* Extracting fractional part of coordinates of first control point */
    jint px = (x0 & (~MDP_W_MASK)) << DF_CUB_SHIFT;
    jint py = (y0 & (~MDP_W_MASK)) << DF_CUB_SHIFT;

    /* Setting default boundary values for checking first and second forward
     * difference for the necessity of the restepping. See comments to the
     * boundary values in ProcessQuad for more info.
     */
    jint incStepBnd1 = DF_CUB_INC_BND;
    jint incStepBnd2 = DF_CUB_INC_BND << 1;
    jint decStepBnd1 = DF_CUB_DEC_BND;
    jint decStepBnd2 = DF_CUB_DEC_BND << 1;

    /* Setting default amount of steps */
    jint count = DF_CUB_COUNT;

    /* Setting default shift for preparing to the midpoint rounding */
    jint shift =  DF_CUB_SHIFT;

    jint ax = (jint)((-coords[0] + 3*coords[2] - 3*coords[4] +
                coords[6])*CUB_A_MDP_MULT);
    jint ay = (jint)((-coords[1] + 3*coords[3] - 3*coords[5] +
                coords[7])*CUB_A_MDP_MULT);

    jint bx = (jint)((3*coords[0] - 6*coords[2] +
              3*coords[4])*CUB_B_MDP_MULT);
    jint by = (jint)((3*coords[1] - 6*coords[3] +
              3*coords[5])*CUB_B_MDP_MULT);

    jint cx = (jint)((-3*coords[0] + 3*coords[2])*(CUB_C_MDP_MULT));
    jint cy = (jint)((-3*coords[1] + 3*coords[3])*(CUB_C_MDP_MULT));

    jint dddpx = 6*ax;
    jint dddpy = 6*ay;

    jint ddpx = dddpx + bx;
    jint ddpy = dddpy + by;

    jint dpx = ax + (bx>>1) + cx;
    jint dpy = ay + (by>>1) + cy;

    jint x1, y1;

    jint x2 = x0;
    jint y2 = y0;

    /* Calculating whole part of the first point of the curve */
    jint x0w = x0 & MDP_W_MASK;
    jint y0w = y0 & MDP_W_MASK;

    jint dx = xe - x0;
    jint dy = ye - y0;

    while (count > 0) {
        /* Perform decreasing step in 2 times if necessary */
        while (
               /* The code below is an optimized version of the checks:
                *   abs(ddpx) > decStepBnd1 ||
                *   abs(ddpy) > decStepBnd1
                */
               (juint)(ddpx + decStepBnd1) > (juint)decStepBnd2 ||
               (juint)(ddpy + decStepBnd1) > (juint)decStepBnd2)
        {
            ddpx = (ddpx<<1) - dddpx;
            ddpy = (ddpy<<1) - dddpy;
            dpx = (dpx<<2) - (ddpx>>1);
            dpy = (dpy<<2) - (ddpy>>1);
            count <<=1;
            decStepBnd1 <<=3;
            decStepBnd2 <<=3;
            incStepBnd1 <<=3;
            incStepBnd2 <<=3;
            px <<=3;
            py <<=3;
            shift += 3;
        }

        /* Perform increasing step in 2 times if necessary.
         * Note: we could do it only in even steps
         */

        while (((count & 1) ^ 1) && shift > DF_CUB_SHIFT  &&
               /* The code below is an optimized version of the check:
                *   abs(dpx) <= incStepBnd1 &&
                *   abs(dpy) <= incStepBnd1
                */
               (juint)(dpx + incStepBnd1) <= (juint)incStepBnd2 &&
               (juint)(dpy + incStepBnd1) <= (juint)incStepBnd2)
        {
            dpx = (dpx>>2) + (ddpx>>3);
            dpy = (dpy>>2) + (ddpy>>3);
            ddpx = (ddpx + dddpx)>>1;
            ddpy = (ddpy + dddpy)>>1;
            count >>=1;
            decStepBnd1 >>=3;
            decStepBnd2 >>=3;
            incStepBnd1 >>=3;
            incStepBnd2 >>=3;
            px >>=3;
            py >>=3;
            shift -= 3;
        }

        count--;

        /* We are performing one step less than necessary and use actual
         * (xe,ye) endpoint of the curve instead of calculated. This prevent
         * us from accumulated errors at the last point.
         */
        if (count) {

            px += dpx;
            py += dpy;

            dpx += ddpx;
            dpy += ddpy;
            ddpx += dddpx;
            ddpy += dddpy;

            x1 = x2;
            y1 = y2;

            x2 = x0w + (px >> shift);
            y2 = y0w + (py >> shift);

            /* Checking that we are not running out of the endpoint and
             * bounding violating coordinate.  The check is pretty simple
             * because the curve passed to the DrawMonotonicCubic already
             * split into the monotonic in X and Y pieces
             */

            /* Bounding x2 by xe */
            if (((xe-x2)^dx) < 0) {
                x2 = xe;
            }

            /* Bounding y2 by ye */
            if (((ye-y2)^dy) < 0) {
                y2 = ye;
            }

            hnd->pProcessFixedLine(hnd, x1, y1, x2, y2, pixelInfo, checkBounds,
                                   JNI_FALSE);
        } else {
            hnd->pProcessFixedLine(hnd, x2, y2, xe, ye, pixelInfo, checkBounds,
                                   JNI_FALSE);
        }
    }
}

/*
 * Checking size of the cubic curves and split them if necessary.
 * Calling DrawMonotonicCubic for the curves of the appropriate size.
 * Note: coords array could be changed
 */
static void ProcessMonotonicCubic(ProcessHandler* hnd,
                                  jfloat *coords,
                                  jint* pixelInfo) {

    jfloat coords1[8];
    jfloat tx, ty;
    jfloat xMin, xMax;
    jfloat yMin, yMax;

    xMin = xMax = coords[0];
    yMin = yMax = coords[1];

    CALC_MIN(xMin, coords[2]);
    CALC_MAX(xMax, coords[2]);
    CALC_MIN(yMin, coords[3]);
    CALC_MAX(yMax, coords[3]);
    CALC_MIN(xMin, coords[4]);
    CALC_MAX(xMax, coords[4]);
    CALC_MIN(yMin, coords[5]);
    CALC_MAX(yMax, coords[5]);
    CALC_MIN(xMin, coords[6]);
    CALC_MAX(xMax, coords[6]);
    CALC_MIN(yMin, coords[7]);
    CALC_MAX(yMax, coords[7]);

    if (hnd->clipMode == PH_MODE_DRAW_CLIP) {

       /* In case of drawing we could just skip curves which are completely
        * out of bounds
        */
        if (hnd->dhnd->xMaxf < xMin || hnd->dhnd->xMinf > xMax ||
            hnd->dhnd->yMaxf < yMin || hnd->dhnd->yMinf > yMax) {
            return;
        }
    } else {

       /* In case of filling we could skip curves which are above,
        * below and behind the right boundary of the visible area
        */

        if (hnd->dhnd->yMaxf < yMin || hnd->dhnd->yMinf > yMax ||
            hnd->dhnd->xMaxf < xMin)
        {
            return;
        }

       /* We could clamp x coordinates to the corresponding boundary
        * if the curve is completely behind the left one
        */

        if (hnd->dhnd->xMinf > xMax) {
            coords[0] = coords[2] = coords[4] = coords[6] =
                hnd->dhnd->xMinf;
        }
    }

    if (xMax - xMin > MAX_CUB_SIZE || yMax - yMin > MAX_CUB_SIZE) {
        coords1[6] = coords[6];
        coords1[7] = coords[7];
        coords1[4] = (coords[4] + coords[6])/2.0f;
        coords1[5] = (coords[5] + coords[7])/2.0f;
        tx = (coords[2] + coords[4])/2.0f;
        ty = (coords[3] + coords[5])/2.0f;
        coords1[2] = (tx + coords1[4])/2.0f;
        coords1[3] = (ty + coords1[5])/2.0f;
        coords[2] =  (coords[0] + coords[2])/2.0f;
        coords[3] =  (coords[1] + coords[3])/2.0f;
        coords[4] = (coords[2] + tx)/2.0f;
        coords[5] = (coords[3] + ty)/2.0f;
        coords[6]=coords1[0]=(coords[4] + coords1[2])/2.0f;
        coords[7]=coords1[1]=(coords[5] + coords1[3])/2.0f;

        ProcessMonotonicCubic(hnd, coords, pixelInfo);

        ProcessMonotonicCubic(hnd, coords1, pixelInfo);

    } else {
        DrawMonotonicCubic(hnd, coords,
                           /* Set checkBounds parameter if curve intersects
                            * boundary of the visible area. We know that the
                            * curve is visible, so the check is pretty simple
                            */
                           hnd->dhnd->xMinf > xMin || hnd->dhnd->xMaxf < xMax ||
                           hnd->dhnd->yMinf > yMin || hnd->dhnd->yMaxf < yMax,
                           pixelInfo);
    }
}

/*
 * Bite the piece of the cubic curve from start point till the point
 * corresponding to the specified parameter then call ProcessMonotonicCubic for
 * the bitten part.
 * Note: coords array will be changed
 */
static void ProcessFirstMonotonicPartOfCubic(ProcessHandler* hnd,
                                             jfloat* coords, jint* pixelInfo,
                                             jfloat t)
{
    jfloat coords1[8];
    jfloat tx, ty;

    coords1[0] = coords[0];
    coords1[1] = coords[1];
    tx = coords[2] + t*(coords[4] - coords[2]);
    ty = coords[3] + t*(coords[5] - coords[3]);
    coords1[2] =  coords[0] + t*(coords[2] - coords[0]);
    coords1[3] =  coords[1] + t*(coords[3] - coords[1]);
    coords1[4] = coords1[2] + t*(tx - coords1[2]);
    coords1[5] = coords1[3] + t*(ty - coords1[3]);
    coords[4] = coords[4] + t*(coords[6] - coords[4]);
    coords[5] = coords[5] + t*(coords[7] - coords[5]);
    coords[2] = tx + t*(coords[4] - tx);
    coords[3] = ty + t*(coords[5] - ty);
    coords[0]=coords1[6]=coords1[4] + t*(coords[2] - coords1[4]);
    coords[1]=coords1[7]=coords1[5] + t*(coords[3] - coords1[5]);

    ProcessMonotonicCubic(hnd, coords1, pixelInfo);
}

/*
 * Split cubic curve into monotonic in X and Y parts. Calling ProcessCubic for
 * each monotonic piece of the curve.
 *
 * Note: coords array could be changed
 */
static void ProcessCubic(ProcessHandler* hnd, jfloat* coords, jint* pixelInfo)
{
    /* Temporary array for holding parameters corresponding to the extreme in X
     * and Y points. The values are inside the (0,1) range (0 and 1 excluded)
     * and in ascending order.
     */
    double params[4];
    jint cnt = 0, i;

    /* Simple check for monotonicity in X before searching for the extreme
     * points of the X(t) function. We first check if the curve is monotonic in
     * X by seeing if all of the X coordinates are strongly ordered.
     */
    if ((coords[0] > coords[2] || coords[2] > coords[4] ||
         coords[4] > coords[6]) &&
        (coords[0] < coords[2] || coords[2] < coords[4] ||
         coords[4] < coords[6]))
    {
        /* Searching for extreme points of the X(t) function  by solving
         * dX(t)
         * ----  = 0 equation
         *  dt
         */
        double ax = -coords[0] + 3*coords[2] - 3*coords[4] + coords[6];
        double bx = 2*(coords[0] - 2*coords[2] + coords[4]);
        double cx = -coords[0] + coords[2];

        SOLVEQUADINRANGE(ax,bx,cx,params,cnt);
    }

    /* Simple check for monotonicity in Y before searching for the extreme
     * points of the Y(t) function. We first check if the curve is monotonic in
     * Y by seeing if all of the Y coordinates are strongly ordered.
     */
    if ((coords[1] > coords[3] || coords[3] > coords[5] ||
         coords[5] > coords[7]) &&
        (coords[1] < coords[3] || coords[3] < coords[5] ||
         coords[5] < coords[7]))
    {
        /* Searching for extreme points of the Y(t) function by solving
         * dY(t)
         * ----- = 0 equation
         *  dt
         */
        double ay = -coords[1] + 3*coords[3] - 3*coords[5] + coords[7];
        double by = 2*(coords[1] - 2*coords[3] + coords[5]);
        double cy = -coords[1] + coords[3];

        SOLVEQUADINRANGE(ay,by,cy,params,cnt);
    }

    if (cnt > 0) {
        /* Sorting parameter values corresponding to the extremum points of
         * the curve. We are using insertion sort because of tiny size of the
         * array.
         */
        jint j;

        for(i = 1; i < cnt; i++) {
            double value = params[i];
            for (j = i - 1; j >= 0 && params[j] > value; j--) {
                params[j + 1] = params[j];
            }
            params[j + 1] = value;
        }

        /* Processing obtained monotonic parts */
        ProcessFirstMonotonicPartOfCubic(hnd, coords, pixelInfo,
                                         (jfloat)params[0]);
        for (i = 1; i < cnt; i++) {
            double param = params[i] - params[i-1];
            if (param > 0) {
                ProcessFirstMonotonicPartOfCubic(hnd, coords, pixelInfo,
                    /* Scale parameter to match with rest of the curve */
                    (float)(param/(1.0 - params[i - 1])));
            }
        }
    }

    ProcessMonotonicCubic(hnd,coords,pixelInfo);
}

static void ProcessLine(ProcessHandler* hnd,
                        jfloat *coord1, jfloat *coord2, jint* pixelInfo) {

    jfloat xMin, yMin, xMax, yMax;
    jint X1, Y1, X2, Y2, X3, Y3, res;
    jboolean clipped = JNI_FALSE;
    jfloat x1 = coord1[0];
    jfloat y1 = coord1[1];
    jfloat x2 = coord2[0];
    jfloat y2 = coord2[1];
    jfloat x3,y3;

    jboolean lastClipped;

    xMin = hnd->dhnd->xMinf;
    yMin = hnd->dhnd->yMinf;
    xMax = hnd->dhnd->xMaxf;
    yMax = hnd->dhnd->yMaxf;

    TESTANDCLIP(yMin, yMax, y1, x1, y2, x2, jfloat, res);
    if (res == CRES_INVISIBLE) return;
    clipped = IS_CLIPPED(res);
    TESTANDCLIP(yMin, yMax, y2, x2, y1, x1, jfloat, res);
    if (res == CRES_INVISIBLE) return;
    lastClipped = IS_CLIPPED(res);
    clipped = clipped || lastClipped;

    if (hnd->clipMode == PH_MODE_DRAW_CLIP) {
        TESTANDCLIP(xMin, xMax,
                    x1, y1, x2, y2, jfloat, res);
        if (res == CRES_INVISIBLE) return;
        clipped = clipped || IS_CLIPPED(res);
        TESTANDCLIP(xMin, xMax,
                    x2, y2, x1, y1, jfloat, res);
        if (res == CRES_INVISIBLE) return;
        lastClipped = lastClipped || IS_CLIPPED(res);
        clipped = clipped || lastClipped;
        X1 = (jint)(x1*MDP_MULT);
        Y1 = (jint)(y1*MDP_MULT);
        X2 = (jint)(x2*MDP_MULT);
        Y2 = (jint)(y2*MDP_MULT);

        hnd->pProcessFixedLine(hnd, X1, Y1, X2, Y2, pixelInfo,
                               clipped, /* enable boundary checking in case
                                           of clipping to avoid entering
                                           out of bounds which could
                                           happens during rounding
                                         */
                               lastClipped /* Notify pProcessFixedLine that
                                              this is the end of the
                                              subpath (because of exiting
                                              out of boundaries)
                                            */
                               );
    } else {
        /* Clamping starting from first vertex of the processed segment
         */
        CLIPCLAMP(xMin, xMax, x1, y1, x2, y2, x3, y3, jfloat, res);
        X1 = (jint)(x1*MDP_MULT);
        Y1 = (jint)(y1*MDP_MULT);

        /* Clamping only by left boundary */
        if (res == CRES_MIN_CLIPPED) {
            X3 = (jint)(x3*MDP_MULT);
            Y3 = (jint)(y3*MDP_MULT);
            hnd->pProcessFixedLine(hnd, X3, Y3, X1, Y1, pixelInfo,
                                   JNI_FALSE, lastClipped);

        } else if (res == CRES_INVISIBLE) {
            return;
        }

        /* Clamping starting from last vertex of the processed segment
         */
        CLIPCLAMP(xMin, xMax, x2, y2, x1, y1, x3, y3, jfloat, res);

        /* Checking if there was a clip by right boundary */
        lastClipped = lastClipped || (res == CRES_MAX_CLIPPED);

        X2 = (jint)(x2*MDP_MULT);
        Y2 = (jint)(y2*MDP_MULT);
        hnd->pProcessFixedLine(hnd, X1, Y1, X2, Y2, pixelInfo,
                               JNI_FALSE, lastClipped);

        /* Clamping only by left boundary */
        if (res == CRES_MIN_CLIPPED) {
            X3 = (jint)(x3*MDP_MULT);
            Y3 = (jint)(y3*MDP_MULT);
            hnd->pProcessFixedLine(hnd, X2, Y2, X3, Y3, pixelInfo,
                                   JNI_FALSE, lastClipped);
        }
    }
}

jboolean ProcessPath(ProcessHandler* hnd,
                     jfloat transXf, jfloat transYf,
                     jfloat* coords, jint maxCoords,
                     jbyte* types, jint numTypes)
{
    jfloat tCoords[8];
    jfloat closeCoord[2];
    jint pixelInfo[5];
    jboolean skip = JNI_FALSE;
    jboolean subpathStarted = JNI_FALSE;
    jfloat lastX, lastY;
    int i, index = 0;

    pixelInfo[0] = 0;

    /* Adding support of the KEY_STROKE_CONTROL rendering hint.
     * Now we are supporting two modes: "pixels at centers" and
     * "pixels at corners".
     * First one is disabled by default but could be enabled by setting
     * VALUE_STROKE_PURE to the rendering hint. It means that pixel at the
     * screen (x,y) has (x + 0.5, y + 0.5) float coordinates.
     *
     * Second one is enabled by default and means straightforward mapping
     * (x,y) --> (x,y)
     *
     */
    if (hnd->stroke == PH_STROKE_PURE) {
        closeCoord[0] = -0.5f;
        closeCoord[1] = -0.5f;
        transXf -= 0.5;
        transYf -= 0.5;
    } else {
        closeCoord[0] = 0.0f;
        closeCoord[1] = 0.0f;
    }

    /* Adjusting boundaries to the capabilities of the ProcessPath code */
    ADJUST(hnd->dhnd->xMin, LOWER_OUT_BND, UPPER_OUT_BND);
    ADJUST(hnd->dhnd->yMin, LOWER_OUT_BND, UPPER_OUT_BND);
    ADJUST(hnd->dhnd->xMax, LOWER_OUT_BND, UPPER_OUT_BND);
    ADJUST(hnd->dhnd->yMax, LOWER_OUT_BND, UPPER_OUT_BND);


    /*                Setting up fractional clipping box
     *
     * We are using following float -> int mapping:
     *
     *      xi = floor(xf + 0.5)
     *
     * So, fractional values that hit the [xmin, xmax) integer interval will be
     * situated inside the [xmin-0.5, xmax - 0.5) fractional interval. We are
     * using EPSF constant to provide that upper boundary is not included.
     */
    hnd->dhnd->xMinf = hnd->dhnd->xMin - 0.5f;
    hnd->dhnd->yMinf = hnd->dhnd->yMin - 0.5f;
    hnd->dhnd->xMaxf = hnd->dhnd->xMax - 0.5f - EPSF;
    hnd->dhnd->yMaxf = hnd->dhnd->yMax - 0.5f - EPSF;


    for (i = 0; i < numTypes; i++) {
        switch (types[i]) {
            case java_awt_geom_PathIterator_SEG_MOVETO:
                if (index + 2 <= maxCoords) {
                    /* Performing closing of the unclosed segments */
                    if (subpathStarted & !skip) {
                        if (hnd->clipMode == PH_MODE_FILL_CLIP) {
                            if (tCoords[0] != closeCoord[0] ||
                                tCoords[1] != closeCoord[1])
                            {
                                ProcessLine(hnd, tCoords, closeCoord,
                                            pixelInfo);
                            }
                        }
                        hnd->pProcessEndSubPath(hnd);
                    }

                    tCoords[0] = coords[index++] + transXf;
                    tCoords[1] = coords[index++] + transYf;

                    /* Checking SEG_MOVETO coordinates if they are out of the
                     * [LOWER_BND, UPPER_BND] range.  This check also handles
                     * NaN and Infinity values. Skipping next path segment in
                     * case of invalid data.
                     */

                    if (tCoords[0] < UPPER_BND &&
                        tCoords[0] > LOWER_BND &&
                        tCoords[1] < UPPER_BND &&
                        tCoords[1] > LOWER_BND)
                    {
                        subpathStarted = JNI_TRUE;
                        skip = JNI_FALSE;
                        closeCoord[0] = tCoords[0];
                        closeCoord[1] = tCoords[1];
                    } else {
                        skip = JNI_TRUE;
                    }
                } else {
                    return JNI_FALSE;
                }
                break;
            case java_awt_geom_PathIterator_SEG_LINETO:
                if (index + 2 <= maxCoords) {
                    lastX = tCoords[2] = coords[index++] + transXf;
                    lastY = tCoords[3] = coords[index++] + transYf;

                    /* Checking SEG_LINETO coordinates if they are out of the
                     * [LOWER_BND, UPPER_BND] range.  This check also handles
                     * NaN and Infinity values. Ignoring current path segment
                     * in case  of invalid data. If segment is skipped its
                     * endpoint (if valid) is used to begin new subpath.
                     */

                    if (lastX < UPPER_BND &&
                        lastX > LOWER_BND &&
                        lastY < UPPER_BND &&
                        lastY > LOWER_BND)
                    {
                        if (skip) {
                            tCoords[0] = closeCoord[0] = lastX;
                            tCoords[1] = closeCoord[1] = lastY;
                            subpathStarted = JNI_TRUE;
                            skip = JNI_FALSE;
                        } else {
                            ProcessLine(hnd, tCoords, tCoords + 2,
                                        pixelInfo);
                            tCoords[0] = lastX;
                            tCoords[1] = lastY;
                        }
                    }
                } else {
                    return JNI_FALSE;
                }
                break;
            case java_awt_geom_PathIterator_SEG_QUADTO:
                if (index + 4 <= maxCoords) {
                    tCoords[2] = coords[index++] + transXf;
                    tCoords[3] = coords[index++] + transYf;
                    lastX = tCoords[4] = coords[index++] + transXf;
                    lastY = tCoords[5] = coords[index++] + transYf;

                    /* Checking SEG_QUADTO coordinates if they are out of the
                     * [LOWER_BND, UPPER_BND] range.  This check also handles
                     * NaN and Infinity values. Ignoring current path segment
                     * in case  of invalid endpoints's data.  Equivalent to
                     * the SEG_LINETO if endpoint coordinates are valid but
                     * there are invalid data among other coordinates
                     */

                    if (lastX < UPPER_BND &&
                        lastX > LOWER_BND &&
                        lastY < UPPER_BND &&
                        lastY > LOWER_BND)
                    {
                        if (skip) {
                            tCoords[0] = closeCoord[0] = lastX;
                            tCoords[1] = closeCoord[1] = lastY;
                            subpathStarted = JNI_TRUE;
                            skip = JNI_FALSE;
                        } else {
                            if (tCoords[2] < UPPER_BND &&
                                tCoords[2] > LOWER_BND &&
                                tCoords[3] < UPPER_BND &&
                                tCoords[3] > LOWER_BND)
                            {
                                ProcessQuad(hnd, tCoords, pixelInfo);
                            } else {
                                ProcessLine(hnd, tCoords,
                                            tCoords + 4, pixelInfo);
                            }
                            tCoords[0] = lastX;
                            tCoords[1] = lastY;
                        }
                    }
                } else {
                    return JNI_FALSE;
                }
                break;
            case java_awt_geom_PathIterator_SEG_CUBICTO:
                    if (index + 6 <= maxCoords) {
                    tCoords[2] = coords[index++] + transXf;
                    tCoords[3] = coords[index++] + transYf;
                    tCoords[4] = coords[index++] + transXf;
                    tCoords[5] = coords[index++] + transYf;
                    lastX = tCoords[6] = coords[index++] + transXf;
                    lastY = tCoords[7] = coords[index++] + transYf;

                    /* Checking SEG_CUBICTO coordinates if they are out of the
                     * [LOWER_BND, UPPER_BND] range.  This check also handles
                     * NaN and Infinity values. Ignoring current path segment
                     * in case  of invalid endpoints's data.  Equivalent to
                     * the SEG_LINETO if endpoint coordinates are valid but
                     * there are invalid data among other coordinates
                     */

                    if (lastX < UPPER_BND &&
                        lastX > LOWER_BND &&
                        lastY < UPPER_BND &&
                        lastY > LOWER_BND)
                    {
                        if (skip) {
                            tCoords[0] = closeCoord[0] = tCoords[6];
                            tCoords[1] = closeCoord[1] = tCoords[7];
                            subpathStarted = JNI_TRUE;
                            skip = JNI_FALSE;
                        } else {
                            if (tCoords[2] < UPPER_BND &&
                                tCoords[2] > LOWER_BND &&
                                tCoords[3] < UPPER_BND &&
                                tCoords[3] > LOWER_BND &&
                                tCoords[4] < UPPER_BND &&
                                tCoords[4] > LOWER_BND &&
                                tCoords[5] < UPPER_BND &&
                                tCoords[5] > LOWER_BND)
                            {
                                ProcessCubic(hnd, tCoords, pixelInfo);
                            } else {
                                ProcessLine(hnd, tCoords, tCoords + 6,
                                            pixelInfo);
                            }
                            tCoords[0] = lastX;
                            tCoords[1] = lastY;
                        }
                    }
                } else {
                    return JNI_FALSE;
                }
                break;
            case java_awt_geom_PathIterator_SEG_CLOSE:
                if (subpathStarted && !skip) {
                    skip = JNI_FALSE;
                    if (tCoords[0] != closeCoord[0] ||
                        tCoords[1] != closeCoord[1])
                    {
                        ProcessLine(hnd, tCoords, closeCoord, pixelInfo);
                        /* Storing last path's point for using in
                         * following segments without initial moveTo
                         */
                        tCoords[0] = closeCoord[0];
                        tCoords[1] = closeCoord[1];
                    }

                    hnd->pProcessEndSubPath(hnd);
                }

                break;
        }
    }

    /* Performing closing of the unclosed segments */
    if (subpathStarted & !skip) {
        if (hnd->clipMode == PH_MODE_FILL_CLIP) {
            if (tCoords[0] != closeCoord[0] ||
                tCoords[1] != closeCoord[1])
            {
                ProcessLine(hnd, tCoords, closeCoord,
                            pixelInfo);
            }
        }
        hnd->pProcessEndSubPath(hnd);
    }

    return JNI_TRUE;
}

/* TODO Add checking of the result of the malloc/realloc functions to handle
 * out of memory error and don't leak earlier allocated data
 */


#define ALLOC(ptr, type, n) \
    ptr = (type *)malloc((n)*sizeof(type))
#define REALLOC(ptr, type, n) \
    ptr = (type *)realloc(ptr, (n)*sizeof(type))


struct _Edge;

typedef struct _Point {
    jint x;
    jint y;
    jboolean lastPoint;
    struct _Point* prev;
    struct _Point* next;
    struct _Point* nextByY;
    jboolean endSL;
    struct _Edge* edge;
} Point;


typedef struct _Edge {
    jint          x;
    jint          dx;
    Point*        p;
    jint          dir;
    struct _Edge* prev;
    struct _Edge* next;
} Edge;

/* Size of the default buffer in the FillData structure. This buffer is
 * replaced with heap allocated in case of large paths.
 */
#define DF_MAX_POINT 256

/* Following structure accumulates points of the non-continuous flattened
 * path during iteration through the origin path's segments . The end
 * of the each subpath is marked as lastPoint flag set at the last point
 */

typedef struct {
    Point   *plgPnts;
    Point   dfPlgPnts[DF_MAX_POINT];
    jint    plgSize;
    jint    plgMax;
    jint    plgYMin;
    jint    plgYMax;
} FillData;

#define FD_INIT(PTR)                                                        \
    do {                                                                    \
        (PTR)->plgPnts = (PTR)->dfPlgPnts;                                  \
        (PTR)->plgSize = 0;                                                 \
        (PTR)->plgMax = DF_MAX_POINT;                                       \
    } while(0)

#define FD_ADD_POINT(PTR, X, Y, LASTPT)                                     \
    do {                                                                    \
        Point* _pnts = (PTR)->plgPnts;                                      \
        jint _size = (PTR)->plgSize;                                        \
        if (_size >= (PTR)->plgMax) {                                       \
            jint newMax = (PTR)->plgMax*2;                                  \
            if ((PTR)->plgPnts == (PTR)->dfPlgPnts) {                       \
                (PTR)->plgPnts = (Point*)malloc(newMax*sizeof(Point));      \
                memcpy((PTR)->plgPnts, _pnts, _size*sizeof(Point));         \
            } else {                                                        \
                (PTR)->plgPnts = (Point*)realloc(                           \
                    _pnts, newMax*sizeof(Point));                           \
            }                                                               \
            _pnts = (PTR)->plgPnts;                                         \
            (PTR)->plgMax = newMax;                                         \
        }                                                                   \
        _pnts += _size;                                                     \
        _pnts->x = X;                                                       \
        _pnts->y = Y;                                                       \
        _pnts->lastPoint = LASTPT;                                          \
        if (_size) {                                                        \
            if ((PTR)->plgYMin > Y) (PTR)->plgYMin = Y;                     \
            if ((PTR)->plgYMax < Y) (PTR)->plgYMax = Y;                     \
        } else {                                                            \
            (PTR)->plgYMin = Y;                                             \
            (PTR)->plgYMax = Y;                                             \
        }                                                                   \
        (PTR)->plgSize = _size + 1;                                         \
    } while(0)


#define FD_FREE_POINTS(PTR)                                                 \
    do {                                                                    \
        if ((PTR)->plgPnts != (PTR)->dfPlgPnts) {                           \
            free((PTR)->plgPnts);                                           \
        }                                                                   \
    } while(0)

#define FD_IS_EMPTY(PTR) (!((PTR)->plgSize))

#define FD_IS_ENDED(PTR) ((PTR)->plgPnts[(PTR)->plgSize - 1].lastPoint)

#define FD_SET_ENDED(PTR)                                                   \
    do {                                                                    \
        (PTR)->plgPnts[(PTR)->plgSize - 1].lastPoint = JNI_TRUE;            \
    } while(0)

#define PFD(HND) ((FillData*)(HND)->pData)

/* Bubble sorting in the ascending order of the linked list. This
 * implementation stops processing the list if there were no changes during the
 * previous pass.
 *
 * LIST - ptr to the ptr to the first element of the list
 * ETYPE - type of the element in the list
 * NEXT - accessor to the next field in the list element
 * GET_LKEY - accessor to the key of the list element
 */
#define LBUBBLE_SORT(LIST, ETYPE, NEXT, GET_LKEY)                           \
    do {                                                                    \
        ETYPE *p, *q, *r, *s = NULL, *temp ;                                \
        jint wasSwap = 1;                                                   \
        /* r precedes p and s points to the node up to which comparisons    \
         * are to be made */                                                \
        while ( s != NEXT(*LIST) && wasSwap) {                              \
            r = p = *LIST;                                                  \
            q = NEXT(p);                                                    \
            wasSwap = 0;                                                    \
            while ( p != s ) {                                              \
                if (GET_LKEY(p) >= GET_LKEY(q)) {                           \
                    wasSwap = 1;                                            \
                    if ( p == *LIST ) {                                     \
                        temp = NEXT(q);                                     \
                        NEXT(q) = p ;                                       \
                        NEXT(p) = temp ;                                    \
                        *LIST = q ;                                         \
                        r = q ;                                             \
                    } else {                                                \
                        temp = NEXT(q);                                     \
                        NEXT(q) = p ;                                       \
                        NEXT(p) = temp ;                                    \
                        NEXT(r) = q ;                                       \
                        r = q ;                                             \
                    }                                                       \
                } else {                                                    \
                    r = p ;                                                 \
                    p = NEXT(p);                                            \
                }                                                           \
                q = NEXT(p);                                                \
                if ( q == s ) s = p ;                                       \
            }                                                               \
        }                                                                   \
    } while(0);

/* Accessors for the Edge structure to work with LBUBBLE_SORT */
#define GET_ACTIVE_KEY(a) (a->x)
#define GET_ACTIVE_NEXT(a) ((a)->next)

/* TODO: Implement stack/heap allocation technique for active edges
 */
#define DELETE_ACTIVE(head,pnt)                                     \
do {                                                                \
    Edge *prevp = pnt->prev;                                        \
    Edge *nextp = pnt->next;                                        \
    if (prevp) {                                                    \
        prevp->next = nextp;                                        \
    } else {                                                        \
        head = nextp;                                               \
    }                                                               \
    if (nextp) {                                                    \
        nextp->prev = prevp;                                        \
    }                                                               \
} while(0);

#define INSERT_ACTIVE(head,pnt,cy)                                  \
do {                                                                \
    Point *np = pnt->next;                                          \
    Edge *ne = active + nact;                                       \
    if (pnt->y == np->y) {                                          \
        /* Skipping horizontal segments */                          \
        break;                                                      \
    } else {                                                        \
        jint dX = np->x - pnt->x;                                   \
        jint dY = np->y - pnt->y;                                   \
        jint dy;                                                    \
        if (pnt->y < np->y) {                                       \
            ne->dir = -1;                                           \
            ne->p = pnt;                                            \
            ne->x = pnt->x;                                         \
            dy = cy - pnt->y;                                       \
        } else { /* pnt->y > np->y */                               \
            ne->dir = 1;                                            \
            ne->p = np;                                             \
            ne->x = np->x;                                          \
            dy = cy - np->y;                                        \
        }                                                           \
                                                                    \
        /* We need to worry only about dX because dY is in        */\
        /* denominator and abs(dy) < MDP_MULT (cy is a first      */\
        /* scanline of the scan converted segment and we subtract */\
        /* y coordinate of the nearest segment's end from it to   */\
        /* obtain dy)                                             */\
        if (ABS32(dX) > CALC_BND) {                                 \
            ne->dx = (jint)((((jdouble)dX)*MDP_MULT)/dY);           \
            ne->x += (jint)((((jdouble)dX)*dy)/dY);                 \
        } else {                                                    \
            ne->dx = ((dX)<<MDP_PREC)/dY;                           \
            ne->x += (dX*dy)/dY;                                    \
        }                                                           \
    }                                                               \
    ne->next = head;                                                \
    ne->prev = NULL;                                                \
    if (head) {                                                     \
        head->prev = ne;                                            \
    }                                                               \
    head = active + nact;                                           \
    pnt->edge = head;                                               \
    nact++;                                                         \
} while(0);

void FillPolygon(ProcessHandler* hnd,
                 jint fillRule) {
    jint k, y, xl, xr;
    jint drawing;
    Edge* activeList, *active;
    Edge* curEdge, *prevEdge;
    jint nact;
    jint n;
    Point* pt, *curpt, *ept;
    Point** yHash;
    Point** curHash;
    jint rightBnd = hnd->dhnd->xMax - 1;
    FillData* pfd = (FillData*)(hnd->pData);
    jint yMin = pfd->plgYMin;
    jint yMax = pfd->plgYMax;
    jint hashSize = ((yMax - yMin)>>MDP_PREC) + 4;

    /* Because of support of the KEY_STROKE_CONTROL hint we are performing
     * shift of the coordinates at the higher level
     */
    jint hashOffset = ((yMin - 1) & MDP_W_MASK);

// TODO creating lists using fake first element to avoid special casing of
// the first element in the list (which otherwise should be performed in each
// list operation)

    /* Winding counter */
    jint counter;

    /* Calculating mask to be applied to the winding counter */
    jint counterMask =
        (fillRule == java_awt_geom_PathIterator_WIND_NON_ZERO)? -1:1;
    pt = pfd->plgPnts;
    n = pfd->plgSize;

    if (n <=1) return;

    ALLOC(yHash, Point*, hashSize);
    for (k = 0; k < hashSize; k++) {
        yHash[k] = NULL;
    }

    ALLOC(active, Edge, n);

    /* Creating double linked list (prev, next links) describing path order and
     * hash table with points which fall between scanlines. nextByY link is
     * used for the points which are between same scanlines. Scanlines are
     * passed through the centers of the pixels.
     */
    curpt = pt;
    curpt->prev = NULL;
    ept = pt + n - 1;
    for (curpt = pt; curpt != ept; curpt++) {
        Point* nextpt = curpt + 1;
        curHash =  yHash + ((curpt->y - hashOffset - 1) >> MDP_PREC);
        curpt->nextByY = *curHash;
        *curHash = curpt;
        curpt->next = nextpt;
        nextpt->prev = curpt;
        curpt->edge = NULL;
    }

    curHash =  yHash + ((ept->y - hashOffset - 1) >> MDP_PREC);
    ept->nextByY = *curHash;
    *curHash = ept;
    ept->next = NULL;
    ept->edge = NULL;
    nact = 0;

    activeList = NULL;
    for (y=hashOffset + MDP_MULT,k = 0;
         y<=yMax && k < hashSize; y += MDP_MULT, k++)
    {
        for(pt = yHash[k];pt; pt=pt->nextByY) {
            /* pt->y should be inside hashed interval
             * assert(y-MDP_MULT <= pt->y && pt->y < y);
             */
            if (pt->prev && !pt->prev->lastPoint) {
                if (pt->prev->edge && pt->prev->y <= y) {
                    DELETE_ACTIVE(activeList, pt->prev->edge);
                    pt->prev->edge = NULL;
                } else  if (pt->prev->y > y) {
                    INSERT_ACTIVE(activeList, pt->prev, y);
                }
            }

            if (!pt->lastPoint && pt->next) {
                if (pt->edge && pt->next->y <= y) {
                    DELETE_ACTIVE(activeList, pt->edge);
                    pt->edge = NULL;
                } else if (pt->next->y > y) {
                    INSERT_ACTIVE(activeList, pt, y);
                }
            }
        }

        if (!activeList) continue;

        /* We could not use O(N) Radix sort here because in most cases list of
         * edges almost sorted. So, bubble sort (O(N^2))is working much
         * better. Note, in case of array of edges Shell sort is more
         * efficient.
         */
        LBUBBLE_SORT((&activeList), Edge, GET_ACTIVE_NEXT, GET_ACTIVE_KEY);

        /* Correction of the back links in the double linked edge list */
        curEdge=activeList;
        prevEdge = NULL;
        while (curEdge) {
            curEdge->prev = prevEdge;
            prevEdge = curEdge;
            curEdge = curEdge->next;
        }

        xl = xr = hnd->dhnd->xMin;
        curEdge = activeList;
        counter = 0;
        drawing = 0;
        for(;curEdge; curEdge = curEdge->next) {
            counter += curEdge->dir;
            if ((counter & counterMask) && !drawing) {
                xl = (curEdge->x + MDP_MULT - 1)>>MDP_PREC;
                drawing = 1;
            }

            if (!(counter & counterMask) && drawing) {
                xr = (curEdge->x - 1)>>MDP_PREC;
                if (xl <= xr) {
                    hnd->dhnd->pDrawScanline(hnd->dhnd, xl, xr, y >> MDP_PREC);
                }
                drawing = 0;
            }

            curEdge->x += curEdge->dx;
        }

        /* Performing drawing till the right boundary (for correct rendering
         * shapes clipped at the right side)
         */
        if (drawing && xl <= rightBnd) {
            hnd->dhnd->pDrawScanline(hnd->dhnd, xl, rightBnd, y >> MDP_PREC);
        }
    }
    free(active);
    free(yHash);
}



void  StoreFixedLine(ProcessHandler* hnd,jint x1,jint y1,jint x2,jint y2,
                     jint* pixelInfo,jboolean checkBounds,
                     jboolean endSubPath)  {
    FillData* pfd;
    jint outXMin, outXMax, outYMin, outYMax;
    jint x3, y3, res;

    /* There is no need to round line coordinates to the forward differencing
     * precision anymore. Such a rounding was used for preventing the curve go
     * out the endpoint (this sometimes does not help). The problem was fixed
     * in the forward differencing loops.
     */

    if (checkBounds) {
        jboolean lastClipped = JNI_FALSE;

        /* This function is used only for filling shapes, so there is no
         * check for the type of clipping
         */
        outXMin = (jint)(hnd->dhnd->xMinf * MDP_MULT);
        outXMax = (jint)(hnd->dhnd->xMaxf * MDP_MULT);
        outYMin = (jint)(hnd->dhnd->yMinf * MDP_MULT);
        outYMax = (jint)(hnd->dhnd->yMaxf * MDP_MULT);

        TESTANDCLIP(outYMin, outYMax, y1, x1, y2, x2, jint, res);
        if (res == CRES_INVISIBLE) return;
        TESTANDCLIP(outYMin, outYMax, y2, x2, y1, x1, jint, res);
        if (res == CRES_INVISIBLE) return;
        lastClipped = IS_CLIPPED(res);

        /* Clamping starting from first vertex of the processed segment */
        CLIPCLAMP(outXMin, outXMax, x1, y1, x2, y2, x3, y3, jint, res);

        /* Clamping only by left boundary */
        if (res == CRES_MIN_CLIPPED) {
            StoreFixedLine(hnd, x3, y3, x1, y1, pixelInfo,
                           JNI_FALSE, lastClipped);

        } else if (res == CRES_INVISIBLE) {
            return;
        }

        /* Clamping starting from last vertex of the processed segment */
        CLIPCLAMP(outXMin, outXMax, x2, y2, x1, y1, x3, y3, jint, res);

        /* Checking if there was a clip by right boundary */
        lastClipped = lastClipped || (res == CRES_MAX_CLIPPED);

        StoreFixedLine(hnd, x1, y1, x2, y2, pixelInfo,
                         JNI_FALSE, lastClipped);

        /* Clamping only by left boundary */
        if (res == CRES_MIN_CLIPPED) {
            StoreFixedLine(hnd, x2, y2, x3, y3, pixelInfo,
                           JNI_FALSE, lastClipped);
        }

        return;
    }
    pfd = (FillData*)(hnd->pData);

    /* Adding first point of the line only in case of empty or just finished
     * path
     */
    if (FD_IS_EMPTY(pfd) || FD_IS_ENDED(pfd)) {
        FD_ADD_POINT(pfd, x1, y1, JNI_FALSE);
    }

    FD_ADD_POINT(pfd, x2, y2, JNI_FALSE);

    if (endSubPath) {
        FD_SET_ENDED(pfd);
    }
}


static void endSubPath(ProcessHandler* hnd) {
    FillData* pfd = (FillData*)(hnd->pData);
    if (!FD_IS_EMPTY(pfd)) {
        FD_SET_ENDED(pfd);
    }
}

static void stubEndSubPath(ProcessHandler* hnd) {
}

<<<<<<< HEAD
JNIEXPORT jboolean
=======
JNIEXPORT jboolean JNICALL
>>>>>>> 9be1418d
doFillPath(DrawHandler* dhnd,
                    jint transX, jint transY,
                    jfloat* coords, jint maxCoords,
                    jbyte* types, jint numTypes,
                    PHStroke stroke, jint fillRule)
{
    jint res;

    FillData fillData;

    ProcessHandler hnd =
    {
        &StoreFixedLine,
        &endSubPath,
        NULL,
        PH_STROKE_DEFAULT,
        PH_MODE_FILL_CLIP,
        NULL
    };

    /* Initialization of the following fields in the declaration of the hnd
     * above causes warnings on sun studio compiler with  -xc99=%none option
     * applied (this option means compliance with C90 standard instead of C99)
     */
    hnd.dhnd = dhnd;
    hnd.pData = &fillData;
    hnd.stroke = stroke;

    FD_INIT(&fillData);
    res = ProcessPath(&hnd, (jfloat)transX, (jfloat)transY,
                      coords, maxCoords, types, numTypes);
    if (!res) {
        FD_FREE_POINTS(&fillData);
        return JNI_FALSE;
    }
    FillPolygon(&hnd, fillRule);
    FD_FREE_POINTS(&fillData);
    return JNI_TRUE;
}

<<<<<<< HEAD
JNIEXPORT jboolean
=======
JNIEXPORT jboolean JNICALL
>>>>>>> 9be1418d
doDrawPath(DrawHandler* dhnd,
                    void (*pProcessEndSubPath)(ProcessHandler*),
                    jint transX, jint transY,
                    jfloat* coords, jint maxCoords,
                    jbyte* types, jint numTypes, PHStroke stroke)
{
    ProcessHandler hnd =
    {
        &ProcessFixedLine,
        NULL,
        NULL,
        PH_STROKE_DEFAULT,
        PH_MODE_DRAW_CLIP,
        NULL
    };

    /* Initialization of the following fields in the declaration of the hnd
     * above causes warnings on sun studio compiler with  -xc99=%none option
     * applied (this option means compliance with C90 standard instead of C99)
     */
    hnd.dhnd = dhnd;
    hnd.stroke = stroke;

    hnd.pProcessEndSubPath = (pProcessEndSubPath == NULL)?
        stubEndSubPath : pProcessEndSubPath;
    return ProcessPath(&hnd, (jfloat)transX, (jfloat)transY, coords, maxCoords,
                       types, numTypes);
}<|MERGE_RESOLUTION|>--- conflicted
+++ resolved
@@ -2178,11 +2178,7 @@
 static void stubEndSubPath(ProcessHandler* hnd) {
 }
 
-<<<<<<< HEAD
-JNIEXPORT jboolean
-=======
 JNIEXPORT jboolean JNICALL
->>>>>>> 9be1418d
 doFillPath(DrawHandler* dhnd,
                     jint transX, jint transY,
                     jfloat* coords, jint maxCoords,
@@ -2223,11 +2219,7 @@
     return JNI_TRUE;
 }
 
-<<<<<<< HEAD
-JNIEXPORT jboolean
-=======
 JNIEXPORT jboolean JNICALL
->>>>>>> 9be1418d
 doDrawPath(DrawHandler* dhnd,
                     void (*pProcessEndSubPath)(ProcessHandler*),
                     jint transX, jint transY,
