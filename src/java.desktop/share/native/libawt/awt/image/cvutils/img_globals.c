/*
 * Copyright (c) 1996, 2018, Oracle and/or its affiliates. All rights reserved.
 * DO NOT ALTER OR REMOVE COPYRIGHT NOTICES OR THIS FILE HEADER.
 *
 * This code is free software; you can redistribute it and/or modify it
 * under the terms of the GNU General Public License version 2 only, as
 * published by the Free Software Foundation.  Oracle designates this
 * particular file as subject to the "Classpath" exception as provided
 * by Oracle in the LICENSE file that accompanied this code.
 *
 * This code is distributed in the hope that it will be useful, but WITHOUT
 * ANY WARRANTY; without even the implied warranty of MERCHANTABILITY or
 * FITNESS FOR A PARTICULAR PURPOSE.  See the GNU General Public License
 * version 2 for more details (a copy is included in the LICENSE file that
 * accompanied this code).
 *
 * You should have received a copy of the GNU General Public License version
 * 2 along with this work; if not, write to the Free Software Foundation,
 * Inc., 51 Franklin St, Fifth Floor, Boston, MA 02110-1301 USA.
 *
 * Please contact Oracle, 500 Oracle Parkway, Redwood Shores, CA 94065 USA
 * or visit www.oracle.com if you need additional information or have any
 * questions.
 */

/*
 * This file implements some of the standard utility procedures used
 * by the image conversion package.
 */

#include "jni.h"
#include "img_globals.h"

#include "java_awt_image_IndexColorModel.h"
#include "java_awt_Transparency.h"

/*
 * This function constructs an 8x8 ordered dither array which can be
 * used to dither data into an output range with discreet values that
 * differ by the value specified as quantum.  A monochrome screen would
 * use a dither array constructed with the quantum 256.
 * The array values produced are unsigned and intended to be used with
 * a lookup table which returns the next color darker than the error
 * adjusted color used as the index.
 */
<<<<<<< HEAD
JNIEXPORT void
=======
JNIEXPORT void JNICALL
>>>>>>> 9be1418d
make_uns_ordered_dither_array(uns_ordered_dither_array oda,
                              int quantum)
{
    int i, j, k;

    oda[0][0] = 0;
    for (k = 1; k < 8; k *= 2) {
        for (i = 0; i < k; i++) {
            for (j = 0; j < k; j++) {
                oda[ i ][ j ] = oda[i][j] * 4;
                oda[i+k][j+k] = oda[i][j] + 1;
                oda[ i ][j+k] = oda[i][j] + 2;
                oda[i+k][ j ] = oda[i][j] + 3;
            }
        }
    }
    for (i = 0; i < 8; i++) {
        for (j = 0; j < 8; j++) {
            oda[i][j] = oda[i][j] * quantum / 64;
        }
    }
}

/*
 * This function constructs an 8x8 ordered dither array which can be
 * used to dither data into an output range with discreet values that
 * are distributed over the range from minerr to maxerr around a given
 * target color value.
 * The array values produced are signed and intended to be used with
 * a lookup table which returns the closest color to the error adjusted
 * color used as an index.
 */
void
make_sgn_ordered_dither_array(char* oda, int minerr, int maxerr)
{
    int i, j, k;

    oda[0] = 0;
    for (k = 1; k < 8; k *= 2) {
        for (i = 0; i < k; i++) {
            for (j = 0; j < k; j++) {
                oda[(i<<3) + j] = oda[(i<<3)+j] * 4;
                oda[((i+k)<<3) + j+k] = oda[(i<<3)+j] + 1;
                oda[(i<<3) + j+k] = oda[(i<<3)+j] + 2;
                oda[((i+k)<<3) + j] = oda[(i<<3)+j] + 3;
            }
        }
    }
    k = 0;
    for (i = 0; i < 8; i++) {
        for (j = 0; j < 8; j++) {
            oda[k] = oda[k] * (maxerr - minerr) / 64 + minerr;
            k++;
        }
    }
}

#ifdef TESTING
#include <stdio.h>

/* Function to test the ordered dither error matrix initialization function. */
main(int argc, char **argv)
{
    int i, j;
    int quantum;
    int max, val;
    uns_ordered_dither_array oda;

    if (argc > 1) {
        quantum = atoi(argv[1]);
    } else {
        quantum = 64;
    }
    make_uns_ordered_dither_array(oda, quantum);
    for (i = 0; i < 8; i++) {
        for (j = 0; j < 8; j++) {
            val = oda[i][j];
            printf("%4d", val);
            if (max < val) {
                max = val;
            }
        }
        printf("\n");
    }
    printf("\nmax = %d\n", max);
}
#endif /* TESTING */<|MERGE_RESOLUTION|>--- conflicted
+++ resolved
@@ -43,11 +43,7 @@
  * a lookup table which returns the next color darker than the error
  * adjusted color used as the index.
  */
-<<<<<<< HEAD
-JNIEXPORT void
-=======
 JNIEXPORT void JNICALL
->>>>>>> 9be1418d
 make_uns_ordered_dither_array(uns_ordered_dither_array oda,
                               int quantum)
 {
