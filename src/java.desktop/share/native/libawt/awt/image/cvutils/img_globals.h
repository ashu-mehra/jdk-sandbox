--- conflicted
+++ resolved
@@ -145,14 +145,9 @@
  * error values appearing in the matrix which should be the same as the
  * distance between adjacent allocated component values in the color cube).
  */
-<<<<<<< HEAD
-JNIEXPORT void make_uns_ordered_dither_array(uns_ordered_dither_array oda,
-                                          int quantum);
-=======
 JNIEXPORT void JNICALL
 make_uns_ordered_dither_array(uns_ordered_dither_array oda,
                               int quantum);
->>>>>>> 9be1418d
 extern void make_sgn_ordered_dither_array(char* oda, int errmin, int errmax);
 
 /*
