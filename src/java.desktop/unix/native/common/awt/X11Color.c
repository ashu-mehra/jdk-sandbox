/*
 * Copyright (c) 1995, 2020, Oracle and/or its affiliates. All rights reserved.
 * DO NOT ALTER OR REMOVE COPYRIGHT NOTICES OR THIS FILE HEADER.
 *
 * This code is free software; you can redistribute it and/or modify it
 * under the terms of the GNU General Public License version 2 only, as
 * published by the Free Software Foundation.  Oracle designates this
 * particular file as subject to the "Classpath" exception as provided
 * by Oracle in the LICENSE file that accompanied this code.
 *
 * This code is distributed in the hope that it will be useful, but WITHOUT
 * ANY WARRANTY; without even the implied warranty of MERCHANTABILITY or
 * FITNESS FOR A PARTICULAR PURPOSE.  See the GNU General Public License
 * version 2 for more details (a copy is included in the LICENSE file that
 * accompanied this code).
 *
 * You should have received a copy of the GNU General Public License version
 * 2 along with this work; if not, write to the Free Software Foundation,
 * Inc., 51 Franklin St, Fifth Floor, Boston, MA 02110-1301 USA.
 *
 * Please contact Oracle, 500 Oracle Parkway, Redwood Shores, CA 94065 USA
 * or visit www.oracle.com if you need additional information or have any
 * questions.
 */

/*
 *      Image dithering and rendering code for X11.
 */

#include <stdio.h>
#include <stdlib.h>
#include <string.h>
#include <math.h>
#include <sys/time.h>
#include <sys/resource.h>
#ifndef HEADLESS
#include <X11/Xlib.h>
#include <X11/Xatom.h>
#include <X11/Xutil.h>
#endif /* !HEADLESS */
#include "awt_p.h"
#include "java_awt_Color.h"
#include "java_awt_SystemColor.h"
#include "java_awt_color_ColorSpace.h"
#include "java_awt_Transparency.h"
#include "java_awt_image_DataBuffer.h"
#include "img_colors.h"
#include "imageInitIDs.h"
#include "dither.h"

#include <jni.h>
#include <jni_util.h>

#ifdef DEBUG
static int debug_colormap = 0;
#endif

#define MAX_PALETTE8_SIZE (256)
#define MAX_PALETTE12_SIZE (4096)
#define MAX_PALETTE_SIZE MAX_PALETTE12_SIZE

/* returns the absolute value x */
#define ABS(x) ((x) < 0 ? -(x) : (x))

#define CLIP(val,min,max)       ((val < min) ? min : ((val > max) ? max : val))

#define RGBTOGRAY(r, g, b) ((int) (.299 * r + .587 * g + .114 * b + 0.5))

enum {
    FREE_COLOR          = 0,
    LIKELY_COLOR        = 1,
    UNAVAILABLE_COLOR   = 2,
    ALLOCATED_COLOR     = 3
};

/*
 * Constants to control the filling of the colormap.
 * By default, try to allocate colors in the default colormap until
 * CMAP_ALLOC_DEFAULT colors are being used (by Java and/or other
 * applications).
 * For cases where the default colormap may already have a large
 * number of colors in it, make sure that we ourselves try to add
 * at least CMAP_ALLOC_MIN new colors, even if we need to allocate
 * more than the DEFAULT to do that.
 * Under no circumstances will the colormap be filled to more than
 * CMAP_ALLOC_MAX colors.
 */
#define CMAP_ALLOC_MIN          100     /* minimum number of colors to "add" */
#define CMAP_ALLOC_DEFAULT      200     /* default number of colors in cmap */
#define CMAP_ALLOC_MAX          245     /* maximum number of colors in cmap */

<<<<<<< HEAD
#ifdef __solaris__
#include <sys/utsname.h>

struct {
    char *machine;
    int  cubesize;
} machinemap[] = {
    { "i86pc", LOOKUPSIZE / 4 }, /* BugTraq ID 4102599 */
    { "sun4c", LOOKUPSIZE / 4 },
    { "sun4m", LOOKUPSIZE / 2 },
    { "sun4d", LOOKUPSIZE / 2 },
    { "sun4u", LOOKUPSIZE / 1 },
};

#define MACHMAPSIZE     (sizeof(machinemap) / sizeof(machinemap[0]))

int getVirtCubeSize(void) {
    struct utsname name;
    int i, ret;

    ret = uname(&name);
    if (ret < 0) {
#ifdef DEBUG
#include <errno.h>
        jio_fprintf(stderr, "uname errno = %d, using default cubesize %d\n",
                    errno, LOOKUPSIZE);
#endif
        return LOOKUPSIZE;
    }

    for (i = 0; i < MACHMAPSIZE; i++) {
        if (strcmp(name.machine, machinemap[i].machine) == 0) {
#ifdef DEBUG
            if (debug_colormap) {
                jio_fprintf(stderr, "'%s'.cubesize = '%d'\n",
                            machinemap[i].machine, machinemap[i].cubesize);
            }
#endif
            return machinemap[i].cubesize;
        }
    }

#ifdef DEBUG
    if (debug_colormap) {
        jio_fprintf(stderr, "unknown machine '%s' using cubesize %d\n",
                    name.machine, LOOKUPSIZE);
    }
#endif
    return LOOKUPSIZE;
}
#else /* __solaris__ */
=======
>>>>>>> ee2e61d7
#define getVirtCubeSize()       (LOOKUPSIZE)

unsigned char img_bwgamma[256];
uns_ordered_dither_array img_oda_alpha;

#ifdef NEED_IMAGE_CONVERT
ImgConvertFcn DirectImageConvert;
ImgConvertFcn Dir16IcmOpqUnsImageConvert;
ImgConvertFcn Dir16IcmTrnUnsImageConvert;
ImgConvertFcn Dir16IcmOpqSclImageConvert;
ImgConvertFcn Dir16DcmOpqUnsImageConvert;
ImgConvertFcn Dir16DcmTrnUnsImageConvert;
ImgConvertFcn Dir16DcmOpqSclImageConvert;
ImgConvertFcn Dir32IcmOpqUnsImageConvert;
ImgConvertFcn Dir32IcmTrnUnsImageConvert;
ImgConvertFcn Dir32IcmOpqSclImageConvert;
ImgConvertFcn Dir32DcmOpqUnsImageConvert;
ImgConvertFcn Dir32DcmTrnUnsImageConvert;
ImgConvertFcn Dir32DcmOpqSclImageConvert;

ImgConvertFcn PseudoImageConvert;
ImgConvertFcn PseudoFSImageConvert;
ImgConvertFcn FSColorIcmOpqUnsImageConvert;
ImgConvertFcn FSColorDcmOpqUnsImageConvert;
ImgConvertFcn OrdColorIcmOpqUnsImageConvert;
ImgConvertFcn OrdColorDcmOpqUnsImageConvert;

#endif /* NEED_IMAGE_CONVERT */

#ifndef HEADLESS
/*
 * Find the best color.
 */
int
awt_color_matchTC(int r, int g, int b, AwtGraphicsConfigDataPtr awt_data)
{
    r = CLIP(r, 0, 255);
    g = CLIP(g, 0, 255);
    b = CLIP(b, 0, 255);
    return (((r >> awt_data->awtImage->clrdata.rScale)
                << awt_data->awtImage->clrdata.rOff) |
            ((g >> awt_data->awtImage->clrdata.gScale)
                << awt_data->awtImage->clrdata.gOff) |
            ((b >> awt_data->awtImage->clrdata.bScale)
                << awt_data->awtImage->clrdata.bOff));
}

int
awt_color_matchGS(int r, int g, int b, AwtGraphicsConfigDataPtr awt_data)
{
    r = CLIP(r, 0, 255);
    g = CLIP(g, 0, 255);
    b = CLIP(b, 0, 255);
    return awt_data->color_data->img_grays[RGBTOGRAY(r, g, b)];
}

int
awt_color_match(int r, int g, int b, AwtGraphicsConfigDataPtr awt_data)
{
    int besti = 0;
    int mindist, i, t, d;
    ColorEntry *p = awt_data->color_data->awt_Colors;

    r = CLIP(r, 0, 255);
    g = CLIP(g, 0, 255);
    b = CLIP(b, 0, 255);

    /* look for pure gray match */
    if ((r == g) && (g == b)) {
      mindist = 256;
      for (i = 0 ; i < awt_data->awt_num_colors ; i++, p++)
        if (p->flags == ALLOCATED_COLOR) {
          if (! ((p->r == p->g) && (p->g == p->b)) )
              continue;
          d = ABS(p->r - r);
          if (d == 0)
              return i;
          if (d < mindist) {
              besti = i;
              mindist = d;
          }
        }
      return besti;
    }

    /* look for non-pure gray match */
    mindist = 256 * 256 * 256;
    for (i = 0 ; i < awt_data->awt_num_colors ; i++, p++)
        if (p->flags == ALLOCATED_COLOR) {
            t = p->r - r;
            d = t * t;
            if (d >= mindist)
                continue;
            t = p->g - g;
            d += t * t;
            if (d >= mindist)
                continue;
            t = p->b - b;
            d += t * t;
            if (d >= mindist)
                continue;
            if (d == 0)
                return i;
            if (d < mindist) {
                besti = i;
                mindist = d;
            }
        }
    return besti;
}

/*
 * Allocate a color in the X color map and return the pixel.
 * If the "expected pixel" is non-negative then we will only
 * accept the allocation if we get exactly that pixel value.
 * This prevents us from seeing a bunch of ReadWrite pixels
 * allocated by another imaging application and duplicating
 * that set of inaccessible pixels in our precious remaining
 * ReadOnly colormap cells.
 */
static int
alloc_col(Display *dpy, Colormap cm, int r, int g, int b, int pixel,
          AwtGraphicsConfigDataPtr awt_data)
{
    XColor col;

    r = CLIP(r, 0, 255);
    g = CLIP(g, 0, 255);
    b = CLIP(b, 0, 255);

    col.flags = DoRed | DoGreen | DoBlue;
    col.red   = (r << 8) | r;
    col.green = (g << 8) | g;
    col.blue  = (b << 8) | b;
    if (XAllocColor(dpy, cm, &col)) {
#ifdef DEBUG
        if (debug_colormap)
            jio_fprintf(stdout, "allocated %d (%d,%d, %d)\n", col.pixel, r, g, b);
#endif
        if (pixel >= 0 && col.pixel != (unsigned long)pixel) {
            /*
             * If we were trying to allocate a shareable "ReadOnly"
             * color then we would have gotten back the expected
             * pixel.  If the returned pixel was different, then
             * the source color that we were attempting to gain
             * access to must be some other application's ReadWrite
             * private color.  We free the returned pixel so that
             * we won't waste precious colormap entries by duplicating
             * that color in the as yet unallocated entries.  We
             * return -1 here to indicate the failure to get the
             * expected pixel.
             */
#ifdef DEBUG
            if (debug_colormap)
                jio_fprintf(stdout, "   used by other app, freeing\n");
#endif
            awt_data->color_data->awt_Colors[pixel].flags = UNAVAILABLE_COLOR;
            XFreeColors(dpy, cm, &col.pixel, 1, 0);
            return -1;
        }
        /*
         * Our current implementation doesn't support pixels which
         * don't fit in 8 bit (even for 12-bit visuals)
         */
        if (col.pixel > 255) {
#ifdef DEBUG
            if (debug_colormap)
                jio_fprintf(stdout, "pixel %d for (%d,%d, %d) is > 8 bit, releasing.\n",
                            col.pixel, r, g, b);
#endif
            XFreeColors(dpy, cm, &col.pixel, 1, 0);
            return awt_color_match(r, g, b, awt_data);
        }

        awt_data->color_data->awt_Colors[col.pixel].flags = ALLOCATED_COLOR;
        awt_data->color_data->awt_Colors[col.pixel].r = col.red   >> 8;
        awt_data->color_data->awt_Colors[col.pixel].g = col.green >> 8;
        awt_data->color_data->awt_Colors[col.pixel].b = col.blue  >> 8;
        if (awt_data->color_data->awt_icmLUT != 0) {
            awt_data->color_data->awt_icmLUT2Colors[col.pixel] = col.pixel;
            awt_data->color_data->awt_icmLUT[col.pixel] =
                0xff000000 |
                (awt_data->color_data->awt_Colors[col.pixel].r<<16) |
                (awt_data->color_data->awt_Colors[col.pixel].g<<8) |
                (awt_data->color_data->awt_Colors[col.pixel].b);
        }
        return col.pixel;
#ifdef DEBUG
    } else if (debug_colormap) {
        jio_fprintf(stdout, "can't allocate (%d,%d, %d)\n", r, g, b);
#endif
    }

    return awt_color_match(r, g, b, awt_data);
}
#endif /* !HEADLESS */

void
awt_fill_imgcv(ImgConvertFcn **array, int mask, int value, ImgConvertFcn fcn)
{
    int i;

    for (i = 0; i < NUM_IMGCV; i++) {
        if ((i & mask) == value) {
            array[i] = fcn;
        }
    }
}

#ifndef HEADLESS
/*
 * called from X11Server_create() in xlib.c
 */
int
awt_allocate_colors(AwtGraphicsConfigDataPtr awt_data)
{
    Display *dpy;
    unsigned long freecolors[MAX_PALETTE_SIZE], plane_masks[1];
    int paletteSize;
    XColor cols[MAX_PALETTE_SIZE];
    unsigned char reds[256], greens[256], blues[256];
    int indices[256];
    Colormap cm;
    int i, j, k, cmapsize, nfree, depth, bpp;
    int allocatedColorsNum, unavailableColorsNum;
    XPixmapFormatValues *pPFV;
    int numpfv;
    XVisualInfo *pVI;
    char *forcemono;
    char *forcegray;

    make_uns_ordered_dither_array(img_oda_alpha, 256);


    forcemono = getenv("FORCEMONO");
    forcegray = getenv("FORCEGRAY");
    if (forcemono && !forcegray)
        forcegray = forcemono;

    /*
     * Get the colormap and make sure we have the right visual
     */
    dpy = awt_display;
    cm = awt_data->awt_cmap;
    depth = awt_data->awt_depth;
    pVI = &awt_data->awt_visInfo;
    awt_data->awt_num_colors = awt_data->awt_visInfo.colormap_size;
    awt_data->awtImage = (awtImageData *) calloc (1, sizeof (awtImageData));
    if (awt_data->awtImage == NULL) {
        return 0;
    }

    pPFV = XListPixmapFormats(dpy, &numpfv);
    if (pPFV) {
        for (i = 0; i < numpfv; i++) {
            if (pPFV[i].depth == depth) {
                awt_data->awtImage->wsImageFormat = pPFV[i];
                break;
            }
        }
        XFree(pPFV);
    }
    bpp = awt_data->awtImage->wsImageFormat.bits_per_pixel;
    if (bpp == 24) {
        bpp = 32;
    }
    awt_data->awtImage->clrdata.bitsperpixel = bpp;
    awt_data->awtImage->Depth = depth;

    if ((bpp == 32 || bpp == 16) && pVI->class == TrueColor && depth >= 15) {
        awt_data->AwtColorMatch = awt_color_matchTC;
        awt_data->awtImage->clrdata.rOff = 0;
        for (i = pVI->red_mask; (i & 1) == 0; i >>= 1) {
            awt_data->awtImage->clrdata.rOff++;
        }
        awt_data->awtImage->clrdata.rScale = 0;
        while (i < 0x80) {
            awt_data->awtImage->clrdata.rScale++;
            i <<= 1;
        }
        awt_data->awtImage->clrdata.gOff = 0;
        for (i = pVI->green_mask; (i & 1) == 0; i >>= 1) {
            awt_data->awtImage->clrdata.gOff++;
        }
        awt_data->awtImage->clrdata.gScale = 0;
        while (i < 0x80) {
            awt_data->awtImage->clrdata.gScale++;
            i <<= 1;
        }
        awt_data->awtImage->clrdata.bOff = 0;
        for (i = pVI->blue_mask; (i & 1) == 0; i >>= 1) {
            awt_data->awtImage->clrdata.bOff++;
        }
        awt_data->awtImage->clrdata.bScale = 0;
        while (i < 0x80) {
            awt_data->awtImage->clrdata.bScale++;
            i <<= 1;
        }
#ifdef NEED_IMAGE_CONVERT
        awt_fill_imgcv(awt_data->awtImage->convert, 0, 0, DirectImageConvert);
        awt_fill_imgcv(awt_data->awtImage->convert,
                       (IMGCV_SCALEBITS | IMGCV_INSIZEBITS
                        | IMGCV_ALPHABITS | IMGCV_CMBITS),
                       (IMGCV_UNSCALED | IMGCV_BYTEIN
                        | IMGCV_OPAQUE | IMGCV_ICM),
                       (bpp == 32
                        ? Dir32IcmOpqUnsImageConvert
                        : Dir16IcmOpqUnsImageConvert));
        awt_fill_imgcv(awt_data->awtImage->convert,
                       (IMGCV_SCALEBITS | IMGCV_INSIZEBITS
                        | IMGCV_ALPHABITS | IMGCV_CMBITS),
                       (IMGCV_UNSCALED | IMGCV_BYTEIN
                        | IMGCV_ALPHA | IMGCV_ICM),
                       (bpp == 32
                        ? Dir32IcmTrnUnsImageConvert
                        : Dir16IcmTrnUnsImageConvert));
        awt_fill_imgcv(awt_data->awtImage->convert,
                       (IMGCV_SCALEBITS | IMGCV_INSIZEBITS
                        | IMGCV_ALPHABITS | IMGCV_CMBITS),
                       (IMGCV_SCALED | IMGCV_BYTEIN
                        | IMGCV_OPAQUE | IMGCV_ICM),
                       (bpp == 32
                        ? Dir32IcmOpqSclImageConvert
                        : Dir16IcmOpqSclImageConvert));
        awt_fill_imgcv(awt_data->awtImage->convert,
                       (IMGCV_SCALEBITS | IMGCV_INSIZEBITS
                        | IMGCV_ALPHABITS | IMGCV_CMBITS),
                       (IMGCV_UNSCALED | IMGCV_INTIN
                        | IMGCV_OPAQUE | IMGCV_DCM8),
                       (bpp == 32
                        ? Dir32DcmOpqUnsImageConvert
                        : Dir16DcmOpqUnsImageConvert));
        awt_fill_imgcv(awt_data->awtImage->convert,
                       (IMGCV_SCALEBITS | IMGCV_INSIZEBITS
                        | IMGCV_ALPHABITS | IMGCV_CMBITS),
                       (IMGCV_UNSCALED | IMGCV_INTIN
                        | IMGCV_ALPHA | IMGCV_DCM8),
                       (bpp == 32
                        ? Dir32DcmTrnUnsImageConvert
                        : Dir16DcmTrnUnsImageConvert));
        awt_fill_imgcv(awt_data->awtImage->convert,
                       (IMGCV_SCALEBITS | IMGCV_INSIZEBITS
                        | IMGCV_ALPHABITS | IMGCV_CMBITS),
                       (IMGCV_SCALED | IMGCV_INTIN
                        | IMGCV_OPAQUE | IMGCV_DCM8),
                       (bpp == 32
                        ? Dir32DcmOpqSclImageConvert
                        : Dir16DcmOpqSclImageConvert));
#endif /* NEED_IMAGE_CONVERT */
    } else if (bpp <= 16 && (pVI->class == StaticGray
                            || pVI->class == GrayScale
                            || (pVI->class == PseudoColor && forcegray))) {
        awt_data->AwtColorMatch = awt_color_matchGS;
        awt_data->awtImage->clrdata.grayscale = 1;
        awt_data->awtImage->clrdata.bitsperpixel = MAX(bpp, 8);
#ifdef NEED_IMAGE_CONVERT
        awt_fill_imgcv(awt_data->awtImage->convert, 0, 0, PseudoImageConvert);
        if (getenv("NOFSDITHER") == NULL) {
            awt_fill_imgcv(awt_data->awtImage->convert,
                           IMGCV_ORDERBITS, IMGCV_TDLRORDER,
                           PseudoFSImageConvert);
        }
#endif /* NEED_IMAGE_CONVERT */
    } else if (depth <= 12 && (pVI->class == PseudoColor
                             || pVI->class == TrueColor
                             || pVI->class == StaticColor)) {
        if (pVI->class == TrueColor)
           awt_data->awt_num_colors = (1 << pVI->depth);
        awt_data->AwtColorMatch = awt_color_match;
        awt_data->awtImage->clrdata.bitsperpixel = MAX(bpp, 8);
#ifdef NEED_IMAGE_CONVERT
        awt_fill_imgcv(awt_data->awtImage->convert, 0, 0, PseudoImageConvert);
        if (getenv("NOFSDITHER") == NULL) {
            awt_fill_imgcv(awt_data->awtImage->convert, IMGCV_ORDERBITS,
                           IMGCV_TDLRORDER, PseudoFSImageConvert);
            awt_fill_imgcv(awt_data->awtImage->convert,
                           (IMGCV_SCALEBITS | IMGCV_INSIZEBITS
                            | IMGCV_ALPHABITS | IMGCV_ORDERBITS
                            | IMGCV_CMBITS),
                           (IMGCV_UNSCALED | IMGCV_BYTEIN
                            | IMGCV_OPAQUE | IMGCV_TDLRORDER
                            | IMGCV_ICM),
                           FSColorIcmOpqUnsImageConvert);
            awt_fill_imgcv(awt_data->awtImage->convert,
                           (IMGCV_SCALEBITS | IMGCV_INSIZEBITS
                            | IMGCV_ALPHABITS | IMGCV_ORDERBITS
                            | IMGCV_CMBITS),
                           (IMGCV_UNSCALED | IMGCV_INTIN
                            | IMGCV_OPAQUE | IMGCV_TDLRORDER
                            | IMGCV_DCM8),
                           FSColorDcmOpqUnsImageConvert);
        }
        awt_fill_imgcv(awt_data->awtImage->convert,
                       (IMGCV_SCALEBITS | IMGCV_INSIZEBITS | IMGCV_ALPHABITS
                        | IMGCV_ORDERBITS | IMGCV_CMBITS),
                       (IMGCV_UNSCALED | IMGCV_BYTEIN | IMGCV_OPAQUE
                        | IMGCV_RANDORDER | IMGCV_ICM),
                       OrdColorIcmOpqUnsImageConvert);
        awt_fill_imgcv(awt_data->awtImage->convert,
                       (IMGCV_SCALEBITS | IMGCV_INSIZEBITS | IMGCV_ALPHABITS
                        | IMGCV_ORDERBITS | IMGCV_CMBITS),
                       (IMGCV_UNSCALED | IMGCV_INTIN | IMGCV_OPAQUE
                        | IMGCV_RANDORDER | IMGCV_DCM8),
                       OrdColorDcmOpqUnsImageConvert);
#endif /* NEED_IMAGE_CONVERT */
    } else {
        free (awt_data->awtImage);
        return 0;
    }

    if (depth > 12) {
        return 1;
    }

    if (depth == 12) {
        paletteSize = MAX_PALETTE12_SIZE;
    } else {
        paletteSize = MAX_PALETTE8_SIZE;
    }

    if (awt_data->awt_num_colors > paletteSize) {
        free(awt_data->awtImage);
        return 0;
    }

    /* Allocate ColorData structure */
    awt_data->color_data = ZALLOC (_ColorData);
    if (awt_data->color_data == NULL) {
        free(awt_data->awtImage);
        return 0;
    }

    awt_data->color_data->screendata = 1; /* This ColorData struct corresponds
                                             to some AWT screen/visual, so when
                                             any IndexColorModel using this
                                             struct is finalized, don't free
                                             the struct in freeICMColorData.
                                           */

    /*
     * Initialize colors array
     */
    for (i = 0; i < awt_data->awt_num_colors; i++) {
        cols[i].pixel = i;
    }

    awt_data->color_data->awt_Colors =
        (ColorEntry *)calloc(paletteSize, sizeof (ColorEntry));
    if (awt_data->color_data->awt_Colors == NULL) {
        free(awt_data->awtImage);
        free(awt_data->color_data);
        return 0;
    }

    XQueryColors(dpy, cm, cols, awt_data->awt_num_colors);
    for (i = 0; i < awt_data->awt_num_colors; i++) {
        awt_data->color_data->awt_Colors[i].r = cols[i].red >> 8;
        awt_data->color_data->awt_Colors[i].g = cols[i].green >> 8;
        awt_data->color_data->awt_Colors[i].b = cols[i].blue >> 8;
        awt_data->color_data->awt_Colors[i].flags = LIKELY_COLOR;
    }

    /*
     * Determine which colors in the colormap can be allocated and mark
     * them in the colors array
     */
    nfree = 0;
    for (i = (paletteSize / 2); i > 0; i >>= 1) {
        if (XAllocColorCells(dpy, cm, False, plane_masks, 0,
                             freecolors + nfree, i)) {
            nfree += i;
        }
    }

    for (i = 0; i < nfree; i++) {
        awt_data->color_data->awt_Colors[freecolors[i]].flags = FREE_COLOR;
    }

#ifdef DEBUG
    if (debug_colormap) {
        jio_fprintf(stdout, "%d free.\n", nfree);
    }
#endif

    XFreeColors(dpy, cm, freecolors, nfree, 0);

    /*
     * Allocate the colors that are already allocated by other
     * applications
     */
    for (i = 0; i < awt_data->awt_num_colors; i++) {
        if (awt_data->color_data->awt_Colors[i].flags == LIKELY_COLOR) {
            awt_data->color_data->awt_Colors[i].flags = FREE_COLOR;
            alloc_col(dpy, cm,
                      awt_data->color_data->awt_Colors[i].r,
                      awt_data->color_data->awt_Colors[i].g,
                      awt_data->color_data->awt_Colors[i].b, i, awt_data);
        }
    }
#ifdef DEBUG
    if (debug_colormap) {
        jio_fprintf(stdout, "got the already allocated ones\n");
    }
#endif

    /*
     * Allocate more colors, filling the color space evenly.
     */

    alloc_col(dpy, cm, 255, 255, 255, -1, awt_data);
    alloc_col(dpy, cm, 0, 0, 0, -1, awt_data);

    if (awt_data->awtImage->clrdata.grayscale) {
        int g;
        ColorEntry *p;

        if (!forcemono) {
            for (i = 128; i > 0; i >>= 1) {
                for (g = i; g < 256; g += (i * 2)) {
                    alloc_col(dpy, cm, g, g, g, -1, awt_data);
                }
            }
        }

        awt_data->color_data->img_grays =
            (unsigned char *)calloc(256, sizeof(unsigned char));
        if ( awt_data->color_data->img_grays == NULL) {
            free(awt_data->awtImage);
            free(awt_data->color_data);
            return 0;
        }
        for (g = 0; g < 256; g++) {
            int mindist, besti;
            int d;

            p = awt_data->color_data->awt_Colors;
            mindist = 256;
            besti = 0;
            for (i = 0 ; i < awt_data->awt_num_colors ; i++, p++) {
                if (forcegray && (p->r != p->g || p->g != p->b))
                    continue;
                if (forcemono && p->g != 0 && p->g != 255)
                    continue;
                if (p->flags == ALLOCATED_COLOR) {
                    d = p->g - g;
                    if (d < 0) d = -d;
                    if (d < mindist) {
                        besti = i;
                        if (d == 0) {
                            break;
                        }
                        mindist = d;
                    }
                }
            }

            awt_data->color_data->img_grays[g] = besti;
        }


        if (forcemono || (depth == 1)) {
            char *gammastr = getenv("HJGAMMA");
            double gamma = atof(gammastr ? gammastr : "1.6");
            if (gamma < 0.01) gamma = 1.0;
#ifdef DEBUG
            if (debug_colormap) {
                jio_fprintf(stderr, "gamma = %f\n", gamma);
            }
#endif
            for (i = 0; i < 256; i++) {
                img_bwgamma[i] = (int) (pow(i/255.0, gamma) * 255);
#ifdef DEBUG
                if (debug_colormap) {
                    jio_fprintf(stderr, "%3d ", img_bwgamma[i]);
                    if ((i & 7) == 7)
                        jio_fprintf(stderr, "\n");
                }
#endif
            }
        } else {
            for (i = 0; i < 256; i++) {
                img_bwgamma[i] = i;
            }
        }

#ifdef DEBUG
        if (debug_colormap) {
            jio_fprintf(stderr, "GrayScale initialized\n");
            jio_fprintf(stderr, "color table:\n");
            for (i = 0; i < awt_data->awt_num_colors; i++) {
                jio_fprintf(stderr, "%3d: %3d %3d %3d\n",
                        i, awt_data->color_data->awt_Colors[i].r,
                        awt_data->color_data->awt_Colors[i].g,
                        awt_data->color_data->awt_Colors[i].b);
            }
            jio_fprintf(stderr, "gray table:\n");
            for (i = 0; i < 256; i++) {
                jio_fprintf(stderr, "%3d ", awt_data->color_data->img_grays[i]);
                if ((i & 7) == 7)
                    jio_fprintf(stderr, "\n");
            }
        }
#endif

    } else {

        alloc_col(dpy, cm, 255, 0, 0, -1, awt_data);
        alloc_col(dpy, cm, 0, 255, 0, -1,awt_data);
        alloc_col(dpy, cm, 0, 0, 255, -1,awt_data);
        alloc_col(dpy, cm, 255, 255, 0, -1,awt_data);
        alloc_col(dpy, cm, 255, 0, 255, -1,awt_data);
        alloc_col(dpy, cm, 0, 255, 255, -1,awt_data);
        alloc_col(dpy, cm, 192, 192, 192, -1,awt_data);
        alloc_col(dpy, cm, 255, 128, 128, -1,awt_data);
        alloc_col(dpy, cm, 128, 255, 128, -1,awt_data);
        alloc_col(dpy, cm, 128, 128, 255, -1,awt_data);
        alloc_col(dpy, cm, 255, 255, 128, -1,awt_data);
        alloc_col(dpy, cm, 255, 128, 255, -1,awt_data);
        alloc_col(dpy, cm, 128, 255, 255, -1,awt_data);
    }

    allocatedColorsNum = 0;
    unavailableColorsNum = 0;
    /* we do not support more than 256 entries in the colormap
       even for 12-bit PseudoColor visuals */
    for (i = 0; i < MAX_PALETTE8_SIZE; i++) {
        if (awt_data->color_data->awt_Colors[i].flags == ALLOCATED_COLOR)
        {
            reds[allocatedColorsNum] = awt_data->color_data->awt_Colors[i].r;
            greens[allocatedColorsNum] = awt_data->color_data->awt_Colors[i].g;
            blues[allocatedColorsNum] = awt_data->color_data->awt_Colors[i].b;
            allocatedColorsNum++;
        } else if (awt_data->color_data->awt_Colors[i].flags ==
                                                        UNAVAILABLE_COLOR) {
            unavailableColorsNum++;
        }
    }

    if (depth > 8) {
        cmapsize = MAX_PALETTE8_SIZE - unavailableColorsNum;
    } else {
        cmapsize = 0;
        if (getenv("CMAPSIZE") != 0) {
            cmapsize = atoi(getenv("CMAPSIZE"));
        }

        if (cmapsize <= 0) {
            cmapsize = CMAP_ALLOC_DEFAULT;
        }

        if (cmapsize < allocatedColorsNum + unavailableColorsNum + CMAP_ALLOC_MIN) {
            cmapsize = allocatedColorsNum + unavailableColorsNum + CMAP_ALLOC_MIN;
        }

        if (cmapsize > CMAP_ALLOC_MAX) {
            cmapsize = CMAP_ALLOC_MAX;
        }

        if (cmapsize < allocatedColorsNum) {
            cmapsize = allocatedColorsNum;
        }
        cmapsize -= unavailableColorsNum;
    }

    k = 0;
    if (getenv("VIRTCUBESIZE") != 0) {
        k = atoi(getenv("VIRTCUBESIZE"));
    }
    if (k == 0 || (k & (k - 1)) != 0 || k > 32) {
        k = getVirtCubeSize();
    }
    awt_data->color_data->img_clr_tbl =
        (unsigned char *)calloc(LOOKUPSIZE * LOOKUPSIZE * LOOKUPSIZE,
                                sizeof(unsigned char));
    if (awt_data->color_data->img_clr_tbl == NULL) {
        free(awt_data->awtImage);
        free(awt_data->color_data);
        return 0;
    }
    img_makePalette(cmapsize, k, LOOKUPSIZE, 50, 250,
                    allocatedColorsNum, TRUE, reds, greens, blues,
                    awt_data->color_data->img_clr_tbl);
                    /*img_clr_tbl);*/

    for (i = 0; i < cmapsize; i++) {
        indices[i] = alloc_col(dpy, cm, reds[i], greens[i], blues[i], -1,
                               awt_data);
    }
    for (i = 0; i < LOOKUPSIZE * LOOKUPSIZE * LOOKUPSIZE  ; i++) {
        awt_data->color_data->img_clr_tbl[i] =
            indices[awt_data->color_data->img_clr_tbl[i]];
    }

    awt_data->color_data->img_oda_red   = &(std_img_oda_red[0][0]);
    awt_data->color_data->img_oda_green = &(std_img_oda_green[0][0]);
    awt_data->color_data->img_oda_blue  = &(std_img_oda_blue[0][0]);
    make_dither_arrays(cmapsize, awt_data->color_data);
    std_odas_computed = 1;

#ifdef DEBUG
    if (debug_colormap) {
        int alloc_count = 0;
        int reuse_count = 0;
        int free_count = 0;
        for (i = 0; i < awt_data->awt_num_colors; i++) {
            switch (awt_data->color_data->awt_Colors[i].flags) {
              case ALLOCATED_COLOR:
                alloc_count++;
                break;
              case LIKELY_COLOR:
                reuse_count++;
                break;
              case FREE_COLOR:
                free_count++;
                break;
            }
        }
        jio_fprintf(stdout, "%d total, %d allocated, %d reused, %d still free.\n",
                    awt_data->awt_num_colors, alloc_count, reuse_count, free_count);
    }
#endif

    /* Fill in the ICM lut and lut2cmap mapping */
    awt_data->color_data->awt_numICMcolors = 0;
    awt_data->color_data->awt_icmLUT2Colors =
        (unsigned char *)calloc(paletteSize, sizeof (unsigned char));
    awt_data->color_data->awt_icmLUT = (int *)calloc(paletteSize, sizeof(int));
    if (awt_data->color_data->awt_icmLUT2Colors == NULL || awt_data->color_data->awt_icmLUT == NULL) {
        free(awt_data->awtImage);
        free(awt_data->color_data);
        return 0;
    }

    for (i=0; i < paletteSize; i++) {
        /* Keep the mapping between this lut and the actual cmap */
        awt_data->color_data->awt_icmLUT2Colors
            [awt_data->color_data->awt_numICMcolors] = i;

        if (awt_data->color_data->awt_Colors[i].flags == ALLOCATED_COLOR) {
            /* Screen IndexColorModel LUTS are always xRGB */
            awt_data->color_data->awt_icmLUT
                    [awt_data->color_data->awt_numICMcolors++] = 0xff000000 |
                (awt_data->color_data->awt_Colors[i].r<<16) |
                (awt_data->color_data->awt_Colors[i].g<<8) |
                (awt_data->color_data->awt_Colors[i].b);
        } else {
            /* Screen IndexColorModel LUTS are always xRGB */
            awt_data->color_data->awt_icmLUT
                        [awt_data->color_data->awt_numICMcolors++] = 0;
        }
    }
    return 1;
}
#endif /* !HEADLESS */

#define red(v)          (((v) >> 16) & 0xFF)
#define green(v)        (((v) >>  8) & 0xFF)
#define blue(v)         (((v) >>  0) & 0xFF)

#ifndef HEADLESS

jobject getColorSpace(JNIEnv* env, jint csID) {
    jclass clazz;
    jobject cspaceL;
    jmethodID mid;

    clazz = (*env)->FindClass(env,"java/awt/color/ColorSpace");
    CHECK_NULL_RETURN(clazz, NULL);
    mid = (*env)->GetStaticMethodID(env, clazz, "getInstance",
                                    "(I)Ljava/awt/color/ColorSpace;");
    CHECK_NULL_RETURN(mid, NULL);

    /* SECURITY: This is safe, because static methods cannot
     *           be overridden, and this method does not invoke
     *           client code
     */

    return (*env)->CallStaticObjectMethod(env, clazz, mid, csID);
}

jobject awtJNI_GetColorModel(JNIEnv *env, AwtGraphicsConfigDataPtr aData)
{
    jobject awt_colormodel = NULL;
    jclass clazz;
    jmethodID mid;

    if ((*env)->PushLocalFrame(env, 16) < 0)
        return NULL;

    if ((aData->awt_visInfo.class == TrueColor) &&
        (aData->awt_depth >= 15))
    {
        clazz = (*env)->FindClass(env,"java/awt/image/DirectColorModel");
        if (clazz == NULL) {
            (*env)->PopLocalFrame(env, 0);
            return NULL;
        }

        if (!aData->isTranslucencySupported) {

            mid = (*env)->GetMethodID(env,clazz,"<init>","(IIIII)V");

            if (mid == NULL) {
                (*env)->PopLocalFrame(env, 0);
                return NULL;
            }
            awt_colormodel = (*env)->NewObject(env,clazz, mid,
                    aData->awt_visInfo.depth,
                    aData->awt_visInfo.red_mask,
                    aData->awt_visInfo.green_mask,
                    aData->awt_visInfo.blue_mask,
                    0);
        } else {
            clazz = (*env)->FindClass(env,"sun/awt/X11GraphicsConfig");
            if (clazz == NULL) {
                (*env)->PopLocalFrame(env, 0);
                return NULL;
            }

            if (aData->renderPictFormat.direct.red == 16) {
                mid = (*env)->GetStaticMethodID( env,clazz,"createDCM32",
                        "(IIIIZ)Ljava/awt/image/DirectColorModel;");

                if (mid == NULL) {
                    (*env)->PopLocalFrame(env, 0);
                    return NULL;
                }

                awt_colormodel = (*env)->CallStaticObjectMethod(
                        env,clazz, mid,
                        aData->renderPictFormat.direct.redMask
                            << aData->renderPictFormat.direct.red,
                        aData->renderPictFormat.direct.greenMask
                            << aData->renderPictFormat.direct.green,
                        aData->renderPictFormat.direct.blueMask
                            << aData->renderPictFormat.direct.blue,
                        aData->renderPictFormat.direct.alphaMask
                            << aData->renderPictFormat.direct.alpha,
                        JNI_TRUE);
            } else {
                mid = (*env)->GetStaticMethodID( env,clazz,"createABGRCCM",
                        "()Ljava/awt/image/ComponentColorModel;");

                if (mid == NULL) {
                    (*env)->PopLocalFrame(env, 0);
                    return NULL;
                }

                awt_colormodel = (*env)->CallStaticObjectMethod(
                        env,clazz, mid);
            }
        }

        if(awt_colormodel == NULL)
        {
            (*env)->PopLocalFrame(env, 0);
            return NULL;
        }

    }
    else if (aData->awt_visInfo.class == StaticGray &&
             aData->awt_num_colors == 256) {
        jobject cspace = NULL;
        jint bits[1];
        jintArray bitsArray;
        jboolean falseboolean = JNI_FALSE;

        cspace = getColorSpace(env, java_awt_color_ColorSpace_CS_GRAY);

        if (cspace == NULL) {
            (*env)->PopLocalFrame(env, 0);
            return NULL;
        }

        bits[0] = 8;
        bitsArray = (*env)->NewIntArray(env, 1);
        if (bitsArray == NULL) {
            (*env)->PopLocalFrame(env, 0);
            return NULL;
        } else {
            (*env)->SetIntArrayRegion(env, bitsArray, 0, 1, bits);
        }

        clazz = (*env)->FindClass(env,"java/awt/image/ComponentColorModel");
        if (clazz == NULL) {
            (*env)->PopLocalFrame(env, 0);
            return NULL;
        }

        mid = (*env)->GetMethodID(env,clazz,"<init>",
            "(Ljava/awt/color/ColorSpace;[IZZII)V");

        if (mid == NULL) {
            (*env)->PopLocalFrame(env, 0);
            return NULL;
        }

        awt_colormodel = (*env)->NewObject(env,clazz, mid,
                                           cspace,
                                           bitsArray,
                                           falseboolean,
                                           falseboolean,
                                           java_awt_Transparency_OPAQUE,
                                           java_awt_image_DataBuffer_TYPE_BYTE);

        if(awt_colormodel == NULL)
        {
            (*env)->PopLocalFrame(env, 0);
            return NULL;
        }

    } else {
        jint rgb[MAX_PALETTE_SIZE];
        jbyte valid[MAX_PALETTE_SIZE / 8], *pValid;
        jintArray hArray;
        jobject validBits = NULL;
        ColorEntry *c;
        int i, allocAllGray, b, allvalid, paletteSize;
        jlong pData;

        if (aData->awt_visInfo.depth == 12) {
            paletteSize = MAX_PALETTE12_SIZE;
        } else {
            paletteSize = MAX_PALETTE8_SIZE;
        }

        c = aData->color_data->awt_Colors;
        pValid = &valid[sizeof(valid)];
        allocAllGray = 1;
        b = 0;
        allvalid = 1;

        for (i = 0; i < paletteSize; i++, c++) {
            if (c->flags == ALLOCATED_COLOR) {
                rgb[i] = (0xff000000 |
                          (c->r << 16) |
                          (c->g <<  8) |
                          (c->b <<  0));
                if (c->r != c->g || c->g != c->b) {
                    allocAllGray = 0;
                }
                b |= (1 << (i % 8));
            } else {
                rgb[i] = 0;
                b &= ~(1 << (i % 8));
                allvalid = 0;
            }
            if ((i % 8) == 7) {
                *--pValid = b;
                /* b = 0; not needed as each bit is explicitly set */
            }
        }

        if (allocAllGray && (aData->awtImage->clrdata.grayscale == 0)) {
            /*
              Fix for 4351638 - Gray scale HW mode on Dome frame buffer
                                crashes VM on Solaris.
              It is possible for an X11 frame buffer to advertise a
              PseudoColor visual, but to force all allocated colormap
              entries to be gray colors.  The Dome card does this when the
              HW is jumpered for a grayscale monitor, but the default
              visual is set to PseudoColor.  In that case awtJNI_GetColorModel
              will be called with aData->awtImage->clrdata.grayscale == 0,
              but the IndexColorModel created below will detect that only
              gray colors exist and expect the inverse gray LUT to exist.
              So above when filling the hR, hG, and hB arrays we detect
              whether all allocated colors are gray.  If so, but
              aData->awtImage->clrdata.grayscale == 0, we fall into this
              code to set aData->awtImage->clrdata.grayscale = 1 and do
              other things needed for the grayscale case.
             */

            int i;
            int g;
            ColorEntry *p;

            aData->awtImage->clrdata.grayscale = 1;

            aData->color_data->img_grays =
                (unsigned char *)calloc(256, sizeof(unsigned char));

            if (aData->color_data->img_grays == NULL) {
                (*env)->PopLocalFrame(env, 0);
                return NULL;
            }

            for (g = 0; g < 256; g++) {
                int mindist, besti;
                int d;

                p = aData->color_data->awt_Colors;
                mindist = 256;
                besti = 0;
                for (i = 0 ; i < paletteSize; i++, p++) {
                    if (p->flags == ALLOCATED_COLOR) {
                        d = p->g - g;
                        if (d < 0) d = -d;
                        if (d < mindist) {
                            besti = i;
                            if (d == 0) {
                                break;
                            }
                            mindist = d;
                        }
                    }
                }

                aData->color_data->img_grays[g] = besti;
            }

            for (i = 0; i < 256; i++) {
                img_bwgamma[i] = i;    /* REMIND: what is img_bwgamma?
                                        *         is it still used anywhere?
                                        */
            }
        }

        if (aData->awtImage->clrdata.grayscale) {
            int i;
            ColorEntry *p;

            /* For purposes of creating an IndexColorModel, use
               transparent black for non-allocated or non-gray colors.
             */
            p = aData->color_data->awt_Colors;
            b = 0;
            pValid = &valid[sizeof(valid)];
            for (i = 0; i < paletteSize; i++, p++) {
                if ((p->flags != ALLOCATED_COLOR) ||
                    (p->r != p->g || p->g != p->b))
                {
                    rgb[i] = 0;
                    b &= ~(1 << (i % 8));
                    allvalid = 0;
                } else {
                    b |= (1 << (i % 8));
                }
                if ((i % 8) == 7) {
                    *--pValid = b;
                    /* b = 0; not needed as each bit is explicitly set */
                }
            }

            if (aData->color_data->pGrayInverseLutData == NULL) {
                /* Compute the inverse gray LUT for this aData->color_data
                   struct, if not already computed.
                 */
                initInverseGrayLut(rgb, aData->awt_num_colors,
                                   aData->color_data);
            }
        }

        if (!allvalid) {
            jobject bArray = (*env)->NewByteArray(env, sizeof(valid));
            if (bArray == NULL)
            {
                (*env)->PopLocalFrame(env, 0);
                return NULL;
            }
            else
            {
                (*env)->SetByteArrayRegion(env, bArray, 0, sizeof(valid),
                                           valid);
            }
            validBits = JNU_NewObjectByName(env,
                                            "java/math/BigInteger",
                                            "([B)V", bArray);
            if (validBits == NULL)
            {
                (*env)->PopLocalFrame(env, 0);
                return NULL;
            }
        }

        hArray = (*env)->NewIntArray(env, paletteSize);
        if (hArray == NULL)
        {
            (*env)->PopLocalFrame(env, 0);
            return NULL;
        }
        else
        {
            (*env)->SetIntArrayRegion(env, hArray, 0, paletteSize, rgb);
        }

        if (aData->awt_visInfo.depth == 8) {
            awt_colormodel =
                JNU_NewObjectByName(env,
                                    "java/awt/image/IndexColorModel",
                                    "(II[IIILjava/math/BigInteger;)V",
                                    8, 256, hArray, 0,
                                    java_awt_image_DataBuffer_TYPE_BYTE,
                                    validBits);
        } else {
            awt_colormodel =
                JNU_NewObjectByName(env,
                                    "java/awt/image/IndexColorModel",
                                    "(II[IIILjava/math/BigInteger;)V",
                                    12, 4096, hArray, 0,
                                    java_awt_image_DataBuffer_TYPE_USHORT,
                                    validBits);
        }

        if (awt_colormodel == NULL)
        {
            (*env)->PopLocalFrame(env, 0);
            return NULL;
        }

        /* Set pData field of ColorModel to point to ColorData */
        JNU_SetLongFieldFromPtr(env, awt_colormodel, g_CMpDataID,
                                aData->color_data);

    }

    return (*env)->PopLocalFrame(env, awt_colormodel);
}
#endif /* !HEADLESS */

extern jfieldID colorValueID;

#ifndef HEADLESS
void
awt_allocate_systemrgbcolors (jint *rgbColors, int num_colors,
                              AwtGraphicsConfigDataPtr awtData) {
    int i, pixel;
    for (i = 0; i < num_colors; i++)
        pixel = alloc_col (awt_display, awtData->awt_cmap, red (rgbColors [i]),
                           green (rgbColors [i]), blue (rgbColors [i]), -1,
                           awtData);
}

int
awtCreateX11Colormap(AwtGraphicsConfigDataPtr adata) {
    int screen = adata->awt_visInfo.screen;
    Colormap cmap = (Colormap)NULL;

    if (adata->awt_visInfo.visual == DefaultVisual(awt_display, screen)) {
        cmap = DefaultColormap(awt_display, screen);
    } else {
        Window root = RootWindow(awt_display, screen);

        if (adata->awt_visInfo.visual->class % 2) {
            Atom actual_type;
            int actual_format;
            unsigned long nitems, bytes_after;
            XStandardColormap *scm;

            XGetWindowProperty (awt_display, root, XA_RGB_DEFAULT_MAP,
                                0L, 1L, False, AnyPropertyType, &actual_type,
                                &actual_format, &nitems, &bytes_after,
                                (unsigned char **) &scm);

            XGetWindowProperty (awt_display, root, XA_RGB_DEFAULT_MAP, 0L,
                                bytes_after/4 + 1, False, AnyPropertyType,
                                &actual_type, &actual_format, &nitems,
                                &bytes_after, (unsigned char **) &scm);

            nitems /= (sizeof (XStandardColormap)/4);
            for (; nitems > 0; ++scm, --nitems)
                if (scm->visualid == adata->awt_visInfo.visualid) {
                    cmap = scm->colormap;
                    break;
                }
        }
        if (!cmap) {
            cmap = XCreateColormap (awt_display, root,
                                    adata->awt_visInfo.visual,
                                    AllocNone);
        }
    }

    adata->awt_cmap = cmap;
    if (!awt_allocate_colors(adata)) {
        XFreeColormap(awt_display, adata->awt_cmap);
        adata->awt_cmap = (Colormap)NULL;
        return 0;
    }
    return 1;
}

void
awtJNI_CreateColorData(JNIEnv *env, AwtGraphicsConfigDataPtr adata,
                       int lock) {

    /* Create Colormap */
    if (lock) {
        AWT_LOCK ();
    }

    awtCreateX11Colormap(adata);

    /* If depth is 8, allocate system colors also...  Here
     * we just get the array of System Colors and allocate
     * it which may be a bit wasteful (if only some were
     * changed). But we don't know which ones were changed
     * and alloc-ing a pixel that is already allocated won't
     * hurt. */

    if (adata->awt_depth == 8 ||
        (adata->awt_depth == 12 && adata->awt_visInfo.class == PseudoColor))
    {
        jint colorVals [java_awt_SystemColor_NUM_COLORS];
        jclass sysColors;
        jfieldID colorID;
        jintArray colors;

        /* Unlock now to initialize the SystemColor class */
        if (lock) {
            AWT_UNLOCK_CHECK_EXCEPTION(env);
        }
        sysColors = (*env)->FindClass (env, "java/awt/SystemColor");
        CHECK_NULL(sysColors);

        if (lock) {
            AWT_LOCK ();
        }
        colorID = (*env)->GetStaticFieldID (env, sysColors,
                                                   "systemColors",
                                                   "[I");

        if (colorID == NULL) {
            if (lock) {
                AWT_UNLOCK();
            }
            return;
        }

        colors = (jintArray) (*env)->GetStaticObjectField
                                                (env, sysColors, colorID);

        (*env)->GetIntArrayRegion (env, colors, 0,
                                     java_awt_SystemColor_NUM_COLORS,
                                     (jint *) colorVals);

        awt_allocate_systemrgbcolors (colorVals,
                        (java_awt_SystemColor_NUM_COLORS - 1), adata);

    }

    if (lock) {
        AWT_UNLOCK ();
    }
}

#endif /* !HEADLESS */<|MERGE_RESOLUTION|>--- conflicted
+++ resolved
@@ -89,60 +89,6 @@
 #define CMAP_ALLOC_DEFAULT      200     /* default number of colors in cmap */
 #define CMAP_ALLOC_MAX          245     /* maximum number of colors in cmap */
 
-<<<<<<< HEAD
-#ifdef __solaris__
-#include <sys/utsname.h>
-
-struct {
-    char *machine;
-    int  cubesize;
-} machinemap[] = {
-    { "i86pc", LOOKUPSIZE / 4 }, /* BugTraq ID 4102599 */
-    { "sun4c", LOOKUPSIZE / 4 },
-    { "sun4m", LOOKUPSIZE / 2 },
-    { "sun4d", LOOKUPSIZE / 2 },
-    { "sun4u", LOOKUPSIZE / 1 },
-};
-
-#define MACHMAPSIZE     (sizeof(machinemap) / sizeof(machinemap[0]))
-
-int getVirtCubeSize(void) {
-    struct utsname name;
-    int i, ret;
-
-    ret = uname(&name);
-    if (ret < 0) {
-#ifdef DEBUG
-#include <errno.h>
-        jio_fprintf(stderr, "uname errno = %d, using default cubesize %d\n",
-                    errno, LOOKUPSIZE);
-#endif
-        return LOOKUPSIZE;
-    }
-
-    for (i = 0; i < MACHMAPSIZE; i++) {
-        if (strcmp(name.machine, machinemap[i].machine) == 0) {
-#ifdef DEBUG
-            if (debug_colormap) {
-                jio_fprintf(stderr, "'%s'.cubesize = '%d'\n",
-                            machinemap[i].machine, machinemap[i].cubesize);
-            }
-#endif
-            return machinemap[i].cubesize;
-        }
-    }
-
-#ifdef DEBUG
-    if (debug_colormap) {
-        jio_fprintf(stderr, "unknown machine '%s' using cubesize %d\n",
-                    name.machine, LOOKUPSIZE);
-    }
-#endif
-    return LOOKUPSIZE;
-}
-#else /* __solaris__ */
-=======
->>>>>>> ee2e61d7
 #define getVirtCubeSize()       (LOOKUPSIZE)
 
 unsigned char img_bwgamma[256];
