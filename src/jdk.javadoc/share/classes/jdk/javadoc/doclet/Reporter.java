/*
 * Copyright (c) 1998, 2021, Oracle and/or its affiliates. All rights reserved.
 * DO NOT ALTER OR REMOVE COPYRIGHT NOTICES OR THIS FILE HEADER.
 *
 * This code is free software; you can redistribute it and/or modify it
 * under the terms of the GNU General Public License version 2 only, as
 * published by the Free Software Foundation.  Oracle designates this
 * particular file as subject to the "Classpath" exception as provided
 * by Oracle in the LICENSE file that accompanied this code.
 *
 * This code is distributed in the hope that it will be useful, but WITHOUT
 * ANY WARRANTY; without even the implied warranty of MERCHANTABILITY or
 * FITNESS FOR A PARTICULAR PURPOSE.  See the GNU General Public License
 * version 2 for more details (a copy is included in the LICENSE file that
 * accompanied this code).
 *
 * You should have received a copy of the GNU General Public License version
 * 2 along with this work; if not, write to the Free Software Foundation,
 * Inc., 51 Franklin St, Fifth Floor, Boston, MA 02110-1301 USA.
 *
 * Please contact Oracle, 500 Oracle Parkway, Redwood Shores, CA 94065 USA
 * or visit www.oracle.com if you need additional information or have any
 * questions.
 */

package jdk.javadoc.doclet;

import java.io.PrintWriter;
import java.util.Locale;
import javax.lang.model.element.Element;
import javax.tools.Diagnostic;
import javax.tools.FileObject;

import com.sun.source.doctree.CommentTree;
import com.sun.source.doctree.DocTypeTree;
import com.sun.source.doctree.ReferenceTree;
import com.sun.source.doctree.TextTree;
import com.sun.source.util.DocTreePath;

/**
 * Interface for reporting diagnostics and other messages.
 *
 * <p>Diagnostics consist of a {@link Diagnostic.Kind diagnostic kind} and a message,
 * and may additionally be associated with an {@link Element element},
 * a {@link DocTreePath tree node} in a documentation comment,
 * or an arbitrary position in a given {@link FileObject file}.
 * Other messages may be written directly to one of two streams that are informally
 * for use by "standard output" and "diagnostic output", where "standard output"
 * means the output that is the expected result of executing some operation,
 * such as the command-line help that is generated when using a {@code --help} option,
 * and "diagnostic output" refers to any errors, warnings and other output that is
 * a side-effect of executing the operation.
 *
 * <p>The exact manner in which diagnostics are output is unspecified and depends
 * on the enclosing context. For example:
 * <ul>
 * <li>The {@link javax.tools.DocumentationTool} API allows a client to specify a
 * {@link javax.tools.DiagnosticListener} to which diagnostics will be
 * {@link javax.tools.DiagnosticListener#report reported}. If no listener is specified,
 * diagnostics will be written to a given stream, or to {@code System.err} if no such
 * stream is provided.
 * <li>The {@link java.util.spi.ToolProvider} API allows a client to specify
 * the streams to be used for reporting standard and diagnostic output.
 * </ul>
 *
 * @since 9
 */
public interface Reporter {

    /**
     * Prints a diagnostic message.
     *
     * @param kind    the kind of diagnostic
     * @param message the message to be printed
     */
    void print(Diagnostic.Kind kind, String message);

    /**
     * Prints a diagnostic message related to a tree node in a documentation comment.
     *
     * @param kind    the kind of diagnostic
     * @param path    the path for the tree node
     * @param message the message to be printed
     */
    void print(Diagnostic.Kind kind, DocTreePath path, String message);

    /**
     * Prints a diagnostic message related to a position within a range of characters in a tree node.
     *
     * Only kinds of {@code DocTree} that wrap a simple string value are supported as leaf nodes
     * of the given path. This currently includes
     * {@link CommentTree}, {@link DocTypeTree}, {@link ReferenceTree}, and {@link TextTree}.
     *
     * The positions are all 0-based character offsets from the beginning of string.
     * The positions should satisfy the relation {@code start <= pos <= end}.
     *
<<<<<<< HEAD
     * @implNote
     * This implementation ignores the {@code (start, pos, end)} values and simply calls
     * {@link #print(Diagnostic.Kind, DocTreePath,String) print(kind, path, message)};
=======
     * @implSpec
     * This implementation ignores the {@code (start, pos, end)} values and simply calls
     * {@link #print(Diagnostic.Kind, DocTreePath, String) print(kind, path, message)}.
>>>>>>> 3588634d
     *
     * @param kind    the kind of diagnostic
     * @param path    the path for the tree node
     * @param start   the beginning of the enclosing range
     * @param pos     the position
     * @param end     the end of the enclosing range
     * @param message the message to be printed
     *
<<<<<<< HEAD
=======
     * @throws IllegalArgumentException if {@code start}, {@code pos} and {@code end} do
     *          not form a valid range.
     *
>>>>>>> 3588634d
     * @since 18
     */
    default void print(Diagnostic.Kind kind, DocTreePath path, int start, int pos, int end, String message) {
        print(kind, path, message);
    }

    /**
     * Prints a diagnostic message related to an element.
     *
     * @param kind    the kind of diagnostic
     * @param element the element
     * @param message the message to be printed
     */
    void print(Diagnostic.Kind kind, Element element, String message);

    /**
     * Prints a diagnostic message related to a position within a range of characters in a file.
     * The positions are all 0-based character offsets from the beginning of content of the file.
     * The positions should satisfy the relation {@code start <= pos <= end}.
     *
     * @implSpec
     * This implementation always throws {@code UnsupportedOperationException}.
     * The implementation provided by the {@code javadoc} tool to
     * {@link Doclet#init(Locale, Reporter) initialize} a doclet
     * overrides this implementation.
     *
     * @param kind    the kind of diagnostic
     * @param file    the file
     * @param start   the beginning of the enclosing range
     * @param pos     the position
     * @param end     the end of the enclosing range
     * @param message the message to be printed
     *
     * @since 17
     */
    default void print(Diagnostic.Kind kind, FileObject file, int start, int pos, int end, String message) {
        throw new UnsupportedOperationException();
    }

    /**
     * Returns a writer that can be used to write non-diagnostic output,
     * or {@code null} if no such writer is available.
     *
     * @apiNote
     * The value may or may not be the same as that returned by {@link #getDiagnosticWriter()}.
     *
     * @implSpec
     * This implementation returns {@code null}.
     * The implementation provided by the {@code javadoc} tool to
     * {@link Doclet#init(Locale, Reporter) initialize} a doclet
     * always returns a non-{@code null} value.
     *
     * @return the writer
     * @since 17
     */
    default PrintWriter getStandardWriter() {
        return null;
    }

    /**
     * Returns a writer that can be used to write diagnostic output,
     * or {@code null} if no such writer is available.
     *
     * @apiNote
     * The value may or may not be the same as that returned by {@link #getStandardWriter()}.
     *
     * @implSpec
     * This implementation returns {@code null}.
     * The implementation provided by the {@code javadoc} tool to
     * {@link Doclet#init(Locale, Reporter) initialize} a doclet
     * always returns a non-{@code null} value.
     *
     * @return the writer
     * @since 17
     */
    default PrintWriter getDiagnosticWriter() {
        return null;
    }

}<|MERGE_RESOLUTION|>--- conflicted
+++ resolved
@@ -94,15 +94,9 @@
      * The positions are all 0-based character offsets from the beginning of string.
      * The positions should satisfy the relation {@code start <= pos <= end}.
      *
-<<<<<<< HEAD
-     * @implNote
-     * This implementation ignores the {@code (start, pos, end)} values and simply calls
-     * {@link #print(Diagnostic.Kind, DocTreePath,String) print(kind, path, message)};
-=======
      * @implSpec
      * This implementation ignores the {@code (start, pos, end)} values and simply calls
      * {@link #print(Diagnostic.Kind, DocTreePath, String) print(kind, path, message)}.
->>>>>>> 3588634d
      *
      * @param kind    the kind of diagnostic
      * @param path    the path for the tree node
@@ -111,12 +105,9 @@
      * @param end     the end of the enclosing range
      * @param message the message to be printed
      *
-<<<<<<< HEAD
-=======
      * @throws IllegalArgumentException if {@code start}, {@code pos} and {@code end} do
      *          not form a valid range.
      *
->>>>>>> 3588634d
      * @since 18
      */
     default void print(Diagnostic.Kind kind, DocTreePath path, int start, int pos, int end, String message) {
