--- conflicted
+++ resolved
@@ -288,7 +288,6 @@
     R visitSince(SinceTree node, P p);
 
     /**
-<<<<<<< HEAD
      * Visits a SnippetTree node.
      *
      * @param node the node being visited
@@ -304,10 +303,7 @@
     }
 
     /**
-     * Visits a StartElementTree node.
-=======
      * Visits a {@code StartElementTree} node.
->>>>>>> f6cc1732
      * @param node the node being visited
      * @param p a parameter value
      * @return a result value
