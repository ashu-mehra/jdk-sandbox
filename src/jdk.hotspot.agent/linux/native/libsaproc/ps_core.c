/*
 * Copyright (c) 2003, 2018, Oracle and/or its affiliates. All rights reserved.
 * DO NOT ALTER OR REMOVE COPYRIGHT NOTICES OR THIS FILE HEADER.
 *
 * This code is free software; you can redistribute it and/or modify it
 * under the terms of the GNU General Public License version 2 only, as
 * published by the Free Software Foundation.
 *
 * This code is distributed in the hope that it will be useful, but WITHOUT
 * ANY WARRANTY; without even the implied warranty of MERCHANTABILITY or
 * FITNESS FOR A PARTICULAR PURPOSE.  See the GNU General Public License
 * version 2 for more details (a copy is included in the LICENSE file that
 * accompanied this code).
 *
 * You should have received a copy of the GNU General Public License version
 * 2 along with this work; if not, write to the Free Software Foundation,
 * Inc., 51 Franklin St, Fifth Floor, Boston, MA 02110-1301 USA.
 *
 * Please contact Oracle, 500 Oracle Parkway, Redwood Shores, CA 94065 USA
 * or visit www.oracle.com if you need additional information or have any
 * questions.
 *
 */

#include <jni.h>
#include <unistd.h>
#include <fcntl.h>
#include <string.h>
#include <stdlib.h>
#include <stddef.h>
#include <elf.h>
#include <link.h>
#include "libproc_impl.h"
#include "salibelf.h"

// This file has the libproc implementation to read core files.
// For live processes, refer to ps_proc.c. Portions of this is adapted
// /modelled after Solaris libproc.so (in particular Pcore.c)

//----------------------------------------------------------------------
// ps_prochandle cleanup helper functions

// close all file descriptors
static void close_files(struct ps_prochandle* ph) {
  lib_info* lib = NULL;

  // close core file descriptor
  if (ph->core->core_fd >= 0)
    close(ph->core->core_fd);

  // close exec file descriptor
  if (ph->core->exec_fd >= 0)
    close(ph->core->exec_fd);

  // close interp file descriptor
  if (ph->core->interp_fd >= 0)
    close(ph->core->interp_fd);

  // close class share archive file
  if (ph->core->classes_jsa_fd >= 0)
    close(ph->core->classes_jsa_fd);

  // close all library file descriptors
  lib = ph->libs;
  while (lib) {
    int fd = lib->fd;
    if (fd >= 0 && fd != ph->core->exec_fd) {
      close(fd);
    }
    lib = lib->next;
  }
}

// clean all map_info stuff
static void destroy_map_info(struct ps_prochandle* ph) {
  map_info* map = ph->core->maps;
  while (map) {
    map_info* next = map->next;
    free(map);
    map = next;
  }

  if (ph->core->map_array) {
    free(ph->core->map_array);
  }

  // Part of the class sharing workaround
  map = ph->core->class_share_maps;
  while (map) {
    map_info* next = map->next;
    free(map);
    map = next;
  }
}

// ps_prochandle operations
static void core_release(struct ps_prochandle* ph) {
  if (ph->core) {
    close_files(ph);
    destroy_map_info(ph);
    free(ph->core);
  }
}

static map_info* allocate_init_map(int fd, off_t offset, uintptr_t vaddr, size_t memsz) {
  map_info* map;
  if ( (map = (map_info*) calloc(1, sizeof(map_info))) == NULL) {
    print_debug("can't allocate memory for map_info\n");
    return NULL;
  }

  // initialize map
  map->fd     = fd;
  map->offset = offset;
  map->vaddr  = vaddr;
  map->memsz  = memsz;
  return map;
}

// add map info with given fd, offset, vaddr and memsz
static map_info* add_map_info(struct ps_prochandle* ph, int fd, off_t offset,
                             uintptr_t vaddr, size_t memsz) {
  map_info* map;
  if ((map = allocate_init_map(fd, offset, vaddr, memsz)) == NULL) {
    return NULL;
  }

  // add this to map list
  map->next  = ph->core->maps;
  ph->core->maps   = map;
  ph->core->num_maps++;

  return map;
}

// Part of the class sharing workaround
static map_info* add_class_share_map_info(struct ps_prochandle* ph, off_t offset,
                             uintptr_t vaddr, size_t memsz) {
  map_info* map;
  if ((map = allocate_init_map(ph->core->classes_jsa_fd,
                               offset, vaddr, memsz)) == NULL) {
    return NULL;
  }

  map->next = ph->core->class_share_maps;
  ph->core->class_share_maps = map;
  return map;
}

// Return the map_info for the given virtual address.  We keep a sorted
// array of pointers in ph->map_array, so we can binary search.
static map_info* core_lookup(struct ps_prochandle *ph, uintptr_t addr) {
  int mid, lo = 0, hi = ph->core->num_maps - 1;
  map_info *mp;

  while (hi - lo > 1) {
    mid = (lo + hi) / 2;
    if (addr >= ph->core->map_array[mid]->vaddr) {
      lo = mid;
    } else {
      hi = mid;
    }
  }

  if (addr < ph->core->map_array[hi]->vaddr) {
    mp = ph->core->map_array[lo];
  } else {
    mp = ph->core->map_array[hi];
  }

  if (addr >= mp->vaddr && addr < mp->vaddr + mp->memsz) {
    return (mp);
  }


  // Part of the class sharing workaround
  // Unfortunately, we have no way of detecting -Xshare state.
  // Check out the share maps atlast, if we don't find anywhere.
  // This is done this way so to avoid reading share pages
  // ahead of other normal maps. For eg. with -Xshare:off we don't
  // want to prefer class sharing data to data from core.
  mp = ph->core->class_share_maps;
  if (mp) {
    print_debug("can't locate map_info at 0x%lx, trying class share maps\n", addr);
  }
  while (mp) {
    if (addr >= mp->vaddr && addr < mp->vaddr + mp->memsz) {
      print_debug("located map_info at 0x%lx from class share maps\n", addr);
      return (mp);
    }
    mp = mp->next;
  }

  print_debug("can't locate map_info at 0x%lx\n", addr);
  return (NULL);
}

//---------------------------------------------------------------
// Part of the class sharing workaround:
//
// With class sharing, pages are mapped from classes.jsa file.
// The read-only class sharing pages are mapped as MAP_SHARED,
// PROT_READ pages. These pages are not dumped into core dump.
// With this workaround, these pages are read from classes.jsa.

// FIXME: !HACK ALERT!
// The format of sharing achive file header is needed to read shared heap
// file mappings. For now, I am hard coding portion of FileMapHeader here.
// Refer to filemap.hpp.

// FileMapHeader describes the shared space data in the file to be
// mapped.  This structure gets written to a file.  It is not a class,
// so that the compilers don't add any compiler-private data to it.

#define NUM_SHARED_MAPS 9

// Refer to FileMapInfo::_current_version in filemap.hpp
#define CURRENT_ARCHIVE_VERSION 3

typedef unsigned char* address;
typedef uintptr_t      uintx;
typedef intptr_t       intx;

struct FileMapHeader {
  int     _magic;                   // identify file type.
  int     _crc;                     // header crc checksum.
  int     _version;                 // (from enum, above.)
  size_t  _alignment;               // how shared archive should be aligned
  int     _obj_alignment;           // value of ObjectAlignmentInBytes
  address _narrow_oop_base;         // compressed oop encoding base
  int     _narrow_oop_shift;        // compressed oop encoding shift
  bool    _compact_strings;         // value of CompactStrings
  uintx   _max_heap_size;           // java max heap size during dumping
  int     _narrow_oop_mode;         // compressed oop encoding mode
  int     _narrow_klass_shift;      // save narrow klass base and shift
  address _narrow_klass_base;
  char*   _misc_data_patching_start;
  char*   _read_only_tables_start;
  address _cds_i2i_entry_code_buffers;
  size_t  _cds_i2i_entry_code_buffers_size;
  size_t  _core_spaces_size;        // number of bytes allocated by the core spaces
                                    // (mc, md, ro, rw and od).


  struct space_info {
    int     _crc;          // crc checksum of the current space
    size_t  _file_offset;  // sizeof(this) rounded to vm page size
    union {
      char*  _base;        // copy-on-write base address
      intx   _offset;      // offset from the compressed oop encoding base, only used
                           // by archive heap space
    } _addr;
    size_t _used;          // for setting space top on read
    // 4991491 NOTICE These are C++ bool's in filemap.hpp and must match up with
    // the C type matching the C++ bool type on any given platform.
    // We assume the corresponding C type is char but licensees
    // may need to adjust the type of these fields.
    char   _read_only;     // read only space?
    char   _allow_exec;    // executable code in space?
  } _space[NUM_SHARED_MAPS];

  // Ignore the rest of the FileMapHeader. We don't need those fields here.
};

static bool read_jboolean(struct ps_prochandle* ph, uintptr_t addr, jboolean* pvalue) {
  jboolean i;
  if (ps_pdread(ph, (psaddr_t) addr, &i, sizeof(i)) == PS_OK) {
    *pvalue = i;
    return true;
  } else {
    return false;
  }
}

static bool read_pointer(struct ps_prochandle* ph, uintptr_t addr, uintptr_t* pvalue) {
  uintptr_t uip;
  if (ps_pdread(ph, (psaddr_t) addr, (char *)&uip, sizeof(uip)) == PS_OK) {
    *pvalue = uip;
    return true;
  } else {
    return false;
  }
}

// used to read strings from debuggee
static bool read_string(struct ps_prochandle* ph, uintptr_t addr, char* buf, size_t size) {
  size_t i = 0;
  char  c = ' ';

  while (c != '\0') {
    if (ps_pdread(ph, (psaddr_t) addr, &c, sizeof(char)) != PS_OK) {
      return false;
    }
    if (i < size - 1) {
      buf[i] = c;
    } else {
      // smaller buffer
      return false;
    }
    i++; addr++;
  }

  buf[i] = '\0';
  return true;
}

#define USE_SHARED_SPACES_SYM "UseSharedSpaces"
// mangled name of Arguments::SharedArchivePath
#define SHARED_ARCHIVE_PATH_SYM "_ZN9Arguments17SharedArchivePathE"
#define LIBJVM_NAME "/libjvm.so"

static bool init_classsharing_workaround(struct ps_prochandle* ph) {
  lib_info* lib = ph->libs;
  while (lib != NULL) {
    // we are iterating over shared objects from the core dump. look for
    // libjvm.so.
    const char *jvm_name = 0;
    if ((jvm_name = strstr(lib->name, LIBJVM_NAME)) != 0) {
      char classes_jsa[PATH_MAX];
      struct FileMapHeader header;
      int fd = -1;
      int m = 0;
      size_t n = 0;
      uintptr_t base = 0, useSharedSpacesAddr = 0;
      uintptr_t sharedArchivePathAddrAddr = 0, sharedArchivePathAddr = 0;
      jboolean useSharedSpaces = 0;
      map_info* mi = 0;

      memset(classes_jsa, 0, sizeof(classes_jsa));
      jvm_name = lib->name;
      useSharedSpacesAddr = lookup_symbol(ph, jvm_name, USE_SHARED_SPACES_SYM);
      if (useSharedSpacesAddr == 0) {
        print_debug("can't lookup 'UseSharedSpaces' flag\n");
        return false;
      }

      // Hotspot vm types are not exported to build this library. So
      // using equivalent type jboolean to read the value of
      // UseSharedSpaces which is same as hotspot type "bool".
      if (read_jboolean(ph, useSharedSpacesAddr, &useSharedSpaces) != true) {
        print_debug("can't read the value of 'UseSharedSpaces' flag\n");
        return false;
      }

      if ((int)useSharedSpaces == 0) {
        print_debug("UseSharedSpaces is false, assuming -Xshare:off!\n");
        return true;
      }

      sharedArchivePathAddrAddr = lookup_symbol(ph, jvm_name, SHARED_ARCHIVE_PATH_SYM);
      if (sharedArchivePathAddrAddr == 0) {
        print_debug("can't lookup shared archive path symbol\n");
        return false;
      }

      if (read_pointer(ph, sharedArchivePathAddrAddr, &sharedArchivePathAddr) != true) {
        print_debug("can't read shared archive path pointer\n");
        return false;
      }

      if (read_string(ph, sharedArchivePathAddr, classes_jsa, sizeof(classes_jsa)) != true) {
        print_debug("can't read shared archive path value\n");
        return false;
      }

      print_debug("looking for %s\n", classes_jsa);
      // open the class sharing archive file
      fd = pathmap_open(classes_jsa);
      if (fd < 0) {
        print_debug("can't open %s!\n", classes_jsa);
        ph->core->classes_jsa_fd = -1;
        return false;
      } else {
        print_debug("opened %s\n", classes_jsa);
      }

      // read FileMapHeader from the file
      memset(&header, 0, sizeof(struct FileMapHeader));
      if ((n = read(fd, &header, sizeof(struct FileMapHeader)))
           != sizeof(struct FileMapHeader)) {
        print_debug("can't read shared archive file map header from %s\n", classes_jsa);
        close(fd);
        return false;
      }

      // check file magic
      if (header._magic != 0xf00baba2) {
        print_debug("%s has bad shared archive file magic number 0x%x, expecing 0xf00baba2\n",
                     classes_jsa, header._magic);
        close(fd);
        return false;
      }

      // check version
      if (header._version != CURRENT_ARCHIVE_VERSION) {
        print_debug("%s has wrong shared archive file version %d, expecting %d\n",
                     classes_jsa, header._version, CURRENT_ARCHIVE_VERSION);
        close(fd);
        return false;
      }

      ph->core->classes_jsa_fd = fd;
      // add read-only maps from classes.jsa to the list of maps
      for (m = 0; m < NUM_SHARED_MAPS; m++) {
        if (header._space[m]._read_only) {
          base = (uintptr_t) header._space[m]._addr._base;
          // no need to worry about the fractional pages at-the-end.
          // possible fractional pages are handled by core_read_data.
          add_class_share_map_info(ph, (off_t) header._space[m]._file_offset,
                                   base, (size_t) header._space[m]._used);
          print_debug("added a share archive map at 0x%lx\n", base);
        }
      }
      return true;
   }
   lib = lib->next;
  }
  return true;
}


//---------------------------------------------------------------------------
// functions to handle map_info

// Order mappings based on virtual address.  We use this function as the
// callback for sorting the array of map_info pointers.
static int core_cmp_mapping(const void *lhsp, const void *rhsp)
{
  const map_info *lhs = *((const map_info **)lhsp);
  const map_info *rhs = *((const map_info **)rhsp);

  if (lhs->vaddr == rhs->vaddr) {
    return (0);
  }

  return (lhs->vaddr < rhs->vaddr ? -1 : 1);
}

// we sort map_info by starting virtual address so that we can do
// binary search to read from an address.
static bool sort_map_array(struct ps_prochandle* ph) {
  size_t num_maps = ph->core->num_maps;
  map_info* map = ph->core->maps;
  int i = 0;

  // allocate map_array
  map_info** array;
  if ( (array = (map_info**) malloc(sizeof(map_info*) * num_maps)) == NULL) {
    print_debug("can't allocate memory for map array\n");
    return false;
  }

  // add maps to array
  while (map) {
    array[i] = map;
    i++;
    map = map->next;
  }

  // sort is called twice. If this is second time, clear map array
  if (ph->core->map_array) {
    free(ph->core->map_array);
  }

  ph->core->map_array = array;
  // sort the map_info array by base virtual address.
  qsort(ph->core->map_array, ph->core->num_maps, sizeof (map_info*),
        core_cmp_mapping);

  // print map
  if (is_debug()) {
    int j = 0;
    print_debug("---- sorted virtual address map ----\n");
    for (j = 0; j < ph->core->num_maps; j++) {
      print_debug("base = 0x%lx\tsize = %zu\n", ph->core->map_array[j]->vaddr,
                  ph->core->map_array[j]->memsz);
    }
  }

  return true;
}

#ifndef MIN
#define MIN(x, y) (((x) < (y))? (x): (y))
#endif

static bool core_read_data(struct ps_prochandle* ph, uintptr_t addr, char *buf, size_t size) {
   ssize_t resid = size;
   int page_size=sysconf(_SC_PAGE_SIZE);
   while (resid != 0) {
      map_info *mp = core_lookup(ph, addr);
      uintptr_t mapoff;
      ssize_t len, rem;
      off_t off;
      int fd;

      if (mp == NULL) {
         break;  /* No mapping for this address */
      }

      fd = mp->fd;
      mapoff = addr - mp->vaddr;
      len = MIN(resid, mp->memsz - mapoff);
      off = mp->offset + mapoff;

      if ((len = pread(fd, buf, len, off)) <= 0) {
         break;
      }

      resid -= len;
      addr += len;
      buf = (char *)buf + len;

      // mappings always start at page boundary. But, may end in fractional
      // page. fill zeros for possible fractional page at the end of a mapping.
      rem = mp->memsz % page_size;
      if (rem > 0) {
         rem = page_size - rem;
         len = MIN(resid, rem);
         resid -= len;
         addr += len;
         // we are not assuming 'buf' to be zero initialized.
         memset(buf, 0, len);
         buf += len;
      }
   }

   if (resid) {
      print_debug("core read failed for %d byte(s) @ 0x%lx (%d more bytes)\n",
              size, addr, resid);
      return false;
   } else {
      return true;
   }
}

// null implementation for write
static bool core_write_data(struct ps_prochandle* ph,
                             uintptr_t addr, const char *buf , size_t size) {
   return false;
}

static bool core_get_lwp_regs(struct ps_prochandle* ph, lwpid_t lwp_id,
                          struct user_regs_struct* regs) {
   // for core we have cached the lwp regs from NOTE section
   thread_info* thr = ph->threads;
   while (thr) {
     if (thr->lwp_id == lwp_id) {
       memcpy(regs, &thr->regs, sizeof(struct user_regs_struct));
       return true;
     }
     thr = thr->next;
   }
   return false;
}

static ps_prochandle_ops core_ops = {
   .release=  core_release,
   .p_pread=  core_read_data,
   .p_pwrite= core_write_data,
   .get_lwp_regs= core_get_lwp_regs
};

// read regs and create thread from NT_PRSTATUS entries from core file
static bool core_handle_prstatus(struct ps_prochandle* ph, const char* buf, size_t nbytes) {
   // we have to read prstatus_t from buf
   // assert(nbytes == sizeof(prstaus_t), "size mismatch on prstatus_t");
   prstatus_t* prstat = (prstatus_t*) buf;
   thread_info* newthr;
   print_debug("got integer regset for lwp %d\n", prstat->pr_pid);
   // we set pthread_t to -1 for core dump
   if((newthr = add_thread_info(ph, (pthread_t) -1,  prstat->pr_pid)) == NULL)
      return false;

   // copy regs
   memcpy(&newthr->regs, prstat->pr_reg, sizeof(struct user_regs_struct));

   if (is_debug()) {
      print_debug("integer regset\n");
#ifdef i386
      // print the regset
      print_debug("\teax = 0x%x\n", newthr->regs.eax);
      print_debug("\tebx = 0x%x\n", newthr->regs.ebx);
      print_debug("\tecx = 0x%x\n", newthr->regs.ecx);
      print_debug("\tedx = 0x%x\n", newthr->regs.edx);
      print_debug("\tesp = 0x%x\n", newthr->regs.esp);
      print_debug("\tebp = 0x%x\n", newthr->regs.ebp);
      print_debug("\tesi = 0x%x\n", newthr->regs.esi);
      print_debug("\tedi = 0x%x\n", newthr->regs.edi);
      print_debug("\teip = 0x%x\n", newthr->regs.eip);
#endif

#if defined(amd64) || defined(x86_64)
      // print the regset
      print_debug("\tr15 = 0x%lx\n", newthr->regs.r15);
      print_debug("\tr14 = 0x%lx\n", newthr->regs.r14);
      print_debug("\tr13 = 0x%lx\n", newthr->regs.r13);
      print_debug("\tr12 = 0x%lx\n", newthr->regs.r12);
      print_debug("\trbp = 0x%lx\n", newthr->regs.rbp);
      print_debug("\trbx = 0x%lx\n", newthr->regs.rbx);
      print_debug("\tr11 = 0x%lx\n", newthr->regs.r11);
      print_debug("\tr10 = 0x%lx\n", newthr->regs.r10);
      print_debug("\tr9 = 0x%lx\n", newthr->regs.r9);
      print_debug("\tr8 = 0x%lx\n", newthr->regs.r8);
      print_debug("\trax = 0x%lx\n", newthr->regs.rax);
      print_debug("\trcx = 0x%lx\n", newthr->regs.rcx);
      print_debug("\trdx = 0x%lx\n", newthr->regs.rdx);
      print_debug("\trsi = 0x%lx\n", newthr->regs.rsi);
      print_debug("\trdi = 0x%lx\n", newthr->regs.rdi);
      print_debug("\torig_rax = 0x%lx\n", newthr->regs.orig_rax);
      print_debug("\trip = 0x%lx\n", newthr->regs.rip);
      print_debug("\tcs = 0x%lx\n", newthr->regs.cs);
      print_debug("\teflags = 0x%lx\n", newthr->regs.eflags);
      print_debug("\trsp = 0x%lx\n", newthr->regs.rsp);
      print_debug("\tss = 0x%lx\n", newthr->regs.ss);
      print_debug("\tfs_base = 0x%lx\n", newthr->regs.fs_base);
      print_debug("\tgs_base = 0x%lx\n", newthr->regs.gs_base);
      print_debug("\tds = 0x%lx\n", newthr->regs.ds);
      print_debug("\tes = 0x%lx\n", newthr->regs.es);
      print_debug("\tfs = 0x%lx\n", newthr->regs.fs);
      print_debug("\tgs = 0x%lx\n", newthr->regs.gs);
#endif
   }

   return true;
}

#define ROUNDUP(x, y)  ((((x)+((y)-1))/(y))*(y))

// read NT_PRSTATUS entries from core NOTE segment
static bool core_handle_note(struct ps_prochandle* ph, ELF_PHDR* note_phdr) {
   char* buf = NULL;
   char* p = NULL;
   size_t size = note_phdr->p_filesz;

   // we are interested in just prstatus entries. we will ignore the rest.
   // Advance the seek pointer to the start of the PT_NOTE data
   if (lseek(ph->core->core_fd, note_phdr->p_offset, SEEK_SET) == (off_t)-1) {
      print_debug("failed to lseek to PT_NOTE data\n");
      return false;
   }

   // Now process the PT_NOTE structures.  Each one is preceded by
   // an Elf{32/64}_Nhdr structure describing its type and size.
   if ( (buf = (char*) malloc(size)) == NULL) {
      print_debug("can't allocate memory for reading core notes\n");
      goto err;
   }

   // read notes into buffer
   if (read(ph->core->core_fd, buf, size) != size) {
      print_debug("failed to read notes, core file must have been truncated\n");
      goto err;
   }

   p = buf;
   while (p < buf + size) {
      ELF_NHDR* notep = (ELF_NHDR*) p;
      char* descdata  = p + sizeof(ELF_NHDR) + ROUNDUP(notep->n_namesz, 4);
      print_debug("Note header with n_type = %d and n_descsz = %u\n",
                                   notep->n_type, notep->n_descsz);

      if (notep->n_type == NT_PRSTATUS) {
        if (core_handle_prstatus(ph, descdata, notep->n_descsz) != true) {
          return false;
        }
      } else if (notep->n_type == NT_AUXV) {
        // Get first segment from entry point
        ELF_AUXV *auxv = (ELF_AUXV *)descdata;
        while (auxv->a_type != AT_NULL) {
          if (auxv->a_type == AT_ENTRY) {
            // Set entry point address to address of dynamic section.
            // We will adjust it in read_exec_segments().
            ph->core->dynamic_addr = auxv->a_un.a_val;
            break;
          }
          auxv++;
        }
      }
      p = descdata + ROUNDUP(notep->n_descsz, 4);
   }

   free(buf);
   return true;

err:
   if (buf) free(buf);
   return false;
}

// read all segments from core file
static bool read_core_segments(struct ps_prochandle* ph, ELF_EHDR* core_ehdr) {
   int i = 0;
   ELF_PHDR* phbuf = NULL;
   ELF_PHDR* core_php = NULL;

   if ((phbuf =  read_program_header_table(ph->core->core_fd, core_ehdr)) == NULL)
      return false;

   /*
    * Now iterate through the program headers in the core file.
    * We're interested in two types of Phdrs: PT_NOTE (which
    * contains a set of saved /proc structures), and PT_LOAD (which
    * represents a memory mapping from the process's address space).
    *
    * Difference b/w Solaris PT_NOTE and Linux/BSD PT_NOTE:
    *
    *     In Solaris there are two PT_NOTE segments the first PT_NOTE (if present)
    *     contains /proc structs in the pre-2.6 unstructured /proc format. the last
    *     PT_NOTE has data in new /proc format.
    *
    *     In Solaris, there is only one pstatus (process status). pstatus contains
    *     integer register set among other stuff. For each LWP, we have one lwpstatus
    *     entry that has integer regset for that LWP.
    *
    *     Linux threads are actually 'clone'd processes. To support core analysis
    *     of "multithreaded" process, Linux creates more than one pstatus (called
    *     "prstatus") entry in PT_NOTE. Each prstatus entry has integer regset for one
    *     "thread". Please refer to Linux kernel src file 'fs/binfmt_elf.c', in particular
    *     function "elf_core_dump".
    */

    for (core_php = phbuf, i = 0; i < core_ehdr->e_phnum; i++) {
      switch (core_php->p_type) {
         case PT_NOTE:
            if (core_handle_note(ph, core_php) != true) {
              goto err;
            }
            break;

         case PT_LOAD: {
            if (core_php->p_filesz != 0) {
               if (add_map_info(ph, ph->core->core_fd, core_php->p_offset,
                  core_php->p_vaddr, core_php->p_filesz) == NULL) goto err;
            }
            break;
         }
      }

      core_php++;
   }

   free(phbuf);
   return true;
err:
   free(phbuf);
   return false;
}

// read segments of a shared object
static bool read_lib_segments(struct ps_prochandle* ph, int lib_fd, ELF_EHDR* lib_ehdr, uintptr_t lib_base) {
  int i = 0;
  ELF_PHDR* phbuf;
  ELF_PHDR* lib_php = NULL;

  int page_size = sysconf(_SC_PAGE_SIZE);

  if ((phbuf = read_program_header_table(lib_fd, lib_ehdr)) == NULL) {
    return false;
  }

  // we want to process only PT_LOAD segments that are not writable.
  // i.e., text segments. The read/write/exec (data) segments would
  // have been already added from core file segments.
  for (lib_php = phbuf, i = 0; i < lib_ehdr->e_phnum; i++) {
    if ((lib_php->p_type == PT_LOAD) && !(lib_php->p_flags & PF_W) && (lib_php->p_filesz != 0)) {

      uintptr_t target_vaddr = lib_php->p_vaddr + lib_base;
      map_info *existing_map = core_lookup(ph, target_vaddr);

      if (existing_map == NULL){
        if (add_map_info(ph, lib_fd, lib_php->p_offset,
                          target_vaddr, lib_php->p_memsz) == NULL) {
          goto err;
        }
      } else {
        // Coredump stores value of p_memsz elf field
        // rounded up to page boundary.

        if ((existing_map->memsz != page_size) &&
            (existing_map->fd != lib_fd) &&
            (ROUNDUP(existing_map->memsz, page_size) != ROUNDUP(lib_php->p_memsz, page_size))) {

          print_debug("address conflict @ 0x%lx (existing map size = %ld, size = %ld, flags = %d)\n",
                        target_vaddr, existing_map->memsz, lib_php->p_memsz, lib_php->p_flags);
          goto err;
        }

        /* replace PT_LOAD segment with library segment */
        print_debug("overwrote with new address mapping (memsz %ld -> %ld)\n",
                     existing_map->memsz, ROUNDUP(lib_php->p_memsz, page_size));

        existing_map->fd = lib_fd;
        existing_map->offset = lib_php->p_offset;
        existing_map->memsz = ROUNDUP(lib_php->p_memsz, page_size);
      }
    }

    lib_php++;
  }

  free(phbuf);
  return true;
err:
  free(phbuf);
  return false;
}

// process segments from interpreter (ld.so or ld-linux.so)
static bool read_interp_segments(struct ps_prochandle* ph) {
  ELF_EHDR interp_ehdr;

  if (read_elf_header(ph->core->interp_fd, &interp_ehdr) != true) {
    print_debug("interpreter is not a valid ELF file\n");
    return false;
  }

  if (read_lib_segments(ph, ph->core->interp_fd, &interp_ehdr, ph->core->ld_base_addr) != true) {
    print_debug("can't read segments of interpreter\n");
    return false;
  }

  return true;
}

// process segments of a a.out
static bool read_exec_segments(struct ps_prochandle* ph, ELF_EHDR* exec_ehdr) {
  int i = 0;
  ELF_PHDR* phbuf = NULL;
  ELF_PHDR* exec_php = NULL;

  if ((phbuf = read_program_header_table(ph->core->exec_fd, exec_ehdr)) == NULL) {
    return false;
  }

  for (exec_php = phbuf, i = 0; i < exec_ehdr->e_phnum; i++) {
    switch (exec_php->p_type) {

      // add mappings for PT_LOAD segments
    case PT_LOAD: {
      // add only non-writable segments of non-zero filesz
      if (!(exec_php->p_flags & PF_W) && exec_php->p_filesz != 0) {
        if (add_map_info(ph, ph->core->exec_fd, exec_php->p_offset, exec_php->p_vaddr, exec_php->p_filesz) == NULL) goto err;
      }
      break;
    }

    // read the interpreter and it's segments
    case PT_INTERP: {
      char interp_name[BUF_SIZE + 1];

      // BUF_SIZE is PATH_MAX + NAME_MAX + 1.
      if (exec_php->p_filesz > BUF_SIZE) {
        goto err;
      }
      pread(ph->core->exec_fd, interp_name, exec_php->p_filesz, exec_php->p_offset);
      interp_name[exec_php->p_filesz] = '\0';
      print_debug("ELF interpreter %s\n", interp_name);
      // read interpreter segments as well
      if ((ph->core->interp_fd = pathmap_open(interp_name)) < 0) {
        print_debug("can't open runtime loader\n");
        goto err;
      }
      break;
    }

    // from PT_DYNAMIC we want to read address of first link_map addr
    case PT_DYNAMIC: {
      if (exec_ehdr->e_type == ET_EXEC) {
        ph->core->dynamic_addr = exec_php->p_vaddr;
      } else { // ET_DYN
        // dynamic_addr has entry point of executable.
        // Thus we should substract it.
        ph->core->dynamic_addr += exec_php->p_vaddr - exec_ehdr->e_entry;
      }
      print_debug("address of _DYNAMIC is 0x%lx\n", ph->core->dynamic_addr);
      break;
    }

    } // switch
    exec_php++;
  } // for

  free(phbuf);
  return true;
 err:
  free(phbuf);
  return false;
}


#define FIRST_LINK_MAP_OFFSET offsetof(struct r_debug,  r_map)
#define LD_BASE_OFFSET        offsetof(struct r_debug,  r_ldbase)
#define LINK_MAP_ADDR_OFFSET  offsetof(struct link_map, l_addr)
#define LINK_MAP_NAME_OFFSET  offsetof(struct link_map, l_name)
#define LINK_MAP_NEXT_OFFSET  offsetof(struct link_map, l_next)

// read shared library info from runtime linker's data structures.
// This work is done by librtlb_db in Solaris
static bool read_shared_lib_info(struct ps_prochandle* ph) {
  uintptr_t addr = ph->core->dynamic_addr;
  uintptr_t debug_base;
  uintptr_t first_link_map_addr;
  uintptr_t ld_base_addr;
  uintptr_t link_map_addr;
  uintptr_t lib_base_diff;
  uintptr_t lib_base;
  uintptr_t lib_name_addr;
  char lib_name[BUF_SIZE];
  ELF_DYN dyn;
  ELF_EHDR elf_ehdr;
  int lib_fd;

  // _DYNAMIC has information of the form
  //         [tag] [data] [tag] [data] .....
  // Both tag and data are pointer sized.
  // We look for dynamic info with DT_DEBUG. This has shared object info.
  // refer to struct r_debug in link.h

  dyn.d_tag = DT_NULL;
  while (dyn.d_tag != DT_DEBUG) {
    if (ps_pdread(ph, (psaddr_t) addr, &dyn, sizeof(ELF_DYN)) != PS_OK) {
      print_debug("can't read debug info from _DYNAMIC\n");
      return false;
    }
    addr += sizeof(ELF_DYN);
  }

  // we have got Dyn entry with DT_DEBUG
  debug_base = dyn.d_un.d_ptr;
  // at debug_base we have struct r_debug. This has first link map in r_map field
  if (ps_pdread(ph, (psaddr_t) debug_base + FIRST_LINK_MAP_OFFSET,
                 &first_link_map_addr, sizeof(uintptr_t)) != PS_OK) {
    print_debug("can't read first link map address\n");
    return false;
  }

  // read ld_base address from struct r_debug
  if (ps_pdread(ph, (psaddr_t) debug_base + LD_BASE_OFFSET, &ld_base_addr,
                 sizeof(uintptr_t)) != PS_OK) {
    print_debug("can't read ld base address\n");
    return false;
  }
  ph->core->ld_base_addr = ld_base_addr;

  print_debug("interpreter base address is 0x%lx\n", ld_base_addr);

  // now read segments from interp (i.e ld.so or ld-linux.so or ld-elf.so)
  if (read_interp_segments(ph) != true) {
      return false;
  }

  // after adding interpreter (ld.so) mappings sort again
  if (sort_map_array(ph) != true) {
    return false;
  }

   print_debug("first link map is at 0x%lx\n", first_link_map_addr);

   link_map_addr = first_link_map_addr;
   while (link_map_addr != 0) {
      // read library base address of the .so. Note that even though <sys/link.h> calls
      // link_map->l_addr as "base address",  this is * not * really base virtual
      // address of the shared object. This is actually the difference b/w the virtual
      // address mentioned in shared object and the actual virtual base where runtime
      // linker loaded it. We use "base diff" in read_lib_segments call below.

      if (ps_pdread(ph, (psaddr_t) link_map_addr + LINK_MAP_ADDR_OFFSET,
                   &lib_base_diff, sizeof(uintptr_t)) != PS_OK) {
         print_debug("can't read shared object base address diff\n");
         return false;
      }

      // read address of the name
      if (ps_pdread(ph, (psaddr_t) link_map_addr + LINK_MAP_NAME_OFFSET,
                    &lib_name_addr, sizeof(uintptr_t)) != PS_OK) {
         print_debug("can't read address of shared object name\n");
         return false;
      }

      // read name of the shared object
      lib_name[0] = '\0';
      if (lib_name_addr != 0 &&
          read_string(ph, (uintptr_t) lib_name_addr, lib_name, sizeof(lib_name)) != true) {
         print_debug("can't read shared object name\n");
         // don't let failure to read the name stop opening the file.  If something is really wrong
         // it will fail later.
      }

      if (lib_name[0] != '\0') {
         // ignore empty lib names
         lib_fd = pathmap_open(lib_name);

         if (lib_fd < 0) {
            print_debug("can't open shared object %s\n", lib_name);
            // continue with other libraries...
         } else {
            if (read_elf_header(lib_fd, &elf_ehdr)) {
               lib_base = lib_base_diff + find_base_address(lib_fd, &elf_ehdr);
               print_debug("reading library %s @ 0x%lx [ 0x%lx ]\n",
                           lib_name, lib_base, lib_base_diff);
               // while adding library mappings we need to use "base difference".
               if (! read_lib_segments(ph, lib_fd, &elf_ehdr, lib_base_diff)) {
                  print_debug("can't read shared object's segments\n");
                  close(lib_fd);
                  return false;
               }
               add_lib_info_fd(ph, lib_name, lib_fd, lib_base);
               // Map info is added for the library (lib_name) so
               // we need to re-sort it before calling the p_pdread.
               if (sort_map_array(ph) != true)
                  return false;
            } else {
               print_debug("can't read ELF header for shared object %s\n", lib_name);
               close(lib_fd);
               // continue with other libraries...
            }
         }
      }

    // read next link_map address
    if (ps_pdread(ph, (psaddr_t) link_map_addr + LINK_MAP_NEXT_OFFSET,
                   &link_map_addr, sizeof(uintptr_t)) != PS_OK) {
      print_debug("can't read next link in link_map\n");
      return false;
    }
  }

  return true;
}

// the one and only one exposed stuff from this file
<<<<<<< HEAD
JNIEXPORT struct ps_prochandle*
=======
JNIEXPORT struct ps_prochandle* JNICALL
>>>>>>> 9be1418d
Pgrab_core(const char* exec_file, const char* core_file) {
  ELF_EHDR core_ehdr;
  ELF_EHDR exec_ehdr;
  ELF_EHDR lib_ehdr;

  struct ps_prochandle* ph = (struct ps_prochandle*) calloc(1, sizeof(struct ps_prochandle));
  if (ph == NULL) {
    print_debug("can't allocate ps_prochandle\n");
    return NULL;
  }

  if ((ph->core = (struct core_data*) calloc(1, sizeof(struct core_data))) == NULL) {
    free(ph);
    print_debug("can't allocate ps_prochandle\n");
    return NULL;
  }

  // initialize ph
  ph->ops = &core_ops;
  ph->core->core_fd   = -1;
  ph->core->exec_fd   = -1;
  ph->core->interp_fd = -1;

  // open the core file
  if ((ph->core->core_fd = open(core_file, O_RDONLY)) < 0) {
    print_debug("can't open core file\n");
    goto err;
  }

  // read core file ELF header
  if (read_elf_header(ph->core->core_fd, &core_ehdr) != true || core_ehdr.e_type != ET_CORE) {
    print_debug("core file is not a valid ELF ET_CORE file\n");
    goto err;
  }

  if ((ph->core->exec_fd = open(exec_file, O_RDONLY)) < 0) {
    print_debug("can't open executable file\n");
    goto err;
  }

  if (read_elf_header(ph->core->exec_fd, &exec_ehdr) != true ||
      ((exec_ehdr.e_type != ET_EXEC) && (exec_ehdr.e_type != ET_DYN))) {
    print_debug("executable file is not a valid ELF file\n");
    goto err;
  }

  // process core file segments
  if (read_core_segments(ph, &core_ehdr) != true) {
    goto err;
  }

  // process exec file segments
  if (read_exec_segments(ph, &exec_ehdr) != true) {
    goto err;
  }

  // exec file is also treated like a shared object for symbol search
  if (add_lib_info_fd(ph, exec_file, ph->core->exec_fd,
                      (uintptr_t)0 + find_base_address(ph->core->exec_fd, &exec_ehdr)) == NULL) {
    goto err;
  }

  // allocate and sort maps into map_array, we need to do this
  // here because read_shared_lib_info needs to read from debuggee
  // address space
  if (sort_map_array(ph) != true) {
    goto err;
  }

  if (read_shared_lib_info(ph) != true) {
    goto err;
  }

  // sort again because we have added more mappings from shared objects
  if (sort_map_array(ph) != true) {
    goto err;
  }

  if (init_classsharing_workaround(ph) != true) {
    goto err;
  }

  return ph;

err:
  Prelease(ph);
  return NULL;
}<|MERGE_RESOLUTION|>--- conflicted
+++ resolved
@@ -1030,11 +1030,7 @@
 }
 
 // the one and only one exposed stuff from this file
-<<<<<<< HEAD
-JNIEXPORT struct ps_prochandle*
-=======
 JNIEXPORT struct ps_prochandle* JNICALL
->>>>>>> 9be1418d
 Pgrab_core(const char* exec_file, const char* core_file) {
   ELF_EHDR core_ehdr;
   ELF_EHDR exec_ehdr;
