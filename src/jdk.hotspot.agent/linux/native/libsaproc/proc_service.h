--- conflicted
+++ resolved
@@ -45,11 +45,7 @@
 } ps_err_e;
 
 // ps_getpid() is only defined on Linux to return a thread's process ID
-<<<<<<< HEAD
-JNIEXPORT pid_t
-=======
 JNIEXPORT pid_t JNICALL
->>>>>>> 9be1418d
 ps_getpid(struct ps_prochandle *ph);
 
 // ps_pglobal_lookup() looks up the symbol sym_name in the symbol table
@@ -57,44 +53,16 @@
 // It returns the symbol's value as an address in the target process in
 // *sym_addr.
 
-<<<<<<< HEAD
-JNIEXPORT ps_err_e
-=======
 JNIEXPORT ps_err_e JNICALL
->>>>>>> 9be1418d
 ps_pglobal_lookup(struct ps_prochandle *ph, const char *object_name,
                     const char *sym_name, psaddr_t *sym_addr);
 
 // read "size" bytes of data from debuggee at address "addr"
-<<<<<<< HEAD
-JNIEXPORT ps_err_e
-=======
 JNIEXPORT ps_err_e JNICALL
->>>>>>> 9be1418d
 ps_pdread(struct ps_prochandle *ph, psaddr_t  addr,
                    void *buf, size_t size);
 
 // write "size" bytes of data to debuggee at address "addr"
-<<<<<<< HEAD
-JNIEXPORT ps_err_e
-ps_pdwrite(struct ps_prochandle *ph, psaddr_t addr,
-                    const void *buf, size_t size);
-
-JNIEXPORT ps_err_e
-ps_lsetfpregs(struct ps_prochandle *ph, lwpid_t lid, const prfpregset_t *fpregs);
-
-JNIEXPORT ps_err_e
-ps_lsetregs(struct ps_prochandle *ph, lwpid_t lid, const prgregset_t gregset);
-
-JNIEXPORT ps_err_e
-ps_lgetfpregs(struct  ps_prochandle  *ph,  lwpid_t lid, prfpregset_t *fpregs);
-
-JNIEXPORT ps_err_e
-ps_lgetregs(struct ps_prochandle *ph, lwpid_t lid, prgregset_t gregset);
-
-// new libthread_db of NPTL seem to require this symbol
-JNIEXPORT ps_err_e
-=======
 JNIEXPORT ps_err_e JNICALL
 ps_pdwrite(struct ps_prochandle *ph, psaddr_t addr,
                     const void *buf, size_t size);
@@ -113,7 +81,6 @@
 
 // new libthread_db of NPTL seem to require this symbol
 JNIEXPORT ps_err_e JNICALL
->>>>>>> 9be1418d
 ps_get_thread_area();
 
 #endif /* _PROC_SERVICE_H_ */