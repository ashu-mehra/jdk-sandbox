/*
 * Copyright (c) 2002, 2018, Oracle and/or its affiliates. All rights reserved.
 * DO NOT ALTER OR REMOVE COPYRIGHT NOTICES OR THIS FILE HEADER.
 *
 * This code is free software; you can redistribute it and/or modify it
 * under the terms of the GNU General Public License version 2 only, as
 * published by the Free Software Foundation.
 *
 * This code is distributed in the hope that it will be useful, but WITHOUT
 * ANY WARRANTY; without even the implied warranty of MERCHANTABILITY or
 * FITNESS FOR A PARTICULAR PURPOSE.  See the GNU General Public License
 * version 2 for more details (a copy is included in the LICENSE file that
 * accompanied this code).
 *
 * You should have received a copy of the GNU General Public License version
 * 2 along with this work; if not, write to the Free Software Foundation,
 * Inc., 51 Franklin St, Fifth Floor, Boston, MA 02110-1301 USA.
 *
 * Please contact Oracle, 500 Oracle Parkway, Redwood Shores, CA 94065 USA
 * or visit www.oracle.com if you need additional information or have any
 * questions.
 *
 */

#include "salibproc.h"
#include "sun_jvm_hotspot_debugger_proc_ProcDebuggerLocal.h"
#include <thread_db.h>
#include <strings.h>
#include <limits.h>
#include <demangle.h>
#include <stdarg.h>
#include <stdlib.h>
#include <errno.h>
#include "jni.h"

#define CHECK_EXCEPTION_(value) if(env->ExceptionOccurred()) { return value; }
#define CHECK_EXCEPTION if(env->ExceptionOccurred()) { return;}
#define THROW_NEW_DEBUGGER_EXCEPTION_(str, value) { throwNewDebuggerException(env, str); return value; }
#define THROW_NEW_DEBUGGER_EXCEPTION(str) { throwNewDebuggerException(env, str); return;}

#define SYMBOL_BUF_SIZE  256
#define ERR_MSG_SIZE     (PATH_MAX + 256)

// debug modes
static int _libsaproc_debug = 0;

static void print_debug(const char* format,...) {
  if (_libsaproc_debug) {
    va_list alist;

    va_start(alist, format);
    fputs("libsaproc DEBUG: ", stderr);
    vfprintf(stderr, format, alist);
    va_end(alist);
  }
}

struct Debugger {
    JNIEnv* env;
    jobject this_obj;
};

struct DebuggerWithObject : Debugger {
    jobject obj;
};

struct DebuggerWith2Objects : DebuggerWithObject {
    jobject obj2;
};

/*
* Portions of user thread level detail gathering code is from pstack source
* code. See pstack.c in Solaris 2.8 user commands source code.
*/

static void throwNewDebuggerException(JNIEnv* env, const char* errMsg) {
  jclass clazz = env->FindClass("sun/jvm/hotspot/debugger/DebuggerException");
  CHECK_EXCEPTION;
  env->ThrowNew(clazz, errMsg);
}

// JNI ids for some fields, methods

// libproc handler pointer
static jfieldID p_ps_prochandle_ID = 0;

// libthread.so dlopen handle, thread agent ptr and function pointers
static jfieldID libthread_db_handle_ID   = 0;
static jfieldID p_td_thragent_t_ID       = 0;
static jfieldID p_td_init_ID             = 0;
static jfieldID p_td_ta_new_ID           = 0;
static jfieldID p_td_ta_delete_ID        = 0;
static jfieldID p_td_ta_thr_iter_ID      = 0;
static jfieldID p_td_thr_get_info_ID     = 0;
static jfieldID p_td_ta_map_id2thr_ID    = 0;
static jfieldID p_td_thr_getgregs_ID     = 0;

// reg index fields
static jfieldID pcRegIndex_ID            = 0;
static jfieldID fpRegIndex_ID            = 0;

// part of the class sharing workaround
static jfieldID classes_jsa_fd_ID        = 0;
static jfieldID p_file_map_header_ID     = 0;

// method ids

static jmethodID getThreadForThreadId_ID = 0;
static jmethodID createSenderFrame_ID    = 0;
static jmethodID createLoadObject_ID     = 0;
static jmethodID createClosestSymbol_ID  = 0;
static jmethodID listAdd_ID              = 0;

/*
 * Functions we need from libthread_db
 */
typedef td_err_e
        (*p_td_init_t)(void);
typedef td_err_e
        (*p_td_ta_new_t)(void *, td_thragent_t **);
typedef td_err_e
        (*p_td_ta_delete_t)(td_thragent_t *);
typedef td_err_e
        (*p_td_ta_thr_iter_t)(const td_thragent_t *, td_thr_iter_f *, void *,
                td_thr_state_e, int, sigset_t *, unsigned);
typedef td_err_e
        (*p_td_thr_get_info_t)(const td_thrhandle_t *, td_thrinfo_t *);
typedef td_err_e
        (*p_td_ta_map_id2thr_t)(const td_thragent_t *, thread_t,  td_thrhandle_t *);
typedef td_err_e
        (*p_td_thr_getgregs_t)(const td_thrhandle_t *, prgregset_t);

static void
clear_libthread_db_ptrs(JNIEnv* env, jobject this_obj) {
  // release libthread_db agent, if we had created
  p_td_ta_delete_t p_td_ta_delete = 0;
  p_td_ta_delete = (p_td_ta_delete_t) env->GetLongField(this_obj, p_td_ta_delete_ID);

  td_thragent_t *p_td_thragent_t = 0;
  p_td_thragent_t = (td_thragent_t*) env->GetLongField(this_obj, p_td_thragent_t_ID);
  if (p_td_thragent_t != 0 && p_td_ta_delete != 0) {
     p_td_ta_delete(p_td_thragent_t);
  }

  // dlclose libthread_db.so
  void* libthread_db_handle = (void*) env->GetLongField(this_obj, libthread_db_handle_ID);
  if (libthread_db_handle != 0) {
    dlclose(libthread_db_handle);
  }

  env->SetLongField(this_obj, libthread_db_handle_ID, (jlong)0);
  env->SetLongField(this_obj, p_td_init_ID, (jlong)0);
  env->SetLongField(this_obj, p_td_ta_new_ID, (jlong)0);
  env->SetLongField(this_obj, p_td_ta_delete_ID, (jlong)0);
  env->SetLongField(this_obj, p_td_ta_thr_iter_ID, (jlong)0);
  env->SetLongField(this_obj, p_td_thr_get_info_ID, (jlong)0);
  env->SetLongField(this_obj, p_td_ta_map_id2thr_ID, (jlong)0);
  env->SetLongField(this_obj, p_td_thr_getgregs_ID, (jlong)0);
}


static void detach_internal(JNIEnv* env, jobject this_obj) {
  // clear libthread_db stuff
  clear_libthread_db_ptrs(env, this_obj);

  // release ptr to ps_prochandle
  jlong p_ps_prochandle;
  p_ps_prochandle = env->GetLongField(this_obj, p_ps_prochandle_ID);
  if (p_ps_prochandle != 0L) {
    Prelease((struct ps_prochandle*) p_ps_prochandle, PRELEASE_CLEAR);
  }

  // part of the class sharing workaround
  int classes_jsa_fd = env->GetIntField(this_obj, classes_jsa_fd_ID);
  if (classes_jsa_fd != -1) {
    close(classes_jsa_fd);
    struct FileMapHeader* pheader = (struct FileMapHeader*) env->GetLongField(this_obj, p_file_map_header_ID);
    if (pheader != NULL) {
      free(pheader);
    }
  }
}

// Is it okay to ignore libthread_db failure? Set env var to ignore
// libthread_db failure. You can still debug, but will miss threads
// related functionality.
static bool sa_ignore_threaddb = (getenv("SA_IGNORE_THREADDB") != 0);

#define HANDLE_THREADDB_FAILURE(msg)          \
  if (sa_ignore_threaddb) {                   \
     printf("libsaproc WARNING: %s\n", msg);  \
     return;                                  \
  } else {                                    \
     THROW_NEW_DEBUGGER_EXCEPTION(msg);       \
  }

#define HANDLE_THREADDB_FAILURE_(msg, ret)    \
  if (sa_ignore_threaddb) {                   \
     printf("libsaproc WARNING: %s\n", msg);  \
     return ret;                              \
  } else {                                    \
     THROW_NEW_DEBUGGER_EXCEPTION_(msg, ret); \
  }

static const char * alt_root = NULL;
static int alt_root_len = -1;

#define SA_ALTROOT "SA_ALTROOT"

static void init_alt_root() {
  if (alt_root_len == -1) {
    alt_root = getenv(SA_ALTROOT);
    if (alt_root)
      alt_root_len = strlen(alt_root);
    else
      alt_root_len = 0;
  }
}

// This function is a complete substitute for the open system call
// since it's also used to override open calls from libproc to
// implement as a pathmap style facility for the SA.  If libproc
// starts using other interfaces then this might have to extended to
// cover other calls.
<<<<<<< HEAD
extern "C" JNIEXPORT int 
=======
extern "C" JNIEXPORT int JNICALL
>>>>>>> 9be1418d
libsaproc_open(const char * name, int oflag, ...) {
  if (oflag == O_RDONLY) {
    init_alt_root();

    if (_libsaproc_debug) {
      printf("libsaproc DEBUG: libsaproc_open %s\n", name);
    }

    if (alt_root_len > 0) {
      int fd = -1;
      char alt_path[PATH_MAX+1];

      strcpy(alt_path, alt_root);
      strcat(alt_path, name);
      fd = open(alt_path, O_RDONLY);
      if (fd >= 0) {
        if (_libsaproc_debug) {
          printf("libsaproc DEBUG: libsaproc_open substituted %s\n", alt_path);
        }
        return fd;
      }

      if (strrchr(name, '/')) {
        strcpy(alt_path, alt_root);
        strcat(alt_path, strrchr(name, '/'));
        fd = open(alt_path, O_RDONLY);
        if (fd >= 0) {
          if (_libsaproc_debug) {
            printf("libsaproc DEBUG: libsaproc_open substituted %s\n", alt_path);
          }
          return fd;
        }
      }
    }
  }

  {
    mode_t mode;
    va_list ap;
    va_start(ap, oflag);
    mode = va_arg(ap, mode_t);
    va_end(ap);

    return open(name, oflag, mode);
  }
}


static void * pathmap_dlopen(const char * name, int mode) {
  init_alt_root();

  if (_libsaproc_debug) {
    printf("libsaproc DEBUG: pathmap_dlopen %s\n", name);
  }

  void * handle = NULL;
  if (alt_root_len > 0) {
    char alt_path[PATH_MAX+1];
    strcpy(alt_path, alt_root);
    strcat(alt_path, name);
    handle = dlopen(alt_path, mode);
    if (_libsaproc_debug && handle) {
      printf("libsaproc DEBUG: pathmap_dlopen substituted %s\n", alt_path);
    }

    if (handle == NULL && strrchr(name, '/')) {
      strcpy(alt_path, alt_root);
      strcat(alt_path, strrchr(name, '/'));
      handle = dlopen(alt_path, mode);
      if (_libsaproc_debug && handle) {
        printf("libsaproc DEBUG: pathmap_dlopen substituted %s\n", alt_path);
      }
    }
  }
  if (handle == NULL) {
    handle = dlopen(name, mode);
  }
  if (_libsaproc_debug) {
    printf("libsaproc DEBUG: pathmap_dlopen %s return 0x%lx\n", name, (unsigned long) handle);
  }
  return handle;
}

// libproc and libthread_db callback functions

extern "C" {

static int
init_libthread_db_ptrs(void *cd, const prmap_t *pmp, const char *object_name) {
  Debugger* dbg = (Debugger*) cd;
  JNIEnv* env = dbg->env;
  jobject this_obj = dbg->this_obj;
  struct ps_prochandle* ph = (struct ps_prochandle*) env->GetLongField(this_obj, p_ps_prochandle_ID);

  char *s1 = 0, *s2 = 0;
  char libthread_db[PATH_MAX];

  if (strstr(object_name, "/libthread.so.") == NULL)
     return (0);

  /*
   * We found a libthread.
   * dlopen() the matching libthread_db and get the thread agent handle.
   */
  if (Pstatus(ph)->pr_dmodel == PR_MODEL_NATIVE) {
     (void) strcpy(libthread_db, object_name);
     s1 = (char*) strstr(object_name, ".so.");
     s2 = (char*) strstr(libthread_db, ".so.");
     (void) strcpy(s2, "_db");
     s2 += 3;
     (void) strcpy(s2, s1);
  } else {
#ifdef _LP64
     /*
      * The victim process is 32-bit, we are 64-bit.
      * We have to find the 64-bit version of libthread_db
      * that matches the victim's 32-bit version of libthread.
      */
     (void) strcpy(libthread_db, object_name);
     s1 = (char*) strstr(object_name, "/libthread.so.");
     s2 = (char*) strstr(libthread_db, "/libthread.so.");
     (void) strcpy(s2, "/64");
     s2 += 3;
     (void) strcpy(s2, s1);
     s1 = (char*) strstr(s1, ".so.");
     s2 = (char*) strstr(s2, ".so.");
     (void) strcpy(s2, "_db");
     s2 += 3;
     (void) strcpy(s2, s1);
#else
     return (0);
#endif  /* _LP64 */
  }

  void* libthread_db_handle = 0;
  if ((libthread_db_handle = pathmap_dlopen(libthread_db, RTLD_LAZY|RTLD_LOCAL)) == NULL) {
     char errMsg[PATH_MAX + 256];
     sprintf(errMsg, "Can't load %s!", libthread_db);
     HANDLE_THREADDB_FAILURE_(errMsg, 0);
  }
  env->SetLongField(this_obj, libthread_db_handle_ID, (jlong)(uintptr_t)libthread_db_handle);

  void* tmpPtr = 0;
  tmpPtr = dlsym(libthread_db_handle, "td_init");
  if (tmpPtr == 0) {
     HANDLE_THREADDB_FAILURE_("dlsym failed on td_init!", 0);
  }
  env->SetLongField(this_obj, p_td_init_ID, (jlong)(uintptr_t) tmpPtr);

  tmpPtr =dlsym(libthread_db_handle, "td_ta_new");
  if (tmpPtr == 0) {
     HANDLE_THREADDB_FAILURE_("dlsym failed on td_ta_new!", 0);
  }
  env->SetLongField(this_obj, p_td_ta_new_ID, (jlong)(uintptr_t) tmpPtr);

  tmpPtr = dlsym(libthread_db_handle, "td_ta_delete");
  if (tmpPtr == 0) {
     HANDLE_THREADDB_FAILURE_("dlsym failed on td_ta_delete!", 0);
  }
  env->SetLongField(this_obj, p_td_ta_delete_ID, (jlong)(uintptr_t) tmpPtr);

  tmpPtr = dlsym(libthread_db_handle, "td_ta_thr_iter");
  if (tmpPtr == 0) {
     HANDLE_THREADDB_FAILURE_("dlsym failed on td_ta_thr_iter!", 0);
  }
  env->SetLongField(this_obj, p_td_ta_thr_iter_ID, (jlong)(uintptr_t) tmpPtr);

  tmpPtr = dlsym(libthread_db_handle, "td_thr_get_info");
  if (tmpPtr == 0) {
     HANDLE_THREADDB_FAILURE_("dlsym failed on td_thr_get_info!", 0);
  }
  env->SetLongField(this_obj, p_td_thr_get_info_ID, (jlong)(uintptr_t) tmpPtr);

  tmpPtr = dlsym(libthread_db_handle, "td_ta_map_id2thr");
  if (tmpPtr == 0) {
     HANDLE_THREADDB_FAILURE_("dlsym failed on td_ta_map_id2thr!", 0);
  }
  env->SetLongField(this_obj, p_td_ta_map_id2thr_ID, (jlong)(uintptr_t) tmpPtr);

  tmpPtr = dlsym(libthread_db_handle, "td_thr_getgregs");
  if (tmpPtr == 0) {
     HANDLE_THREADDB_FAILURE_("dlsym failed on td_thr_getgregs!", 0);
  }
  env->SetLongField(this_obj, p_td_thr_getgregs_ID, (jlong)(uintptr_t) tmpPtr);

  return 1;
}

static int
fill_thread_list(const td_thrhandle_t *p_td_thragent_t, void* cd) {
  DebuggerWithObject* dbgo = (DebuggerWithObject*) cd;
  JNIEnv* env = dbgo->env;
  jobject this_obj = dbgo->this_obj;
  jobject list = dbgo->obj;

  td_thrinfo_t thrinfo;
  p_td_thr_get_info_t p_td_thr_get_info = (p_td_thr_get_info_t) env->GetLongField(this_obj, p_td_thr_get_info_ID);

  if (p_td_thr_get_info(p_td_thragent_t, &thrinfo) != TD_OK)
    return (0);

  jobject threadProxy = env->CallObjectMethod(this_obj, getThreadForThreadId_ID, (jlong)(uintptr_t) thrinfo.ti_tid);
  CHECK_EXCEPTION_(1);
  env->CallBooleanMethod(list, listAdd_ID, threadProxy);
  CHECK_EXCEPTION_(1);
  return 0;
}

static int
fill_load_object_list(void *cd, const prmap_t* pmp, const char* obj_name) {

  if (obj_name) {
     DebuggerWithObject* dbgo = (DebuggerWithObject*) cd;
     JNIEnv* env = dbgo->env;
     jobject this_obj = dbgo->this_obj;
     jobject list = dbgo->obj;

     jstring objectName = env->NewStringUTF(obj_name);
     CHECK_EXCEPTION_(1);

     jlong mapSize = (jlong) pmp->pr_size;
     jobject sharedObject = env->CallObjectMethod(this_obj, createLoadObject_ID,
                                  objectName, mapSize, (jlong)(uintptr_t)pmp->pr_vaddr);
     CHECK_EXCEPTION_(1);
     env->CallBooleanMethod(list, listAdd_ID, sharedObject);
     CHECK_EXCEPTION_(1);
  }

  return 0;
}

// Pstack_iter() proc_stack_f callback prior to Nevada-B159
static int
fill_cframe_list(void *cd, const prgregset_t regs, uint_t argc, const long *argv) {
  DebuggerWith2Objects* dbgo2 = (DebuggerWith2Objects*) cd;
  JNIEnv* env = dbgo2->env;
  jobject this_obj = dbgo2->this_obj;
  jobject curFrame = dbgo2->obj2;

  jint pcRegIndex = env->GetIntField(this_obj, pcRegIndex_ID);
  jint fpRegIndex = env->GetIntField(this_obj, fpRegIndex_ID);

  jlong pc = (jlong) (uintptr_t) regs[pcRegIndex];
  jlong fp = (jlong) (uintptr_t) regs[fpRegIndex];

  dbgo2->obj2 = env->CallObjectMethod(this_obj, createSenderFrame_ID,
                                    curFrame, pc, fp);
  CHECK_EXCEPTION_(1);
  if (dbgo2->obj == 0) {
     dbgo2->obj = dbgo2->obj2;
  }
  return 0;
}

// Pstack_iter() proc_stack_f callback in Nevada-B159 or later
/*ARGSUSED*/
static int
wrapper_fill_cframe_list(void *cd, const prgregset_t regs, uint_t argc,
                         const long *argv, int frame_flags, int sig) {
  return(fill_cframe_list(cd, regs, argc, argv));
}

// part of the class sharing workaround

// FIXME: !!HACK ALERT!!

// The format of sharing achive file header is needed to read shared heap
// file mappings. For now, I am hard coding portion of FileMapHeader here.
// Refer to filemap.hpp.

// FileMapHeader describes the shared space data in the file to be
// mapped.  This structure gets written to a file.  It is not a class, so
// that the compilers don't add any compiler-private data to it.

const int NUM_SHARED_MAPS = 9;

// Refer to FileMapInfo::_current_version in filemap.hpp
const int CURRENT_ARCHIVE_VERSION = 3;

typedef unsigned char* address;
typedef uintptr_t      uintx;
typedef intptr_t       intx;

struct FileMapHeader {
  int     _magic;                   // identify file type.
  int     _crc;                     // header crc checksum.
  int     _version;                 // (from enum, above.)
  size_t  _alignment;               // how shared archive should be aligned
  int     _obj_alignment;           // value of ObjectAlignmentInBytes
  address _narrow_oop_base;         // compressed oop encoding base
  int     _narrow_oop_shift;        // compressed oop encoding shift
  bool    _compact_strings;         // value of CompactStrings
  uintx   _max_heap_size;           // java max heap size during dumping
  int     _narrow_oop_mode;         // compressed oop encoding mode
  int     _narrow_klass_shift;      // save narrow klass base and shift
  address _narrow_klass_base;
  char*   _misc_data_patching_start;
  char*   _read_only_tables_start;
  address _cds_i2i_entry_code_buffers;
  size_t  _cds_i2i_entry_code_buffers_size;
  size_t  _core_spaces_size;        // number of bytes allocated by the core spaces
                                    // (mc, md, ro, rw and od).


  struct space_info {
    int     _crc;          // crc checksum of the current space
    size_t  _file_offset;  // sizeof(this) rounded to vm page size
    union {
      char*  _base;        // copy-on-write base address
      intx   _offset;      // offset from the compressed oop encoding base, only used
                           // by archive heap space
    } _addr;
    size_t _used;          // for setting space top on read
    // 4991491 NOTICE These are C++ bool's in filemap.hpp and must match up with
    // the C type matching the C++ bool type on any given platform.
    // We assume the corresponding C type is char but licensees
    // may need to adjust the type of these fields.
    char   _read_only;     // read only space?
    char   _allow_exec;    // executable code in space?
  } _space[NUM_SHARED_MAPS];

// Ignore the rest of the FileMapHeader. We don't need those fields here.
};

static bool
read_jboolean(struct ps_prochandle* ph, psaddr_t addr, jboolean* pvalue) {
  jboolean i;
  if (ps_pread(ph, addr, &i, sizeof(i)) == PS_OK) {
    *pvalue = i;
    return true;
  } else {
    return false;
  }
}

static bool
read_pointer(struct ps_prochandle* ph, psaddr_t addr, uintptr_t* pvalue) {
  uintptr_t uip;
  if (ps_pread(ph, addr, &uip, sizeof(uip)) == PS_OK) {
    *pvalue = uip;
    return true;
  } else {
    return false;
  }
}

static bool
read_string(struct ps_prochandle* ph, psaddr_t addr, char* buf, size_t size) {
  char ch = ' ';
  size_t i = 0;

  while (ch != '\0') {
    if (ps_pread(ph, addr, &ch, sizeof(ch)) != PS_OK)
      return false;

    if (i < size - 1) {
      buf[i] = ch;
    } else { // smaller buffer
      return false;
    }

    i++; addr++;
  }

  buf[i] = '\0';
  return true;
}

#define USE_SHARED_SPACES_SYM   "UseSharedSpaces"
// mangled symbol name for Arguments::SharedArchivePath
#define SHARED_ARCHIVE_PATH_SYM "__1cJArgumentsRSharedArchivePath_"

static int
init_classsharing_workaround(void *cd, const prmap_t* pmap, const char* obj_name) {
  Debugger* dbg = (Debugger*) cd;
  JNIEnv*   env = dbg->env;
  jobject this_obj = dbg->this_obj;
  const char* jvm_name = 0;
  if ((jvm_name = strstr(obj_name, "libjvm.so")) != NULL) {
    jvm_name = obj_name;
  } else {
    return 0;
  }

  struct ps_prochandle* ph = (struct ps_prochandle*) env->GetLongField(this_obj, p_ps_prochandle_ID);

  // initialize classes.jsa file descriptor field.
  dbg->env->SetIntField(this_obj, classes_jsa_fd_ID, -1);

  // check whether class sharing is on by reading variable "UseSharedSpaces"
  psaddr_t useSharedSpacesAddr = 0;
  ps_pglobal_lookup(ph, jvm_name, USE_SHARED_SPACES_SYM, &useSharedSpacesAddr);
  if (useSharedSpacesAddr == 0) {
    THROW_NEW_DEBUGGER_EXCEPTION_("can't find 'UseSharedSpaces' flag\n", 1);
  }

  // read the value of the flag "UseSharedSpaces"
  // Since hotspot types are not available to build this library. So
  // equivalent type "jboolean" is used to read the value of "UseSharedSpaces"
  // which is same as hotspot type "bool".
  jboolean value = 0;
  if (read_jboolean(ph, useSharedSpacesAddr, &value) != true) {
    THROW_NEW_DEBUGGER_EXCEPTION_("can't read 'UseSharedSpaces' flag", 1);
  } else if ((int)value == 0) {
    print_debug("UseSharedSpaces is false, assuming -Xshare:off!\n");
    return 1;
  }

  char classes_jsa[PATH_MAX];
  psaddr_t sharedArchivePathAddrAddr = 0;
  ps_pglobal_lookup(ph, jvm_name, SHARED_ARCHIVE_PATH_SYM, &sharedArchivePathAddrAddr);
  if (sharedArchivePathAddrAddr == 0) {
    print_debug("can't find symbol 'Arguments::SharedArchivePath'\n");
    THROW_NEW_DEBUGGER_EXCEPTION_("can't get shared archive path from debuggee", 1);
  }

  uintptr_t sharedArchivePathAddr = 0;
  if (read_pointer(ph, sharedArchivePathAddrAddr, &sharedArchivePathAddr) != true) {
    print_debug("can't find read pointer 'Arguments::SharedArchivePath'\n");
    THROW_NEW_DEBUGGER_EXCEPTION_("can't get shared archive path from debuggee", 1);
  }

  if (read_string(ph, (psaddr_t)sharedArchivePathAddr, classes_jsa, sizeof(classes_jsa)) != true) {
    print_debug("can't find read 'Arguments::SharedArchivePath' value\n");
    THROW_NEW_DEBUGGER_EXCEPTION_("can't get shared archive path from debuggee", 1);
  }

  print_debug("looking for %s\n", classes_jsa);

  // open the classes.jsa
  int fd = libsaproc_open(classes_jsa, O_RDONLY);
  if (fd < 0) {
    char errMsg[ERR_MSG_SIZE];
    sprintf(errMsg, "can't open shared archive file %s", classes_jsa);
    THROW_NEW_DEBUGGER_EXCEPTION_(errMsg, 1);
  } else {
    print_debug("opened shared archive file %s\n", classes_jsa);
  }

  // parse classes.jsa
  struct FileMapHeader* pheader = (struct FileMapHeader*) malloc(sizeof(struct FileMapHeader));
  if (pheader == NULL) {
    close(fd);
    THROW_NEW_DEBUGGER_EXCEPTION_("can't allocate memory for shared file map header", 1);
  }

  memset(pheader, 0, sizeof(struct FileMapHeader));
  // read FileMapHeader
  size_t n = read(fd, pheader, sizeof(struct FileMapHeader));
  if (n != sizeof(struct FileMapHeader)) {
    char errMsg[ERR_MSG_SIZE];
    sprintf(errMsg, "unable to read shared archive file map header from %s", classes_jsa);
    close(fd);
    free(pheader);
    THROW_NEW_DEBUGGER_EXCEPTION_(errMsg, 1);
  }

  // check file magic
  if (pheader->_magic != 0xf00baba2) {
    char errMsg[ERR_MSG_SIZE];
    sprintf(errMsg, "%s has bad shared archive magic 0x%x, expecting 0xf00baba2",
                   classes_jsa, pheader->_magic);
    close(fd);
    free(pheader);
    THROW_NEW_DEBUGGER_EXCEPTION_(errMsg, 1);
  }

  // check version
  if (pheader->_version != CURRENT_ARCHIVE_VERSION) {
    char errMsg[ERR_MSG_SIZE];
    sprintf(errMsg, "%s has wrong shared archive version %d, expecting %d",
                   classes_jsa, pheader->_version, CURRENT_ARCHIVE_VERSION);
    close(fd);
    free(pheader);
    THROW_NEW_DEBUGGER_EXCEPTION_(errMsg, 1);
  }

  if (_libsaproc_debug) {
    for (int m = 0; m < NUM_SHARED_MAPS; m++) {
       print_debug("shared file offset %d mapped at 0x%lx, size = %ld, read only? = %d\n",
          pheader->_space[m]._file_offset, pheader->_space[m]._addr._base,
          pheader->_space[m]._used, pheader->_space[m]._read_only);
    }
  }

  // FIXME: For now, omitting other checks such as VM version etc.

  // store class archive file fd and map header in debugger object fields
  dbg->env->SetIntField(this_obj, classes_jsa_fd_ID, fd);
  dbg->env->SetLongField(this_obj, p_file_map_header_ID, (jlong)(uintptr_t) pheader);
  return 1;
}

} // extern "C"

// error messages for proc_arg_grab failure codes. The messages are
// modified versions of comments against corresponding #defines in
// libproc.h.
static const char* proc_arg_grab_errmsgs[] = {
                      "",
 /* G_NOPROC */       "No such process",
 /* G_NOCORE */       "No such core file",
 /* G_NOPROCORCORE */ "No such process or core",
 /* G_NOEXEC */       "Cannot locate executable file",
 /* G_ZOMB   */       "Zombie processs",
 /* G_PERM   */       "No permission to attach",
 /* G_BUSY   */       "Another process has already attached",
 /* G_SYS    */       "System process - can not attach",
 /* G_SELF   */       "Process is self - can't debug myself!",
 /* G_INTR   */       "Interrupt received while grabbing",
 /* G_LP64   */       "debuggee is 64 bit, use java -d64 for debugger",
 /* G_FORMAT */       "File is not an ELF format core file - corrupted core?",
 /* G_ELF    */       "Libelf error while parsing an ELF file",
 /* G_NOTE   */       "Required PT_NOTE Phdr not present - corrupted core?",
};

static void attach_internal(JNIEnv* env, jobject this_obj, jstring cmdLine, jboolean isProcess) {
  jboolean isCopy;
  int gcode;
  const char* cmdLine_cstr = env->GetStringUTFChars(cmdLine, &isCopy);
  char errMsg[ERR_MSG_SIZE];
  td_err_e te;
  CHECK_EXCEPTION;

  // some older versions of libproc.so crash when trying to attach 32 bit
  // debugger to 64 bit core file. check and throw error.
#ifndef _LP64
  atoi(cmdLine_cstr);
  if (errno) {
     // core file
     int core_fd;
     if ((core_fd = open64(cmdLine_cstr, O_RDONLY)) >= 0) {
        Elf32_Ehdr e32;
        if (pread64(core_fd, &e32, sizeof (e32), 0) == sizeof (e32) &&
            memcmp(&e32.e_ident[EI_MAG0], ELFMAG, SELFMAG) == 0 &&
            e32.e_type == ET_CORE && e32.e_ident[EI_CLASS] == ELFCLASS64) {
              close(core_fd);
              THROW_NEW_DEBUGGER_EXCEPTION("debuggee is 64 bit, use java -d64 for debugger");
        }
        close(core_fd);
     }
     // all other conditions are handled by libproc.so.
  }
#endif

  // connect to process/core
  ps_prochandle_t* ph = proc_arg_grab(cmdLine_cstr, (isProcess? PR_ARG_PIDS : PR_ARG_CORES), PGRAB_FORCE, &gcode, NULL);

  env->ReleaseStringUTFChars(cmdLine, cmdLine_cstr);
  if (! ph) {
     if (gcode > 0 && gcode < sizeof(proc_arg_grab_errmsgs)/sizeof(const char*)) {
        snprintf(errMsg, ERR_MSG_SIZE, "Attach failed : %s", proc_arg_grab_errmsgs[gcode]);
        THROW_NEW_DEBUGGER_EXCEPTION(errMsg);
    } else {
        if (_libsaproc_debug && gcode == G_STRANGE) {
           perror("libsaproc DEBUG: ");
        }
        if (isProcess) {
           THROW_NEW_DEBUGGER_EXCEPTION("Not able to attach to process!");
        } else {
           THROW_NEW_DEBUGGER_EXCEPTION("Not able to attach to core file!");
        }
     }
  }

  // even though libproc.so supports 64 bit debugger and 32 bit debuggee, we don't
  // support such cross-bit-debugging. check for that combination and throw error.
#ifdef _LP64
  int data_model;
  if (ps_pdmodel(ph, &data_model) != PS_OK) {
     Prelease(ph, PRELEASE_CLEAR);
     THROW_NEW_DEBUGGER_EXCEPTION("can't determine debuggee data model (ILP32? or LP64?)");
  }
  if (data_model == PR_MODEL_ILP32) {
     Prelease(ph, PRELEASE_CLEAR);
     THROW_NEW_DEBUGGER_EXCEPTION("debuggee is 32 bit, use 32 bit java for debugger");
  }
#endif

  env->SetLongField(this_obj, p_ps_prochandle_ID, (jlong)(uintptr_t)ph);

  Debugger dbg;
  dbg.env = env;
  dbg.this_obj = this_obj;
  jthrowable exception = 0;
  if (! isProcess) {
    /*
     * With class sharing, shared perm. gen heap is allocated in with MAP_SHARED|PROT_READ.
     * These pages are mapped from the file "classes.jsa". MAP_SHARED pages are not dumped
     * in Solaris core.To read shared heap pages, we have to read classes.jsa file.
     */
    Pobject_iter(ph, init_classsharing_workaround, &dbg);
    exception = env->ExceptionOccurred();
    if (exception) {
      env->ExceptionClear();
      detach_internal(env, this_obj);
      env->Throw(exception);
      return;
    }
  }

  /*
   * Iterate over the process mappings looking
   * for libthread and then dlopen the appropriate
   * libthread_db and get function pointers.
   */
  Pobject_iter(ph, init_libthread_db_ptrs, &dbg);
  exception = env->ExceptionOccurred();
  if (exception) {
    env->ExceptionClear();
    if (!sa_ignore_threaddb) {
      detach_internal(env, this_obj);
      env->Throw(exception);
    }
    return;
  }

  // init libthread_db and create thread_db agent
  p_td_init_t p_td_init = (p_td_init_t) env->GetLongField(this_obj, p_td_init_ID);
  if (p_td_init == 0) {
    if (!sa_ignore_threaddb) {
      detach_internal(env, this_obj);
    }
    HANDLE_THREADDB_FAILURE("Did not find libthread in target process/core!");
  }

  te = p_td_init();
  if (te != TD_OK) {
    if (!sa_ignore_threaddb) {
      detach_internal(env, this_obj);
    }
    snprintf(errMsg, ERR_MSG_SIZE, "Can't initialize thread_db! td_init failed: %d", te);
    HANDLE_THREADDB_FAILURE(errMsg);
  }

  p_td_ta_new_t p_td_ta_new = (p_td_ta_new_t) env->GetLongField(this_obj, p_td_ta_new_ID);

  td_thragent_t *p_td_thragent_t = 0;
  te = p_td_ta_new(ph, &p_td_thragent_t);
  if (te != TD_OK) {
    if (!sa_ignore_threaddb) {
      detach_internal(env, this_obj);
    }
    snprintf(errMsg, ERR_MSG_SIZE, "Can't create thread_db agent! td_ta_new failed: %d", te);
    HANDLE_THREADDB_FAILURE(errMsg);
  }
  env->SetLongField(this_obj, p_td_thragent_t_ID, (jlong)(uintptr_t) p_td_thragent_t);

}

/*
 * Class:     sun_jvm_hotspot_debugger_proc_ProcDebuggerLocal
 * Method:    attach0
 * Signature: (Ljava/lang/String;)V
 * Description: process detach
 */
JNIEXPORT void JNICALL Java_sun_jvm_hotspot_debugger_proc_ProcDebuggerLocal_attach0__Ljava_lang_String_2
  (JNIEnv *env, jobject this_obj, jstring pid) {
  attach_internal(env, this_obj, pid, JNI_TRUE);
}

/*
 * Class:     sun_jvm_hotspot_debugger_proc_ProcDebuggerLocal
 * Method:    attach0
 * Signature: (Ljava/lang/String;Ljava/lang/String;)V
 * Description: core file detach
 */
JNIEXPORT void JNICALL Java_sun_jvm_hotspot_debugger_proc_ProcDebuggerLocal_attach0__Ljava_lang_String_2Ljava_lang_String_2
  (JNIEnv *env, jobject this_obj, jstring executable, jstring corefile) {
  // ignore executable file name, libproc.so can detect a.out name anyway.
  attach_internal(env, this_obj, corefile, JNI_FALSE);
}


/*
 * Class:       sun_jvm_hotspot_debugger_proc_ProcDebuggerLocal
 * Method:      detach0
 * Signature:   ()V
 * Description: process/core file detach
 */
JNIEXPORT void JNICALL Java_sun_jvm_hotspot_debugger_proc_ProcDebuggerLocal_detach0
  (JNIEnv *env, jobject this_obj) {
  detach_internal(env, this_obj);
}

/*
 * Class:       sun_jvm_hotspot_debugger_proc_ProcDebuggerLocal
 * Method:      getRemoteProcessAddressSize0
 * Signature:   ()I
 * Description: get process/core address size
 */
JNIEXPORT jint JNICALL Java_sun_jvm_hotspot_debugger_proc_ProcDebuggerLocal_getRemoteProcessAddressSize0
  (JNIEnv *env, jobject this_obj) {
  jlong p_ps_prochandle;
  p_ps_prochandle = env->GetLongField(this_obj, p_ps_prochandle_ID);
  int data_model = PR_MODEL_ILP32;
  ps_pdmodel((struct ps_prochandle*) p_ps_prochandle, &data_model);
  print_debug("debuggee is %d bit\n", data_model == PR_MODEL_ILP32? 32 : 64);
  return (jint) data_model == PR_MODEL_ILP32? 32 : 64;
}

/*
 * Class:       sun_jvm_hotspot_debugger_proc_ProcDebuggerLocal
 * Method:      getPageSize0
 * Signature:   ()I
 * Description: get process/core page size
 */
JNIEXPORT jint JNICALL Java_sun_jvm_hotspot_debugger_proc_ProcDebuggerLocal_getPageSize0
  (JNIEnv *env, jobject this_obj) {

/*
  We are not yet attached to a java process or core file. getPageSize is called from
  the constructor of ProcDebuggerLocal. The following won't work!

    jlong p_ps_prochandle;
    p_ps_prochandle = env->GetLongField(this_obj, p_ps_prochandle_ID);
    CHECK_EXCEPTION_(-1);
    struct ps_prochandle* prochandle = (struct ps_prochandle*) p_ps_prochandle;
    return (Pstate(prochandle) == PS_DEAD) ? Pgetauxval(prochandle, AT_PAGESZ)
                                           : getpagesize();

  So even though core may have been generated with a different page size settings, for now
  call getpagesize.
*/

  return getpagesize();
}

/*
 * Class:       sun_jvm_hotspot_debugger_proc_ProcDebuggerLocal
 * Method:      getThreadIntegerRegisterSet0
 * Signature:   (J)[J
 * Description: get gregset for a given thread specified by thread id
 */
JNIEXPORT jlongArray JNICALL Java_sun_jvm_hotspot_debugger_proc_ProcDebuggerLocal_getThreadIntegerRegisterSet0
  (JNIEnv *env, jobject this_obj, jlong tid) {
  char errMsg[ERR_MSG_SIZE];
  td_err_e te;
  // map the thread id to thread handle
  p_td_ta_map_id2thr_t p_td_ta_map_id2thr = (p_td_ta_map_id2thr_t) env->GetLongField(this_obj, p_td_ta_map_id2thr_ID);

  td_thragent_t* p_td_thragent_t = (td_thragent_t*) env->GetLongField(this_obj, p_td_thragent_t_ID);
  if (p_td_thragent_t == 0) {
     return 0;
  }

  td_thrhandle_t thr_handle;
  te = p_td_ta_map_id2thr(p_td_thragent_t, (thread_t) tid, &thr_handle);
  if (te != TD_OK) {
     snprintf(errMsg, ERR_MSG_SIZE, "can't map thread id to thread handle! td_ta_map_id2thr failed: %d", te);
     THROW_NEW_DEBUGGER_EXCEPTION_(errMsg, 0);
  }

  p_td_thr_getgregs_t p_td_thr_getgregs = (p_td_thr_getgregs_t) env->GetLongField(this_obj, p_td_thr_getgregs_ID);
  prgregset_t gregs;
  p_td_thr_getgregs(&thr_handle, gregs);

  jlongArray res = env->NewLongArray(NPRGREG);
  CHECK_EXCEPTION_(0);
  jboolean isCopy;
  jlong* ptr = env->GetLongArrayElements(res, &isCopy);
  CHECK_EXCEPTION_(NULL);
  for (int i = 0; i < NPRGREG; i++) {
    ptr[i] = (jlong) (uintptr_t) gregs[i];
  }
  env->ReleaseLongArrayElements(res, ptr, JNI_COMMIT);
  return res;
}

/*
 * Class:       sun_jvm_hotspot_debugger_proc_ProcDebuggerLocal
 * Method:      fillThreadList0
 * Signature:   (Ljava/util/List;)V
 * Description: fills thread list of the debuggee process/core
 */
JNIEXPORT void JNICALL Java_sun_jvm_hotspot_debugger_proc_ProcDebuggerLocal_fillThreadList0
  (JNIEnv *env, jobject this_obj, jobject list) {

  td_thragent_t* p_td_thragent_t = (td_thragent_t*) env->GetLongField(this_obj, p_td_thragent_t_ID);
  if (p_td_thragent_t == 0) {
     return;
  }

  p_td_ta_thr_iter_t p_td_ta_thr_iter = (p_td_ta_thr_iter_t) env->GetLongField(this_obj, p_td_ta_thr_iter_ID);

  DebuggerWithObject dbgo;
  dbgo.env = env;
  dbgo.this_obj = this_obj;
  dbgo.obj = list;

  p_td_ta_thr_iter(p_td_thragent_t, fill_thread_list, &dbgo,
                   TD_THR_ANY_STATE, TD_THR_LOWEST_PRIORITY, TD_SIGNO_MASK, TD_THR_ANY_USER_FLAGS);
}

/*
 * Class:       sun_jvm_hotspot_debugger_proc_ProcDebuggerLocal
 * Method:      fillCFrameList0
 * Signature:   ([J)Lsun/jvm/hotspot/debugger/proc/ProcCFrame;
 * Description: fills CFrame list for a given thread
 */
JNIEXPORT jobject JNICALL Java_sun_jvm_hotspot_debugger_proc_ProcDebuggerLocal_fillCFrameList0
  (JNIEnv *env, jobject this_obj, jlongArray regsArray) {
  jlong p_ps_prochandle = env->GetLongField(this_obj, p_ps_prochandle_ID);

  DebuggerWith2Objects dbgo2;
  dbgo2.env  = env;
  dbgo2.this_obj = this_obj;
  dbgo2.obj  = NULL;
  dbgo2.obj2 = NULL;

  jboolean isCopy;
  jlong* ptr = env->GetLongArrayElements(regsArray, &isCopy);
  CHECK_EXCEPTION_(0);

  prgregset_t gregs;
  for (int i = 0; i < NPRGREG; i++) {
     gregs[i] = (uintptr_t) ptr[i];
  }

  env->ReleaseLongArrayElements(regsArray, ptr, JNI_ABORT);
  CHECK_EXCEPTION_(0);

  Pstack_iter((struct ps_prochandle*) p_ps_prochandle, gregs,
              wrapper_fill_cframe_list, &dbgo2);
  return dbgo2.obj;
}

/*
 * Class:       sun_jvm_hotspot_debugger_proc_ProcDebuggerLocal
 * Method:      fillLoadObjectList0
 * Signature:   (Ljava/util/List;)V
 * Description: fills shared objects of the debuggee process/core
 */
JNIEXPORT void JNICALL Java_sun_jvm_hotspot_debugger_proc_ProcDebuggerLocal_fillLoadObjectList0
  (JNIEnv *env, jobject this_obj, jobject list) {
  DebuggerWithObject dbgo;
  dbgo.env = env;
  dbgo.this_obj = this_obj;
  dbgo.obj = list;

  jlong p_ps_prochandle = env->GetLongField(this_obj, p_ps_prochandle_ID);
  Pobject_iter((struct ps_prochandle*) p_ps_prochandle, fill_load_object_list, &dbgo);
}

/*
 * Class:       sun_jvm_hotspot_debugger_proc_ProcDebuggerLocal
 * Method:      readBytesFromProcess0
 * Signature:   (JJ)[B
 * Description: read bytes from debuggee process/core
 */
JNIEXPORT jbyteArray JNICALL Java_sun_jvm_hotspot_debugger_proc_ProcDebuggerLocal_readBytesFromProcess0
  (JNIEnv *env, jobject this_obj, jlong address, jlong numBytes) {

  jbyteArray array = env->NewByteArray(numBytes);
  CHECK_EXCEPTION_(0);
  jboolean isCopy;
  jbyte* bufPtr = env->GetByteArrayElements(array, &isCopy);
  CHECK_EXCEPTION_(0);

  jlong p_ps_prochandle = env->GetLongField(this_obj, p_ps_prochandle_ID);
  ps_err_e ret = ps_pread((struct ps_prochandle*) p_ps_prochandle,
                       (psaddr_t)address, bufPtr, (size_t)numBytes);

  if (ret != PS_OK) {
    // part of the class sharing workaround. try shared heap area
    int classes_jsa_fd = env->GetIntField(this_obj, classes_jsa_fd_ID);
    if (classes_jsa_fd != -1 && address != (jlong)0) {
      print_debug("read failed at 0x%lx, attempting shared heap area\n", (long) address);

      struct FileMapHeader* pheader = (struct FileMapHeader*) env->GetLongField(this_obj, p_file_map_header_ID);
      // walk through the shared mappings -- we just have 9 of them.
      // so, linear walking is okay.
      for (int m = 0; m < NUM_SHARED_MAPS; m++) {

        // We can skip the non-read-only maps. These are mapped as MAP_PRIVATE
        // and hence will be read by libproc. Besides, the file copy may be
        // stale because the process might have modified those pages.
        if (pheader->_space[m]._read_only) {
          jlong baseAddress = (jlong) (uintptr_t) pheader->_space[m]._addr._base;
          size_t usedSize = pheader->_space[m]._used;
          if (address >= baseAddress && address < (baseAddress + usedSize)) {
            // the given address falls in this shared heap area
            print_debug("found shared map at 0x%lx\n", (long) baseAddress);


            // If more data is asked than actually mapped from file, we need to zero fill
            // till the end-of-page boundary. But, java array new does that for us. we just
            // need to read as much as data available.

#define MIN2(x, y) (((x) < (y))? (x) : (y))

            jlong diff = address - baseAddress;
            jlong bytesToRead = MIN2(numBytes, usedSize - diff);
            off_t offset = pheader->_space[m]._file_offset  + off_t(diff);
            ssize_t bytesRead = pread(classes_jsa_fd, bufPtr, bytesToRead, offset);
            if (bytesRead != bytesToRead) {
              env->ReleaseByteArrayElements(array, bufPtr, JNI_ABORT);
              print_debug("shared map read failed\n");
              return jbyteArray(0);
            } else {
              print_debug("shared map read succeeded\n");
              env->ReleaseByteArrayElements(array, bufPtr, 0);
              return array;
            }
          } // is in current map
        } // is read only map
      } // for shared maps
    } // classes_jsa_fd != -1
    env->ReleaseByteArrayElements(array, bufPtr, JNI_ABORT);
    return jbyteArray(0);
  } else {
    env->ReleaseByteArrayElements(array, bufPtr, 0);
    return array;
  }
}

/*
 * Class:       sun_jvm_hotspot_debugger_proc_ProcDebuggerLocal
 * Method:      writeBytesToProcess0
 * Signature:   (JJ[B)V
 * Description: write bytes into debugger process
 */
JNIEXPORT void JNICALL Java_sun_jvm_hotspot_debugger_proc_ProcDebuggerLocal_writeBytesToProcess0
  (JNIEnv *env, jobject this_obj, jlong address, jlong numBytes, jbyteArray data) {
  char errMsg[ERR_MSG_SIZE];
  ps_err_e pe;
  jlong p_ps_prochandle = env->GetLongField(this_obj, p_ps_prochandle_ID);
  jboolean isCopy;
  jbyte* ptr = env->GetByteArrayElements(data, &isCopy);
  CHECK_EXCEPTION;

  pe = ps_pwrite((struct ps_prochandle*) p_ps_prochandle, address, ptr, numBytes);
  if (pe != PS_OK) {
     snprintf(errMsg, ERR_MSG_SIZE, "Process write failed! ps_pwrite failed: %d", pe);
     env->ReleaseByteArrayElements(data, ptr, JNI_ABORT);
     THROW_NEW_DEBUGGER_EXCEPTION(errMsg);
  }

  env->ReleaseByteArrayElements(data, ptr, JNI_ABORT);
}

/*
 * Class:     sun_jvm_hotspot_debugger_proc_ProcDebuggerLocal
 * Method:    suspend0
 * Signature: ()V
 */
JNIEXPORT void JNICALL Java_sun_jvm_hotspot_debugger_proc_ProcDebuggerLocal_suspend0
  (JNIEnv *env, jobject this_obj) {
  jlong p_ps_prochandle = env->GetLongField(this_obj, p_ps_prochandle_ID);
  // for now don't check return value. revisit this again.
  Pstop((struct ps_prochandle*) p_ps_prochandle, 1000);
}

/*
 * Class:     sun_jvm_hotspot_debugger_proc_ProcDebuggerLocal
 * Method:    resume0
 * Signature: ()V
 */
JNIEXPORT void JNICALL Java_sun_jvm_hotspot_debugger_proc_ProcDebuggerLocal_resume0
  (JNIEnv *env, jobject this_obj) {
  jlong p_ps_prochandle = env->GetLongField(this_obj, p_ps_prochandle_ID);
  // for now don't check return value. revisit this again.
  Psetrun((struct ps_prochandle*) p_ps_prochandle, 0, PRCFAULT|PRSTOP);
}

/*
  * Class:       sun_jvm_hotspot_debugger_proc_ProcDebuggerLocal
  * Method:      lookupByName0
  * Signature:   (Ljava/lang/String;Ljava/lang/String;)J
  * Description: symbol lookup by name
*/
JNIEXPORT jlong JNICALL Java_sun_jvm_hotspot_debugger_proc_ProcDebuggerLocal_lookupByName0
   (JNIEnv *env, jobject this_obj, jstring objectName, jstring symbolName) {
   jlong p_ps_prochandle;
   p_ps_prochandle = env->GetLongField(this_obj, p_ps_prochandle_ID);

   jboolean isCopy;
   const char* objectName_cstr = NULL;
   if (objectName != NULL) {
     objectName_cstr = env->GetStringUTFChars(objectName, &isCopy);
     CHECK_EXCEPTION_(0);
   } else {
     objectName_cstr = PR_OBJ_EVERY;
   }

   const char* symbolName_cstr = env->GetStringUTFChars(symbolName, &isCopy);
   CHECK_EXCEPTION_(0);

   psaddr_t symbol_addr = (psaddr_t) 0;
   ps_pglobal_lookup((struct ps_prochandle*) p_ps_prochandle,  objectName_cstr,
                    symbolName_cstr, &symbol_addr);

   if (symbol_addr == 0) {
      print_debug("lookup for %s in %s failed\n", symbolName_cstr, objectName_cstr);
   }

   if (objectName_cstr != PR_OBJ_EVERY) {
     env->ReleaseStringUTFChars(objectName, objectName_cstr);
   }
   env->ReleaseStringUTFChars(symbolName, symbolName_cstr);
   return (jlong) (uintptr_t) symbol_addr;
}

/*
 * Class:       sun_jvm_hotspot_debugger_proc_ProcDebuggerLocal
 * Method:      lookupByAddress0
 * Signature:   (J)Lsun/jvm/hotspot/debugger/cdbg/ClosestSymbol;
 * Description: lookup symbol name for a given address
 */
JNIEXPORT jobject JNICALL Java_sun_jvm_hotspot_debugger_proc_ProcDebuggerLocal_lookupByAddress0
   (JNIEnv *env, jobject this_obj, jlong address) {
   jlong p_ps_prochandle;
   p_ps_prochandle = env->GetLongField(this_obj, p_ps_prochandle_ID);

   char nameBuf[SYMBOL_BUF_SIZE + 1];
   GElf_Sym sym;
   int res = Plookup_by_addr((struct ps_prochandle*) p_ps_prochandle, (uintptr_t) address,
                             nameBuf, sizeof(nameBuf), &sym, NULL);

   if (res != 0) { // failed
      return 0;
   }

   jstring resSym = env->NewStringUTF(nameBuf);
   CHECK_EXCEPTION_(0);

   return env->CallObjectMethod(this_obj, createClosestSymbol_ID, resSym, (address - sym.st_value));
}

/*
 * Class:     sun_jvm_hotspot_debugger_proc_ProcDebuggerLocal
 * Method:    demangle0
 * Signature: (Ljava/lang/String;)Ljava/lang/String;
 */
JNIEXPORT jstring JNICALL Java_sun_jvm_hotspot_debugger_proc_ProcDebuggerLocal_demangle0
  (JNIEnv *env, jobject this_object, jstring name) {
  jboolean isCopy;
  const char* ptr = env->GetStringUTFChars(name, &isCopy);
  CHECK_EXCEPTION_(NULL);
  char  buf[2*SYMBOL_BUF_SIZE + 1];
  jstring res = 0;
  if (cplus_demangle((char*) ptr, buf, sizeof(buf)) != DEMANGLE_ESPACE) {
    res = env->NewStringUTF(buf);
  } else {
    res = name;
  }
  env->ReleaseStringUTFChars(name, ptr);
  return res;
}

/*
 * Class:       sun_jvm_hotspot_debugger_proc_ProcDebuggerLocal
 * Method:      initIDs
 * Signature:   ()V
 * Description: get JNI ids for fields and methods of ProcDebuggerLocal class
 */
JNIEXPORT void JNICALL Java_sun_jvm_hotspot_debugger_proc_ProcDebuggerLocal_initIDs
  (JNIEnv *env, jclass clazz) {
  _libsaproc_debug = getenv("LIBSAPROC_DEBUG") != NULL;
  if (_libsaproc_debug) {
     // propagate debug mode to libproc.so
     static const char* var = "LIBPROC_DEBUG=1";
     putenv((char*)var);
  }

  void* libproc_handle = dlopen("libproc.so", RTLD_LAZY | RTLD_GLOBAL);
  if (libproc_handle == 0)
     THROW_NEW_DEBUGGER_EXCEPTION("can't load libproc.so, if you are using Solaris 5.7 or below, copy libproc.so from 5.8!");

  p_ps_prochandle_ID = env->GetFieldID(clazz, "p_ps_prochandle", "J");
  CHECK_EXCEPTION;

  libthread_db_handle_ID = env->GetFieldID(clazz, "libthread_db_handle", "J");
  CHECK_EXCEPTION;

  p_td_thragent_t_ID = env->GetFieldID(clazz, "p_td_thragent_t", "J");
  CHECK_EXCEPTION;

  p_td_init_ID = env->GetFieldID(clazz, "p_td_init", "J");
  CHECK_EXCEPTION;

  p_td_ta_new_ID = env->GetFieldID(clazz, "p_td_ta_new", "J");
  CHECK_EXCEPTION;

  p_td_ta_delete_ID = env->GetFieldID(clazz, "p_td_ta_delete", "J");
  CHECK_EXCEPTION;

  p_td_ta_thr_iter_ID = env->GetFieldID(clazz, "p_td_ta_thr_iter", "J");
  CHECK_EXCEPTION;

  p_td_thr_get_info_ID = env->GetFieldID(clazz, "p_td_thr_get_info", "J");
  CHECK_EXCEPTION;

  p_td_ta_map_id2thr_ID = env->GetFieldID(clazz, "p_td_ta_map_id2thr", "J");
  CHECK_EXCEPTION;

  p_td_thr_getgregs_ID = env->GetFieldID(clazz, "p_td_thr_getgregs", "J");
  CHECK_EXCEPTION;

  getThreadForThreadId_ID = env->GetMethodID(clazz,
                            "getThreadForThreadId", "(J)Lsun/jvm/hotspot/debugger/ThreadProxy;");
  CHECK_EXCEPTION;

  pcRegIndex_ID = env->GetFieldID(clazz, "pcRegIndex", "I");
  CHECK_EXCEPTION;

  fpRegIndex_ID = env->GetFieldID(clazz, "fpRegIndex", "I");
  CHECK_EXCEPTION;

  createSenderFrame_ID = env->GetMethodID(clazz,
                            "createSenderFrame", "(Lsun/jvm/hotspot/debugger/proc/ProcCFrame;JJ)Lsun/jvm/hotspot/debugger/proc/ProcCFrame;");
  CHECK_EXCEPTION;

  createLoadObject_ID = env->GetMethodID(clazz,
                            "createLoadObject", "(Ljava/lang/String;JJ)Lsun/jvm/hotspot/debugger/cdbg/LoadObject;");
  CHECK_EXCEPTION;

  createClosestSymbol_ID = env->GetMethodID(clazz,
                            "createClosestSymbol", "(Ljava/lang/String;J)Lsun/jvm/hotspot/debugger/cdbg/ClosestSymbol;");
  CHECK_EXCEPTION;

  jclass list_clazz = env->FindClass("java/util/List");
  CHECK_EXCEPTION;
  listAdd_ID = env->GetMethodID(list_clazz, "add", "(Ljava/lang/Object;)Z");
  CHECK_EXCEPTION;

  // part of the class sharing workaround
  classes_jsa_fd_ID = env->GetFieldID(clazz, "classes_jsa_fd", "I");
  CHECK_EXCEPTION;
  p_file_map_header_ID = env->GetFieldID(clazz, "p_file_map_header", "J");
  CHECK_EXCEPTION;
}<|MERGE_RESOLUTION|>--- conflicted
+++ resolved
@@ -222,11 +222,7 @@
 // implement as a pathmap style facility for the SA.  If libproc
 // starts using other interfaces then this might have to extended to
 // cover other calls.
-<<<<<<< HEAD
-extern "C" JNIEXPORT int 
-=======
 extern "C" JNIEXPORT int JNICALL
->>>>>>> 9be1418d
 libsaproc_open(const char * name, int oflag, ...) {
   if (oflag == O_RDONLY) {
     init_alt_root();
