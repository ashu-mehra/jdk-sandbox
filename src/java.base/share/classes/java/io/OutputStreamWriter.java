/*
 * Copyright (c) 1996, 2021, Oracle and/or its affiliates. All rights reserved.
 * DO NOT ALTER OR REMOVE COPYRIGHT NOTICES OR THIS FILE HEADER.
 *
 * This code is free software; you can redistribute it and/or modify it
 * under the terms of the GNU General Public License version 2 only, as
 * published by the Free Software Foundation.  Oracle designates this
 * particular file as subject to the "Classpath" exception as provided
 * by Oracle in the LICENSE file that accompanied this code.
 *
 * This code is distributed in the hope that it will be useful, but WITHOUT
 * ANY WARRANTY; without even the implied warranty of MERCHANTABILITY or
 * FITNESS FOR A PARTICULAR PURPOSE.  See the GNU General Public License
 * version 2 for more details (a copy is included in the LICENSE file that
 * accompanied this code).
 *
 * You should have received a copy of the GNU General Public License version
 * 2 along with this work; if not, write to the Free Software Foundation,
 * Inc., 51 Franklin St, Fifth Floor, Boston, MA 02110-1301 USA.
 *
 * Please contact Oracle, 500 Oracle Parkway, Redwood Shores, CA 94065 USA
 * or visit www.oracle.com if you need additional information or have any
 * questions.
 */

package java.io;

import java.nio.CharBuffer;
import java.nio.charset.Charset;
import java.nio.charset.CharsetEncoder;
import sun.nio.cs.StreamEncoder;


/**
 * An OutputStreamWriter is a bridge from character streams to byte streams:
 * Characters written to it are encoded into bytes using a specified {@link
 * Charset charset}.  The charset that it uses
 * may be specified by name or may be given explicitly, or the
 * default charset may be accepted.
 *
 * <p> Each invocation of a write() method causes the encoding converter to be
 * invoked on the given character(s).  The resulting bytes are accumulated in a
 * buffer before being written to the underlying output stream.  Note that the
 * characters passed to the write() methods are not buffered.
 *
 * <p> For top efficiency, consider wrapping an OutputStreamWriter within a
 * BufferedWriter so as to avoid frequent converter invocations.  For example:
 *
<<<<<<< HEAD
 * {@snippet lang=java : 
 *   Writer out
 *     = new BufferedWriter(new OutputStreamWriter(System.out));
 * }
=======
 * <pre>
 * Writer out
 *   = new BufferedWriter(new OutputStreamWriter(anOutputStream));
 * </pre>
>>>>>>> f6cc1732
 *
 * <p> A <i>surrogate pair</i> is a character represented by a sequence of two
 * {@code char} values: A <i>high</i> surrogate in the range '&#92;uD800' to
 * '&#92;uDBFF' followed by a <i>low</i> surrogate in the range '&#92;uDC00' to
 * '&#92;uDFFF'.
 *
 * <p> A <i>malformed surrogate element</i> is a high surrogate that is not
 * followed by a low surrogate or a low surrogate that is not preceded by a
 * high surrogate.
 *
 * <p> This class always replaces malformed surrogate elements and unmappable
 * character sequences with the charset's default <i>substitution sequence</i>.
 * The {@linkplain CharsetEncoder} class should be used when more
 * control over the encoding process is required.
 *
 * @see BufferedWriter
 * @see OutputStream
 * @see Charset
 *
 * @author      Mark Reinhold
 * @since       1.1
 */

public class OutputStreamWriter extends Writer {

    private final StreamEncoder se;

    /**
     * Creates an OutputStreamWriter that uses the named charset.
     *
     * @param  out
     *         An OutputStream
     *
     * @param  charsetName
     *         The name of a supported {@link Charset charset}
     *
     * @throws     UnsupportedEncodingException
     *             If the named encoding is not supported
     */
    public OutputStreamWriter(OutputStream out, String charsetName)
        throws UnsupportedEncodingException
    {
        super(out);
        if (charsetName == null)
            throw new NullPointerException("charsetName");
        se = StreamEncoder.forOutputStreamWriter(out, this, charsetName);
    }

    /**
     * Creates an OutputStreamWriter that uses the default character encoding.
     *
     * @param  out  An OutputStream
     * @see Charset#defaultCharset()
     */
    public OutputStreamWriter(OutputStream out) {
        super(out);
        se = StreamEncoder.forOutputStreamWriter(out, this,
                Charset.defaultCharset());
    }

    /**
     * Creates an OutputStreamWriter that uses the given charset.
     *
     * @param  out
     *         An OutputStream
     *
     * @param  cs
     *         A charset
     *
     * @since 1.4
     */
    public OutputStreamWriter(OutputStream out, Charset cs) {
        super(out);
        if (cs == null)
            throw new NullPointerException("charset");
        se = StreamEncoder.forOutputStreamWriter(out, this, cs);
    }

    /**
     * Creates an OutputStreamWriter that uses the given charset encoder.
     *
     * @param  out
     *         An OutputStream
     *
     * @param  enc
     *         A charset encoder
     *
     * @since 1.4
     */
    public OutputStreamWriter(OutputStream out, CharsetEncoder enc) {
        super(out);
        if (enc == null)
            throw new NullPointerException("charset encoder");
        se = StreamEncoder.forOutputStreamWriter(out, this, enc);
    }

    /**
     * Returns the name of the character encoding being used by this stream.
     *
     * <p> If the encoding has an historical name then that name is returned;
     * otherwise the encoding's canonical name is returned.
     *
     * <p> If this instance was created with the {@link
     * #OutputStreamWriter(OutputStream, String)} constructor then the returned
     * name, being unique for the encoding, may differ from the name passed to
     * the constructor.  This method may return {@code null} if the stream has
     * been closed. </p>
     *
     * @return The historical name of this encoding, or possibly
     *         {@code null} if the stream has been closed
     *
     * @see Charset
     *
     * @revised 1.4
     */
    public String getEncoding() {
        return se.getEncoding();
    }

    /**
     * Flushes the output buffer to the underlying byte stream, without flushing
     * the byte stream itself.  This method is non-private only so that it may
     * be invoked by PrintStream.
     */
    void flushBuffer() throws IOException {
        se.flushBuffer();
    }

    /**
     * Writes a single character.
     *
     * @throws     IOException  If an I/O error occurs
     */
    public void write(int c) throws IOException {
        se.write(c);
    }

    /**
     * Writes a portion of an array of characters.
     *
     * @param  cbuf  Buffer of characters
     * @param  off   Offset from which to start writing characters
     * @param  len   Number of characters to write
     *
     * @throws  IndexOutOfBoundsException
     *          If {@code off} is negative, or {@code len} is negative,
     *          or {@code off + len} is negative or greater than the length
     *          of the given array
     *
     * @throws  IOException  If an I/O error occurs
     */
    public void write(char[] cbuf, int off, int len) throws IOException {
        se.write(cbuf, off, len);
    }

    /**
     * Writes a portion of a string.
     *
     * @param  str  A String
     * @param  off  Offset from which to start writing characters
     * @param  len  Number of characters to write
     *
     * @throws  IndexOutOfBoundsException
     *          If {@code off} is negative, or {@code len} is negative,
     *          or {@code off + len} is negative or greater than the length
     *          of the given string
     *
     * @throws  IOException  If an I/O error occurs
     */
    public void write(String str, int off, int len) throws IOException {
        se.write(str, off, len);
    }

    @Override
    public Writer append(CharSequence csq, int start, int end) throws IOException {
        if (csq == null) csq = "null";
        return append(csq.subSequence(start, end));
    }

    @Override
    public Writer append(CharSequence csq) throws IOException {
        if (csq instanceof CharBuffer) {
            se.write((CharBuffer) csq);
        } else {
            se.write(String.valueOf(csq));
        }
        return this;
    }

    /**
     * Flushes the stream.
     *
     * @throws     IOException  If an I/O error occurs
     */
    public void flush() throws IOException {
        se.flush();
    }

    public void close() throws IOException {
        se.close();
    }
}<|MERGE_RESOLUTION|>--- conflicted
+++ resolved
@@ -46,17 +46,10 @@
  * <p> For top efficiency, consider wrapping an OutputStreamWriter within a
  * BufferedWriter so as to avoid frequent converter invocations.  For example:
  *
-<<<<<<< HEAD
- * {@snippet lang=java : 
+ * {@snippet lang=java :
  *   Writer out
- *     = new BufferedWriter(new OutputStreamWriter(System.out));
+ *     = new BufferedWriter(new OutputStreamWriter(anOutputStream));
  * }
-=======
- * <pre>
- * Writer out
- *   = new BufferedWriter(new OutputStreamWriter(anOutputStream));
- * </pre>
->>>>>>> f6cc1732
  *
  * <p> A <i>surrogate pair</i> is a character represented by a sequence of two
  * {@code char} values: A <i>high</i> surrogate in the range '&#92;uD800' to
