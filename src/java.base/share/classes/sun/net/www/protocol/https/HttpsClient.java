/*
<<<<<<< HEAD
 * Copyright (c) 2001, 2019, Oracle and/or its affiliates. All rights reserved.
=======
 * Copyright (c) 2001, 2020, Oracle and/or its affiliates. All rights reserved.
>>>>>>> 1ae6b533
 * DO NOT ALTER OR REMOVE COPYRIGHT NOTICES OR THIS FILE HEADER.
 *
 * This code is free software; you can redistribute it and/or modify it
 * under the terms of the GNU General Public License version 2 only, as
 * published by the Free Software Foundation.  Oracle designates this
 * particular file as subject to the "Classpath" exception as provided
 * by Oracle in the LICENSE file that accompanied this code.
 *
 * This code is distributed in the hope that it will be useful, but WITHOUT
 * ANY WARRANTY; without even the implied warranty of MERCHANTABILITY or
 * FITNESS FOR A PARTICULAR PURPOSE.  See the GNU General Public License
 * version 2 for more details (a copy is included in the LICENSE file that
 * accompanied this code).
 *
 * You should have received a copy of the GNU General Public License version
 * 2 along with this work; if not, write to the Free Software Foundation,
 * Inc., 51 Franklin St, Fifth Floor, Boston, MA 02110-1301 USA.
 *
 * Please contact Oracle, 500 Oracle Parkway, Redwood Shores, CA 94065 USA
 * or visit www.oracle.com if you need additional information or have any
 * questions.
 */


package sun.net.www.protocol.https;

import java.io.IOException;
import java.io.UnsupportedEncodingException;
import java.io.PrintStream;
import java.io.BufferedOutputStream;
import java.net.InetAddress;
import java.net.Socket;
import java.net.SocketException;
import java.net.URL;
import java.net.UnknownHostException;
import java.net.InetSocketAddress;
import java.net.Proxy;
import java.security.Principal;
import java.security.cert.*;
import java.util.Objects;
import java.util.StringTokenizer;
import java.util.Vector;
import java.util.concurrent.locks.Lock;
import javax.net.ssl.*;
import sun.net.www.http.HttpClient;
import sun.net.www.protocol.http.AuthenticatorKeys;
import sun.net.www.protocol.http.HttpURLConnection;
import sun.security.action.*;
import sun.security.util.HostnameChecker;
import sun.security.ssl.SSLSocketImpl;
import sun.util.logging.PlatformLogger;
import static sun.net.www.protocol.http.HttpURLConnection.TunnelState.*;


/**
 * This class provides HTTPS client URL support, building on the standard
 * "sun.net.www" HTTP protocol handler.  HTTPS is the same protocol as HTTP,
 * but differs in the transport layer which it uses:  <UL>
 *
 *      <LI>There's a <em>Secure Sockets Layer</em> between TCP
 *      and the HTTP protocol code.
 *
 *      <LI>It uses a different default TCP port.
 *
 *      <LI>It doesn't use application level proxies, which can see and
 *      manipulate HTTP user level data, compromising privacy.  It uses
 *      low level tunneling instead, which hides HTTP protocol and data
 *      from all third parties.  (Traffic analysis is still possible).
 *
 *      <LI>It does basic server authentication, to protect
 *      against "URL spoofing" attacks.  This involves deciding
 *      whether the X.509 certificate chain identifying the server
 *      is trusted, and verifying that the name of the server is
 *      found in the certificate.  (The application may enable an
 *      anonymous SSL cipher suite, and such checks are not done
 *      for anonymous ciphers.)
 *
 *      <LI>It exposes key SSL session attributes, specifically the
 *      cipher suite in use and the server's X509 certificates, to
 *      application software which knows about this protocol handler.
 *
 *      </UL>
 *
 * <P> System properties used include:  <UL>
 *
 *      <LI><em>https.proxyHost</em> ... the host supporting SSL
 *      tunneling using the conventional CONNECT syntax
 *
 *      <LI><em>https.proxyPort</em> ... port to use on proxyHost
 *
 *      <LI><em>https.cipherSuites</em> ... comma separated list of
 *      SSL cipher suite names to enable.
 *
 *      <LI><em>http.nonProxyHosts</em> ...
 *
 *      </UL>
 *
 * @author David Brownell
 * @author Bill Foote
 */

// final for export control reasons (access to APIs); remove with care
final class HttpsClient extends HttpClient
    implements HandshakeCompletedListener
{
    // STATIC STATE and ACCESSORS THERETO

    // HTTPS uses a different default port number than HTTP.
    private static final int    httpsPortNumber = 443;

    // default HostnameVerifier class canonical name
    private static final String defaultHVCanonicalName =
            "javax.net.ssl.HttpsURLConnection.DefaultHostnameVerifier";

    /** Returns the default HTTPS port (443) */
    @Override
    protected int getDefaultPort() { return httpsPortNumber; }

    private HostnameVerifier hv;
    private SSLSocketFactory sslSocketFactory;

    // HttpClient.proxyDisabled will always be false, because we don't
    // use an application-level HTTP proxy.  We might tunnel through
    // our http proxy, though.


    // INSTANCE DATA

    // last negotiated SSL session
    private SSLSession  session;

    private String [] getCipherSuites() {
        //
        // If ciphers are assigned, sort them into an array.
        //
        String ciphers [];
        String cipherString =
                GetPropertyAction.privilegedGetProperty("https.cipherSuites");

        if (cipherString == null || cipherString.isEmpty()) {
            ciphers = null;
        } else {
            StringTokenizer     tokenizer;
            Vector<String>      v = new Vector<String>();

            tokenizer = new StringTokenizer(cipherString, ",");
            while (tokenizer.hasMoreTokens())
                v.addElement(tokenizer.nextToken());
            ciphers = new String [v.size()];
            for (int i = 0; i < ciphers.length; i++)
                ciphers [i] = v.elementAt(i);
        }
        return ciphers;
    }

    private String [] getProtocols() {
        //
        // If protocols are assigned, sort them into an array.
        //
        String protocols [];
        String protocolString =
                GetPropertyAction.privilegedGetProperty("https.protocols");

        if (protocolString == null || protocolString.isEmpty()) {
            protocols = null;
        } else {
            StringTokenizer     tokenizer;
            Vector<String>      v = new Vector<String>();

            tokenizer = new StringTokenizer(protocolString, ",");
            while (tokenizer.hasMoreTokens())
                v.addElement(tokenizer.nextToken());
            protocols = new String [v.size()];
            for (int i = 0; i < protocols.length; i++) {
                protocols [i] = v.elementAt(i);
            }
        }
        return protocols;
    }

    private String getUserAgent() {
        String userAgent =
                GetPropertyAction.privilegedGetProperty("https.agent");
        if (userAgent == null || userAgent.isEmpty()) {
            userAgent = "JSSE";
        }
        return userAgent;
    }

    // CONSTRUCTOR, FACTORY


    /**
     * Create an HTTPS client URL.  Traffic will be tunneled through any
     * intermediate nodes rather than proxied, so that confidentiality
     * of data exchanged can be preserved.  However, note that all the
     * anonymous SSL flavors are subject to "person-in-the-middle"
     * attacks against confidentiality.  If you enable use of those
     * flavors, you may be giving up the protection you get through
     * SSL tunneling.
     *
     * Use New to get new HttpsClient. This constructor is meant to be
     * used only by New method. New properly checks for URL spoofing.
     *
     * @param url https URL with which a connection must be established
     */
    private HttpsClient(SSLSocketFactory sf, URL url)
    throws IOException
    {
        // HttpClient-level proxying is always disabled,
        // because we override doConnect to do tunneling instead.
        this(sf, url, (String)null, -1);
    }

    /**
     *  Create an HTTPS client URL.  Traffic will be tunneled through
     * the specified proxy server.
     */
    HttpsClient(SSLSocketFactory sf, URL url, String proxyHost, int proxyPort)
        throws IOException {
        this(sf, url, proxyHost, proxyPort, -1);
    }

    /**
     *  Create an HTTPS client URL.  Traffic will be tunneled through
     * the specified proxy server, with a connect timeout
     */
    HttpsClient(SSLSocketFactory sf, URL url, String proxyHost, int proxyPort,
                int connectTimeout)
        throws IOException {
        this(sf, url,
             (proxyHost == null? null:
                HttpClient.newHttpProxy(proxyHost, proxyPort, "https")),
                connectTimeout);
    }

    /**
     *  Same as previous constructor except using a Proxy
     */
    HttpsClient(SSLSocketFactory sf, URL url, Proxy proxy,
                int connectTimeout)
        throws IOException {
        PlatformLogger logger = HttpURLConnection.getHttpLogger();
        if (logger.isLoggable(PlatformLogger.Level.FINEST)) {
             logger.finest("Creating new HttpsClient with url:" + url + " and proxy:" + proxy +
             " with connect timeout:" + connectTimeout);
        }
        this.proxy = proxy;
        setSSLSocketFactory(sf);
        this.proxyDisabled = true;

        this.host = url.getHost();
        this.url = url;
        port = url.getPort();
        if (port == -1) {
            port = getDefaultPort();
        }
        setConnectTimeout(connectTimeout);
        openServer();
    }


    // This code largely ripped off from HttpClient.New, and
    // it uses the same keepalive cache.

    static HttpClient New(SSLSocketFactory sf, URL url, HostnameVerifier hv,
                          HttpURLConnection httpuc)
            throws IOException {
        return HttpsClient.New(sf, url, hv, true, httpuc);
    }

    /** See HttpClient for the model for this method. */
    static HttpClient New(SSLSocketFactory sf, URL url,
            HostnameVerifier hv, boolean useCache,
            HttpURLConnection httpuc) throws IOException {
        return HttpsClient.New(sf, url, hv, (String)null, -1, useCache, httpuc);
    }

    /**
     * Get a HTTPS client to the URL.  Traffic will be tunneled through
     * the specified proxy server.
     */
    static HttpClient New(SSLSocketFactory sf, URL url, HostnameVerifier hv,
                           String proxyHost, int proxyPort,
                           HttpURLConnection httpuc) throws IOException {
        return HttpsClient.New(sf, url, hv, proxyHost, proxyPort, true, httpuc);
    }

    static HttpClient New(SSLSocketFactory sf, URL url, HostnameVerifier hv,
                           String proxyHost, int proxyPort, boolean useCache,
                           HttpURLConnection httpuc)
        throws IOException {
        return HttpsClient.New(sf, url, hv, proxyHost, proxyPort, useCache, -1,
                               httpuc);
    }

    static HttpClient New(SSLSocketFactory sf, URL url, HostnameVerifier hv,
                          String proxyHost, int proxyPort, boolean useCache,
                          int connectTimeout, HttpURLConnection httpuc)
        throws IOException {

        return HttpsClient.New(sf, url, hv,
                               (proxyHost == null? null :
                                HttpClient.newHttpProxy(proxyHost, proxyPort, "https")),
                               useCache, connectTimeout, httpuc);
    }

    static HttpClient New(SSLSocketFactory sf, URL url, HostnameVerifier hv,
                          Proxy p, boolean useCache,
                          int connectTimeout, HttpURLConnection httpuc)
        throws IOException
    {
        if (p == null) {
            p = Proxy.NO_PROXY;
        }
        PlatformLogger logger = HttpURLConnection.getHttpLogger();
        if (logger.isLoggable(PlatformLogger.Level.FINEST)) {
            logger.finest("Looking for HttpClient for URL " + url +
                " and proxy value of " + p);
        }
        HttpsClient ret = null;
        if (useCache) {
            /* see if one's already around */
            ret = (HttpsClient) kac.get(url, sf);
            if (ret != null && httpuc != null &&
                httpuc.streaming() &&
                httpuc.getRequestMethod() == "POST") {
                if (!ret.available())
                    ret = null;
            }

            if (ret != null) {
                String ak = httpuc == null ? AuthenticatorKeys.DEFAULT
                     : httpuc.getAuthenticatorKey();
                boolean compatible = ((ret.proxy != null && ret.proxy.equals(p)) ||
                    (ret.proxy == null && p == Proxy.NO_PROXY))
                     && Objects.equals(ret.getAuthenticatorKey(), ak);
                Lock lock = ret.clientLock;
                if (compatible) {
                    lock.lock();
                    try {
                        ret.cachedHttpClient = true;
                        assert ret.inCache;
                        ret.inCache = false;
                        if (httpuc != null && ret.needsTunneling())
                            httpuc.setTunnelState(TUNNELING);
                        if (logger.isLoggable(PlatformLogger.Level.FINEST)) {
                            logger.finest("KeepAlive stream retrieved from the cache, " + ret);
                        }
                    } finally {
                        lock.unlock();
                    }
                } else {
                    // We cannot return this connection to the cache as it's
                    // KeepAliveTimeout will get reset. We simply close the connection.
                    // This should be fine as it is very rare that a connection
                    // to the same host will not use the same proxy.
                    lock.lock();
                    try {
                        if (logger.isLoggable(PlatformLogger.Level.FINEST)) {
                            logger.finest("Not returning this connection to cache: " + ret);
                        }
                        ret.inCache = false;
                        ret.closeServer();
                    } finally {
                        lock.unlock();
                    }
                    ret = null;
                }
            }
        }
        if (ret == null) {
            ret = new HttpsClient(sf, url, p, connectTimeout);
            if (httpuc != null) {
                ret.authenticatorKey = httpuc.getAuthenticatorKey();
            }
        } else {
            SecurityManager security = System.getSecurityManager();
            if (security != null) {
                if (ret.proxy == Proxy.NO_PROXY || ret.proxy == null) {
                    security.checkConnect(InetAddress.getByName(url.getHost()).getHostAddress(), url.getPort());
                } else {
                    security.checkConnect(url.getHost(), url.getPort());
                }
            }
            ret.url = url;
        }
        ret.setHostnameVerifier(hv);

        return ret;
    }

    // METHODS
    void setHostnameVerifier(HostnameVerifier hv) {
        this.hv = hv;
    }

    void setSSLSocketFactory(SSLSocketFactory sf) {
        sslSocketFactory = sf;
    }

    SSLSocketFactory getSSLSocketFactory() {
        return sslSocketFactory;
    }

    /**
     * The following method, createSocket, is defined in NetworkClient
     * and overridden here so that the socket facroty is used to create
     * new sockets.
     */
    @Override
    protected Socket createSocket() throws IOException {
        try {
            return sslSocketFactory.createSocket();
        } catch (SocketException se) {
            //
            // bug 6771432
            // javax.net.SocketFactory throws a SocketException with an
            // UnsupportedOperationException as its cause to indicate that
            // unconnected sockets have not been implemented.
            //
            Throwable t = se.getCause();
            if (t != null && t instanceof UnsupportedOperationException) {
                return super.createSocket();
            } else {
                throw se;
            }
        }
    }


    @Override
    public boolean needsTunneling() {
        return (proxy != null && proxy.type() != Proxy.Type.DIRECT
                && proxy.type() != Proxy.Type.SOCKS);
    }

    @Override
    public void afterConnect() throws IOException, UnknownHostException {
        if (!isCachedConnection()) {
            SSLSocket s = null;
            SSLSocketFactory factory = sslSocketFactory;
            try {
                if (!(serverSocket instanceof SSLSocket)) {
                    s = (SSLSocket)factory.createSocket(serverSocket,
                                                        host, port, true);
                } else {
                    s = (SSLSocket)serverSocket;
                    if (s instanceof SSLSocketImpl) {
                        ((SSLSocketImpl)s).setHost(host);
                    }
                }
            } catch (IOException ex) {
                // If we fail to connect through the tunnel, try it
                // locally, as a last resort.  If this doesn't work,
                // throw the original exception.
                try {
                    s = (SSLSocket)factory.createSocket(host, port);
                } catch (IOException ignored) {
                    throw ex;
                }
            }

            //
            // Force handshaking, so that we get any authentication.
            // Register a handshake callback so our session state tracks any
            // later session renegotiations.
            //
            String [] protocols = getProtocols();
            String [] ciphers = getCipherSuites();
            if (protocols != null) {
                s.setEnabledProtocols(protocols);
            }
            if (ciphers != null) {
                s.setEnabledCipherSuites(ciphers);
            }
            s.addHandshakeCompletedListener(this);

            // We have two hostname verification approaches. One is in
            // SSL/TLS socket layer, where the algorithm is configured with
            // SSLParameters.setEndpointIdentificationAlgorithm(), and the
            // hostname verification is done by X509ExtendedTrustManager when
            // the algorithm is "HTTPS". The other one is in HTTPS layer,
            // where the algorithm is customized by
            // HttpsURLConnection.setHostnameVerifier(), and the hostname
            // verification is done by HostnameVerifier when the default
            // rules for hostname verification fail.
            //
            // The relationship between two hostname verification approaches
            // likes the following:
            //
            //               |             EIA algorithm
            //               +----------------------------------------------
            //               |     null      |   HTTPS    |   LDAP/other   |
            // -------------------------------------------------------------
            //     |         |1              |2           |3               |
            // HNV | default | Set HTTPS EIA | use EIA    | HTTPS          |
            //     |--------------------------------------------------------
            //     | non -   |4              |5           |6               |
            //     | default | HTTPS/HNV     | use EIA    | HTTPS/HNV      |
            // -------------------------------------------------------------
            //
            // Abbreviation:
            //     EIA: the endpoint identification algorithm in SSL/TLS
            //           socket layer
            //     HNV: the hostname verification object in HTTPS layer
            // Notes:
            //     case 1. default HNV and EIA is null
            //           Set EIA as HTTPS, hostname check done in SSL/TLS
            //           layer.
            //     case 2. default HNV and EIA is HTTPS
            //           Use existing EIA, hostname check done in SSL/TLS
            //           layer.
            //     case 3. default HNV and EIA is other than HTTPS
            //           Use existing EIA, EIA check done in SSL/TLS
            //           layer, then do HTTPS check in HTTPS layer.
            //     case 4. non-default HNV and EIA is null
            //           No EIA, no EIA check done in SSL/TLS layer, then do
            //           HTTPS check in HTTPS layer using HNV as override.
            //     case 5. non-default HNV and EIA is HTTPS
            //           Use existing EIA, hostname check done in SSL/TLS
            //           layer. No HNV override possible. We will review this
            //           decision and may update the architecture for JDK 7.
            //     case 6. non-default HNV and EIA is other than HTTPS
            //           Use existing EIA, EIA check done in SSL/TLS layer,
            //           then do HTTPS check in HTTPS layer as override.
            boolean needToCheckSpoofing = true;
            String identification =
                s.getSSLParameters().getEndpointIdentificationAlgorithm();
            if (identification != null && identification.length() != 0) {
                if (identification.equalsIgnoreCase("HTTPS")) {
                    // Do not check server identity again out of SSLSocket,
                    // the endpoint will be identified during TLS handshaking
                    // in SSLSocket.
                    needToCheckSpoofing = false;
                }   // else, we don't understand the identification algorithm,
                    // need to check URL spoofing here.
            } else {
                boolean isDefaultHostnameVerifier = false;

                // We prefer to let the SSLSocket do the spoof checks, but if
                // the application has specified a HostnameVerifier (HNV),
                // we will always use that.
                if (hv != null) {
                    String canonicalName = hv.getClass().getCanonicalName();
                    if (canonicalName != null &&
                    canonicalName.equalsIgnoreCase(defaultHVCanonicalName)) {
                        isDefaultHostnameVerifier = true;
                    }
                } else {
                    // Unlikely to happen! As the behavior is the same as the
                    // default hostname verifier, so we prefer to let the
                    // SSLSocket do the spoof checks.
                    isDefaultHostnameVerifier = true;
                }

                if (isDefaultHostnameVerifier) {
                    // If the HNV is the default from HttpsURLConnection, we
                    // will do the spoof checks in SSLSocket.
                    SSLParameters paramaters = s.getSSLParameters();
                    paramaters.setEndpointIdentificationAlgorithm("HTTPS");
                    s.setSSLParameters(paramaters);

                    needToCheckSpoofing = false;
                }
            }

            s.startHandshake();
            session = s.getSession();
            // change the serverSocket and serverOutput
            serverSocket = s;
            try {
                serverOutput = new PrintStream(
                    new BufferedOutputStream(serverSocket.getOutputStream()),
                    false, encoding);
            } catch (UnsupportedEncodingException e) {
                throw new InternalError(encoding+" encoding not found");
            }

            // check URL spoofing if it has not been checked under handshaking
            if (needToCheckSpoofing) {
                checkURLSpoofing(hv);
            }
        } else {
            // if we are reusing a cached https session,
            // we don't need to do handshaking etc. But we do need to
            // set the ssl session
            session = ((SSLSocket)serverSocket).getSession();
        }
    }

    // Server identity checking is done according to RFC 2818: HTTP over TLS
    // Section 3.1 Server Identity
    private void checkURLSpoofing(HostnameVerifier hostnameVerifier)
            throws IOException {
        //
        // Get authenticated server name, if any
        //
        String host = url.getHost();

        // if IPv6 strip off the "[]"
        if (host != null && host.startsWith("[") && host.endsWith("]")) {
            host = host.substring(1, host.length()-1);
        }

        Certificate[] peerCerts = null;
        String cipher = session.getCipherSuite();
        try {
            HostnameChecker checker = HostnameChecker.getInstance(
                                                HostnameChecker.TYPE_TLS);

            // get the subject's certificate
            peerCerts = session.getPeerCertificates();

            X509Certificate peerCert;
            if (peerCerts[0] instanceof
                    java.security.cert.X509Certificate) {
                peerCert = (java.security.cert.X509Certificate)peerCerts[0];
            } else {
                throw new SSLPeerUnverifiedException("");
            }
            checker.match(host, peerCert);

            // if it doesn't throw an exception, we passed. Return.
            return;

        } catch (SSLPeerUnverifiedException e) {

            //
            // client explicitly changed default policy and enabled
            // anonymous ciphers; we can't check the standard policy
            //
            // ignore
        } catch (java.security.cert.CertificateException cpe) {
            // ignore
        }

        if ((cipher != null) && (cipher.indexOf("_anon_") != -1)) {
            return;
        } else if ((hostnameVerifier != null) &&
                   (hostnameVerifier.verify(host, session))) {
            return;
        }

        serverSocket.close();
        session.invalidate();

        throw new IOException("HTTPS hostname wrong:  should be <"
                              + url.getHost() + ">");
    }

    @Override
    protected void putInKeepAliveCache() {
        if (inCache) {
            assert false : "Duplicate put to keep alive cache";
            return;
        }
        inCache = true;
        kac.put(url, sslSocketFactory, this);
    }

    /*
     * Close an idle connection to this URL (if it exists in the cache).
     */
    @Override
    public void closeIdleConnection() {
        HttpClient http = kac.get(url, sslSocketFactory);
        if (http != null) {
            http.closeServer();
        }
    }

    /**
     * Returns the cipher suite in use on this connection.
     */
    String getCipherSuite() {
        return session.getCipherSuite();
    }

    /**
     * Returns the certificate chain the client sent to the
     * server, or null if the client did not authenticate.
     */
    public java.security.cert.Certificate [] getLocalCertificates() {
        return session.getLocalCertificates();
    }

    /**
     * Returns the certificate chain with which the server
     * authenticated itself, or throw a SSLPeerUnverifiedException
     * if the server did not authenticate.
     */
    java.security.cert.Certificate [] getServerCertificates()
            throws SSLPeerUnverifiedException
    {
        return session.getPeerCertificates();
    }

    /**
     * Returns the principal with which the server authenticated
     * itself, or throw a SSLPeerUnverifiedException if the
     * server did not authenticate.
     */
    Principal getPeerPrincipal()
            throws SSLPeerUnverifiedException
    {
        Principal principal;
        try {
            principal = session.getPeerPrincipal();
        } catch (AbstractMethodError e) {
            // if the provider does not support it, fallback to peer certs.
            // return the X500Principal of the end-entity cert.
            java.security.cert.Certificate[] certs =
                        session.getPeerCertificates();
            principal = ((X509Certificate)certs[0]).getSubjectX500Principal();
        }
        return principal;
    }

    /**
     * Returns the principal the client sent to the
     * server, or null if the client did not authenticate.
     */
    Principal getLocalPrincipal()
    {
        Principal principal;
        try {
            principal = session.getLocalPrincipal();
        } catch (AbstractMethodError e) {
            principal = null;
            // if the provider does not support it, fallback to local certs.
            // return the X500Principal of the end-entity cert.
            java.security.cert.Certificate[] certs =
                        session.getLocalCertificates();
            if (certs != null) {
                principal = ((X509Certificate)certs[0]).getSubjectX500Principal();
            }
        }
        return principal;
    }

    /**
     * Returns the {@code SSLSession} in use on this connection.
     */
    SSLSession getSSLSession() {
        return session;
    }

    /**
     * This method implements the SSL HandshakeCompleted callback,
     * remembering the resulting session so that it may be queried
     * for the current cipher suite and peer certificates.  Servers
     * sometimes re-initiate handshaking, so the session in use on
     * a given connection may change.  When sessions change, so may
     * peer identities and cipher suites.
     */
    public void handshakeCompleted(HandshakeCompletedEvent event)
    {
        session = event.getSession();
    }

    /**
     * @return the proxy host being used for this client, or null
     *          if we're not going through a proxy
     */
    @Override
    public String getProxyHostUsed() {
        if (!needsTunneling()) {
            return null;
        } else {
            return super.getProxyHostUsed();
        }
    }

    /**
     * @return the proxy port being used for this client.  Meaningless
     *          if getProxyHostUsed() gives null.
     */
    @Override
    public int getProxyPortUsed() {
        return (proxy == null || proxy.type() == Proxy.Type.DIRECT ||
                proxy.type() == Proxy.Type.SOCKS)? -1:
            ((InetSocketAddress)proxy.address()).getPort();
    }
}<|MERGE_RESOLUTION|>--- conflicted
+++ resolved
@@ -1,9 +1,5 @@
 /*
-<<<<<<< HEAD
- * Copyright (c) 2001, 2019, Oracle and/or its affiliates. All rights reserved.
-=======
  * Copyright (c) 2001, 2020, Oracle and/or its affiliates. All rights reserved.
->>>>>>> 1ae6b533
  * DO NOT ALTER OR REMOVE COPYRIGHT NOTICES OR THIS FILE HEADER.
  *
  * This code is free software; you can redistribute it and/or modify it
@@ -47,13 +43,18 @@
 import java.util.StringTokenizer;
 import java.util.Vector;
 import java.util.concurrent.locks.Lock;
+
+import javax.security.auth.x500.X500Principal;
+
 import javax.net.ssl.*;
 import sun.net.www.http.HttpClient;
 import sun.net.www.protocol.http.AuthenticatorKeys;
 import sun.net.www.protocol.http.HttpURLConnection;
 import sun.security.action.*;
+
 import sun.security.util.HostnameChecker;
 import sun.security.ssl.SSLSocketImpl;
+
 import sun.util.logging.PlatformLogger;
 import static sun.net.www.protocol.http.HttpURLConnection.TunnelState.*;
 
