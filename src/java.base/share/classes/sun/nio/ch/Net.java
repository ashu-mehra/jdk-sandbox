/*
 * Copyright (c) 2000, 2019, Oracle and/or its affiliates. All rights reserved.
 * DO NOT ALTER OR REMOVE COPYRIGHT NOTICES OR THIS FILE HEADER.
 *
 * This code is free software; you can redistribute it and/or modify it
 * under the terms of the GNU General Public License version 2 only, as
 * published by the Free Software Foundation.  Oracle designates this
 * particular file as subject to the "Classpath" exception as provided
 * by Oracle in the LICENSE file that accompanied this code.
 *
 * This code is distributed in the hope that it will be useful, but WITHOUT
 * ANY WARRANTY; without even the implied warranty of MERCHANTABILITY or
 * FITNESS FOR A PARTICULAR PURPOSE.  See the GNU General Public License
 * version 2 for more details (a copy is included in the LICENSE file that
 * accompanied this code).
 *
 * You should have received a copy of the GNU General Public License version
 * 2 along with this work; if not, write to the Free Software Foundation,
 * Inc., 51 Franklin St, Fifth Floor, Boston, MA 02110-1301 USA.
 *
 * Please contact Oracle, 500 Oracle Parkway, Redwood Shores, CA 94065 USA
 * or visit www.oracle.com if you need additional information or have any
 * questions.
 */

package sun.nio.ch;

import java.io.FileDescriptor;
import java.io.FilePermission;
import java.io.IOException;
import java.lang.annotation.Native;
import java.net.Inet4Address;
import java.net.Inet6Address;
import java.net.InetAddress;
import java.net.InetSocketAddress;
import java.net.NetworkInterface;
import java.net.ProtocolFamily;
import java.net.SocketAddress;
import java.net.SocketException;
import java.net.SocketOption;
import java.net.StandardProtocolFamily;
import java.net.StandardSocketOptions;
import java.net.UnknownHostException;
import java.nio.channels.AlreadyBoundException;
import java.nio.channels.ClosedChannelException;
import java.nio.channels.NotYetBoundException;
import java.nio.channels.NotYetConnectedException;
import java.nio.channels.UnixDomainSocketAddress;
import java.nio.channels.UnresolvedAddressException;
import java.nio.channels.UnsupportedAddressTypeException;
import java.security.AccessController;
import java.security.PrivilegedAction;
import java.util.Enumeration;

import sun.net.ext.ExtendedSocketOptions;
import sun.net.util.IPAddressUtil;
import sun.security.action.GetPropertyAction;

public class Net {

    private Net() { }

    static {
        // Load all required native libs
        IOUtil.load();
    }

    public static void init () {
        // trigger initialization
    }

    private static final boolean unixDomainSupported =
        unixDomainSocketSupported();

    static {
        PrivilegedAction<Void> pa = () -> {
            // -1 if unsupported or +ve integer otherwise. Prop set after Net initialization
            // Undocumented. Just use for testing
            System.setProperty("jdk.nio.channels.unixdomain.maxnamelength",
                               Integer.toString(unixDomainMaxNameLen()));
            return null;
        };
        AccessController.doPrivileged(pa);
    }

    // unspecified protocol family
    static final ProtocolFamily UNSPEC = new ProtocolFamily() {
        public String name() {
            return "UNSPEC";
        }
    };

    // set to true if exclusive binding is on for Windows
    private static final boolean exclusiveBind;

    // set to true if the fast tcp loopback should be enabled on Windows
    private static final boolean fastLoopback;

    // -- Miscellaneous utilities --

    private static volatile boolean checkedIPv6;
    private static volatile boolean isIPv6Available;
    private static volatile boolean checkedReusePort;
    private static volatile boolean isReusePortAvailable;

    /**
     * Tells whether dual-IPv4/IPv6 sockets should be used.
     */
    static boolean isIPv6Available() {
        if (!checkedIPv6) {
            isIPv6Available = isIPv6Available0();
            checkedIPv6 = true;
        }
        return isIPv6Available;
    }

    /**
     * Tells whether SO_REUSEPORT is supported.
     */
    static boolean isReusePortAvailable() {
        if (!checkedReusePort) {
            isReusePortAvailable = isReusePortAvailable0();
            checkedReusePort = true;
        }
        return isReusePortAvailable;
    }

    /**
     * Returns true if exclusive binding is on
     */
    static boolean useExclusiveBind() {
        return exclusiveBind;
    }

    /**
     * Tells whether both IPV6_XXX and IP_XXX socket options should be set on
     * IPv6 sockets. On some kernels, both IPV6_XXX and IP_XXX socket options
     * need to be set so that the settings are effective for IPv4 multicast
     * datagrams sent using the socket.
     */
    static boolean shouldSetBothIPv4AndIPv6Options() {
        return shouldSetBothIPv4AndIPv6Options0();
    }

    /**
     * Tells whether IPv6 sockets can join IPv4 multicast groups
     */
    static boolean canIPv6SocketJoinIPv4Group() {
        return canIPv6SocketJoinIPv4Group0();
    }

    /**
     * Tells whether {@link #join6} can be used to join an IPv4
     * multicast group (IPv4 group as IPv4-mapped IPv6 address)
     */
    static boolean canJoin6WithIPv4Group() {
        return canJoin6WithIPv4Group0();
    }

    /**
     * Tells whether IPV6_XXX socket options should be used on an IPv6 socket
     * that is bound to an IPv4 address.
     */
    static boolean canUseIPv6OptionsWithIPv4LocalAddress() {
        return canUseIPv6OptionsWithIPv4LocalAddress0();
    }

    public static InetSocketAddress checkAddress(SocketAddress sa) {
        if (sa == null)
            throw new NullPointerException();
        if (!(sa instanceof InetSocketAddress))
            throw new UnsupportedAddressTypeException(); // ## needs arg
        InetSocketAddress isa = (InetSocketAddress)sa;
        if (isa.isUnresolved())
            throw new UnresolvedAddressException(); // ## needs arg
        InetAddress addr = isa.getAddress();
        if (!(addr instanceof Inet4Address || addr instanceof Inet6Address))
            throw new IllegalArgumentException("Invalid address type");
        return isa;
    }

    static InetSocketAddress checkAddress(SocketAddress sa, ProtocolFamily family) {
        InetSocketAddress isa = checkAddress(sa);
        if (family == StandardProtocolFamily.INET) {
            InetAddress addr = isa.getAddress();
            if (!(addr instanceof Inet4Address))
                throw new UnsupportedAddressTypeException();
        }
        return isa;
    }

    static InetSocketAddress asInetSocketAddress(SocketAddress sa) {
        if (!(sa instanceof InetSocketAddress))
            throw new UnsupportedAddressTypeException();
        return (InetSocketAddress)sa;
    }

    static void translateToSocketException(Exception x)
        throws SocketException
    {
        if (x instanceof SocketException)
            throw (SocketException)x;
        Exception nx = x;
        if (x instanceof ClosedChannelException)
            nx = new SocketException("Socket is closed");
        else if (x instanceof NotYetConnectedException)
            nx = new SocketException("Socket is not connected");
        else if (x instanceof AlreadyBoundException)
            nx = new SocketException("Already bound");
        else if (x instanceof NotYetBoundException)
            nx = new SocketException("Socket is not bound yet");
        else if (x instanceof UnsupportedAddressTypeException)
            nx = new SocketException("Unsupported address type");
        else if (x instanceof UnresolvedAddressException) {
            nx = new SocketException("Unresolved address");
        }
        if (nx != x)
            nx.initCause(x);

        if (nx instanceof SocketException)
            throw (SocketException)nx;
        else if (nx instanceof RuntimeException)
            throw (RuntimeException)nx;
        else
            throw new Error("Untranslated exception", nx);
    }

    static void translateException(Exception x,
                                   boolean unknownHostForUnresolved)
        throws IOException
    {
        if (x instanceof IOException)
            throw (IOException)x;
        // Throw UnknownHostException from here since it cannot
        // be thrown as a SocketException
        if (unknownHostForUnresolved &&
            (x instanceof UnresolvedAddressException))
        {
             throw new UnknownHostException();
        }
        translateToSocketException(x);
    }

    static void translateException(Exception x)
        throws IOException
    {
        translateException(x, false);
    }

    /**
     * Returns the local address after performing a SecurityManager#checkConnect.
     */
    static InetSocketAddress getRevealedLocalAddress(InetSocketAddress addr) {
        SecurityManager sm = System.getSecurityManager();
        if (addr == null || sm == null)
            return addr;

        try{
            sm.checkConnect(addr.getAddress().getHostAddress(), -1);
            // Security check passed
        } catch (SecurityException e) {
            // Return loopback address only if security check fails
            addr = getLoopbackAddress(addr.getPort());
        }
        return addr;
    }

    static String getRevealedLocalAddressAsString(InetSocketAddress addr) {
        return System.getSecurityManager() == null ? addr.toString() :
                getLoopbackAddress(addr.getPort()).toString();
    }

    private static InetSocketAddress getLoopbackAddress(int port) {
        return new InetSocketAddress(InetAddress.getLoopbackAddress(),
                                     port);
    }

    private static final InetAddress anyLocalInet4Address;
    private static final InetAddress anyLocalInet6Address;
    private static final InetAddress inet4LoopbackAddress;
    private static final InetAddress inet6LoopbackAddress;
    static {
        try {
            anyLocalInet4Address = inet4FromInt(0);
            assert anyLocalInet4Address instanceof Inet4Address
                    && anyLocalInet4Address.isAnyLocalAddress();

            anyLocalInet6Address = InetAddress.getByAddress(new byte[16]);
            assert anyLocalInet6Address instanceof Inet6Address
                    && anyLocalInet6Address.isAnyLocalAddress();

            inet4LoopbackAddress = inet4FromInt(0x7f000001);
            assert inet4LoopbackAddress instanceof Inet4Address
                    && inet4LoopbackAddress.isLoopbackAddress();

            byte[] bytes = new byte[16];
            bytes[15] = 0x01;
            inet6LoopbackAddress = InetAddress.getByAddress(bytes);
            assert inet6LoopbackAddress instanceof Inet6Address
                    && inet6LoopbackAddress.isLoopbackAddress();
        } catch (Exception e) {
            throw new InternalError(e);
        }
    }

    static InetAddress inet4LoopbackAddress() {
        return inet4LoopbackAddress;
    }

    static InetAddress inet6LoopbackAddress() {
        return inet6LoopbackAddress;
    }

    /**
     * Returns the wildcard address that corresponds to the given protocol family.
     *
     * @see InetAddress#isAnyLocalAddress()
     */
    static InetAddress anyLocalAddress(ProtocolFamily family) {
        if (family == StandardProtocolFamily.INET) {
            return anyLocalInet4Address;
        } else if (family == StandardProtocolFamily.INET6) {
            return anyLocalInet6Address;
        } else {
            throw new IllegalArgumentException();
        }
    }

    /**
     * Returns any IPv4 address of the given network interface, or
     * null if the interface does not have any IPv4 addresses.
     */
    static Inet4Address anyInet4Address(final NetworkInterface interf) {
        return AccessController.doPrivileged(new PrivilegedAction<Inet4Address>() {
            public Inet4Address run() {
                Enumeration<InetAddress> addrs = interf.getInetAddresses();
                while (addrs.hasMoreElements()) {
                    InetAddress addr = addrs.nextElement();
                    if (addr instanceof Inet4Address) {
                        return (Inet4Address)addr;
                    }
                }
                return null;
            }
        });
    }

    /**
     * Returns an IPv4 address as an int.
     */
    static int inet4AsInt(InetAddress ia) {
        if (ia instanceof Inet4Address) {
            byte[] addr = ia.getAddress();
            int address  = addr[3] & 0xFF;
            address |= ((addr[2] << 8) & 0xFF00);
            address |= ((addr[1] << 16) & 0xFF0000);
            address |= ((addr[0] << 24) & 0xFF000000);
            return address;
        }
        throw new AssertionError("Should not reach here");
    }

    /**
     * Returns an InetAddress from the given IPv4 address
     * represented as an int.
     */
    static InetAddress inet4FromInt(int address) {
        byte[] addr = new byte[4];
        addr[0] = (byte) ((address >>> 24) & 0xFF);
        addr[1] = (byte) ((address >>> 16) & 0xFF);
        addr[2] = (byte) ((address >>> 8) & 0xFF);
        addr[3] = (byte) (address & 0xFF);
        try {
            return InetAddress.getByAddress(addr);
        } catch (UnknownHostException uhe) {
            throw new AssertionError("Should not reach here");
        }
    }

<<<<<<< HEAD
    static InetAddress anyLocalInet4;
    static InetAddress anyLocalInet6;
    static InetAddress inet4LoopBack;
    static InetAddress inet6LoopBack;

    private static PrivilegedAction<Void> initAction = () -> {
        try {
            anyLocalInet4 = inet4FromInt(0);
            anyLocalInet6 = InetAddress.getByName("::0");
            inet4LoopBack = InetAddress.getByName("127.0.0.1");
            inet6LoopBack = InetAddress.getByName("::1");
            return null;
        } catch (IOException e) {
            throw new InternalError(e);
        }
    };

    static {
        AccessController.doPrivileged(initAction);
    }

    static InetSocketAddress anyLocalAddress(ProtocolFamily family) {
        if (family == StandardProtocolFamily.INET) {
            return new InetSocketAddress(anyLocalInet4, 0);
        } else if (family == StandardProtocolFamily.INET6) {
            return new InetSocketAddress(anyLocalInet6, 0);
        } else {
            throw new UnsupportedAddressTypeException();
        }
    }

=======
>>>>>>> 6feb23a9
    /**
     * Returns an IPv6 address as a byte array
     */
    static byte[] inet6AsByteArray(InetAddress ia) {
        if (ia instanceof Inet6Address) {
            return ia.getAddress();
        }

        // need to construct IPv4-mapped address
        if (ia instanceof Inet4Address) {
            byte[] ip4address = ia.getAddress();
            byte[] address = new byte[16];
            address[10] = (byte)0xff;
            address[11] = (byte)0xff;
            address[12] = ip4address[0];
            address[13] = ip4address[1];
            address[14] = ip4address[2];
            address[15] = ip4address[3];
            return address;
        }

        throw new AssertionError("Should not reach here");
    }

    // -- Socket options

    static final ExtendedSocketOptions extendedOptions =
            ExtendedSocketOptions.getInstance();

    static void setSocketOption(FileDescriptor fd, SocketOption<?> name, Object value)
        throws IOException
    {
        setSocketOption(fd, Net.UNSPEC, name, value);
    }

    static void setSocketOption(FileDescriptor fd, ProtocolFamily family,
                                SocketOption<?> name, Object value)
        throws IOException
    {
        if (value == null)
            throw new IllegalArgumentException("Invalid option value");

        // only simple values supported by this method
        Class<?> type = name.type();

        if (extendedOptions.isOptionSupported(name)) {
            extendedOptions.setOption(fd, name, value);
            return;
        }

        if (type != Integer.class && type != Boolean.class)
            throw new AssertionError("Should not reach here");

        // special handling
        if (name == StandardSocketOptions.SO_RCVBUF ||
            name == StandardSocketOptions.SO_SNDBUF)
        {
            int i = ((Integer)value).intValue();
            if (i < 0)
                throw new IllegalArgumentException("Invalid send/receive buffer size");
        }
        if (name == StandardSocketOptions.SO_LINGER) {
            int i = ((Integer)value).intValue();
            if (i < 0)
                value = Integer.valueOf(-1);
            if (i > 65535)
                value = Integer.valueOf(65535);
        }
        if (name == StandardSocketOptions.IP_TOS) {
            int i = ((Integer)value).intValue();
            if (i < 0 || i > 255)
                throw new IllegalArgumentException("Invalid IP_TOS value");
        }
        if (name == StandardSocketOptions.IP_MULTICAST_TTL) {
            int i = ((Integer)value).intValue();
            if (i < 0 || i > 255)
                throw new IllegalArgumentException("Invalid TTL/hop value");
        }

        // map option name to platform level/name
        OptionKey key = SocketOptionRegistry.findOption(name, family);
        if (key == null)
            throw new AssertionError("Option not found");

        int arg;
        if (type == Integer.class) {
            arg = ((Integer)value).intValue();
        } else {
            boolean b = ((Boolean)value).booleanValue();
            arg = (b) ? 1 : 0;
        }

        boolean mayNeedConversion = (family == UNSPEC);
        boolean isIPv6 = (family == StandardProtocolFamily.INET6);
        setIntOption0(fd, mayNeedConversion, key.level(), key.name(), arg, isIPv6);
    }

    static Object getSocketOption(FileDescriptor fd, SocketOption<?> name)
        throws IOException
    {
        return getSocketOption(fd, Net.UNSPEC, name);
    }

    static Object getSocketOption(FileDescriptor fd, ProtocolFamily family, SocketOption<?> name)
        throws IOException
    {
        Class<?> type = name.type();

        if (extendedOptions.isOptionSupported(name)) {
            return extendedOptions.getOption(fd, name);
        }

        // only simple values supported by this method
        if (type != Integer.class && type != Boolean.class)
            throw new AssertionError("Should not reach here");

        // map option name to platform level/name
        OptionKey key = SocketOptionRegistry.findOption(name, family);
        if (key == null)
            throw new AssertionError("Option not found");

        boolean mayNeedConversion = (family == UNSPEC);
        int value = getIntOption0(fd, mayNeedConversion, key.level(), key.name());

        if (type == Integer.class) {
            return Integer.valueOf(value);
        } else {
            return (value == 0) ? Boolean.FALSE : Boolean.TRUE;
        }
    }

    public static boolean isFastTcpLoopbackRequested() {
        String loopbackProp = GetPropertyAction
                .privilegedGetProperty("jdk.net.useFastTcpLoopback", "false");
        return loopbackProp.isEmpty() ? true : Boolean.parseBoolean(loopbackProp);
    }

    // -- Socket operations --

    private static native boolean isIPv6Available0();

    private static native boolean isReusePortAvailable0();

    /*
     * Returns 1 for Windows and -1 for Solaris/Linux/Mac OS
     */
    private static native int isExclusiveBindAvailable();

    private static native boolean shouldSetBothIPv4AndIPv6Options0();

    private static native boolean canIPv6SocketJoinIPv4Group0();

    private static native boolean canJoin6WithIPv4Group0();

    private static native boolean canUseIPv6OptionsWithIPv4LocalAddress0();

    static FileDescriptor socket(boolean stream) throws IOException {
        return socket(UNSPEC, stream);
    }

    static FileDescriptor socket(ProtocolFamily family, boolean stream) throws IOException {
        boolean preferIPv6 = isIPv6Available() &&
            (family != StandardProtocolFamily.INET);
        return IOUtil.newFD(socket0(preferIPv6, stream, false, fastLoopback));
    }

    static FileDescriptor serverSocket(boolean stream) {
        return serverSocket(UNSPEC, stream);
    }

    static FileDescriptor serverSocket(ProtocolFamily family, boolean stream) {
        boolean preferIPv6 = isIPv6Available() &&
            (family != StandardProtocolFamily.INET);
        return IOUtil.newFD(socket0(preferIPv6, stream, true, fastLoopback));
    }

    // Due to oddities SO_REUSEADDR on windows reuse is ignored
    private static native int socket0(boolean preferIPv6, boolean stream, boolean reuse,
                                      boolean fastLoopback);

    public static void bind(FileDescriptor fd, InetAddress addr, int port)
        throws IOException
    {
        bind(UNSPEC, fd, addr, port);
    }

    static void bind(ProtocolFamily family, FileDescriptor fd,
                     InetAddress addr, int port) throws IOException
    {
        boolean preferIPv6 = isIPv6Available() &&
            (family != StandardProtocolFamily.INET);
        if (addr.isLinkLocalAddress()) {
            addr = IPAddressUtil.toScopedAddress(addr);
        }
        bind0(fd, preferIPv6, exclusiveBind, addr, port);
    }

    private static native void bind0(FileDescriptor fd, boolean preferIPv6,
                                     boolean useExclBind, InetAddress addr,
                                     int port)
        throws IOException;

    static native void listen(FileDescriptor fd, int backlog) throws IOException;

    static int connect(FileDescriptor fd, InetAddress remote, int remotePort)
        throws IOException
    {
        return connect(UNSPEC, fd, remote, remotePort);
    }

    static int connect(ProtocolFamily family, FileDescriptor fd, InetAddress remote, int remotePort)
        throws IOException
    {
        if (remote.isLinkLocalAddress()) {
            remote = IPAddressUtil.toScopedAddress(remote);
        }
        boolean preferIPv6 = isIPv6Available() &&
            (family != StandardProtocolFamily.INET);
        return connect0(preferIPv6, fd, remote, remotePort);
    }

    private static native int connect0(boolean preferIPv6,
                                       FileDescriptor fd,
                                       InetAddress remote,
                                       int remotePort)
        throws IOException;

    public static native int accept(FileDescriptor fd,
                                    FileDescriptor newfd,
                                    InetSocketAddress[] isaa)
        throws IOException;

    public static final int SHUT_RD = 0;
    public static final int SHUT_WR = 1;
    public static final int SHUT_RDWR = 2;

    static native void shutdown(FileDescriptor fd, int how) throws IOException;

    private static native int localPort(FileDescriptor fd)
        throws IOException;

    private static native InetAddress localInetAddress(FileDescriptor fd)
        throws IOException;

    public static InetSocketAddress localAddress(FileDescriptor fd)
        throws IOException
    {
        return new InetSocketAddress(localInetAddress(fd), localPort(fd));
    }

    private static native int remotePort(FileDescriptor fd)
        throws IOException;

    private static native InetAddress remoteInetAddress(FileDescriptor fd)
        throws IOException;

    static InetSocketAddress remoteAddress(FileDescriptor fd)
        throws IOException
    {
        return new InetSocketAddress(remoteInetAddress(fd), remotePort(fd));
    }

    private static native int getIntOption0(FileDescriptor fd, boolean mayNeedConversion,
                                            int level, int opt)
        throws IOException;

    private static native void setIntOption0(FileDescriptor fd, boolean mayNeedConversion,
                                             int level, int opt, int arg, boolean isIPv6)
        throws IOException;

    /**
     * Polls a file descriptor for events.
     * @param timeout the timeout to wait; 0 to not wait, -1 to wait indefinitely
     * @return the polled events or 0 if no events are polled
     */
    static native int poll(FileDescriptor fd, int events, long timeout)
        throws IOException;

    /**
     * Performs a non-blocking poll of a file descriptor.
     * @return the polled events or 0 if no events are polled
     */
    static int pollNow(FileDescriptor fd, int events) throws IOException {
        return poll(fd, events, 0);
    }

    /**
     * Polls a connecting socket to test if the connection has been established.
     *
     * @apiNote This method is public to allow it be used by code in jdk.sctp.
     *
     * @param timeout the timeout to wait; 0 to not wait, -1 to wait indefinitely
     * @return true if connected
     */
    public static native boolean pollConnect(FileDescriptor fd, long timeout)
        throws IOException;

    /**
     * Performs a non-blocking poll of a connecting socket to test if the
     * connection has been established.
     *
     * @return true if connected
     */
    static boolean pollConnectNow(FileDescriptor fd) throws IOException {
        return pollConnect(fd, 0);
    }

    /**
     * Return the number of bytes in the socket input buffer.
     */
    static native int available(FileDescriptor fd) throws IOException;

    /**
     * Send one byte of urgent data (MSG_OOB) on the socket.
     */
    static native int sendOOB(FileDescriptor fd, byte data) throws IOException;


    // -- Multicast support --

    /**
     * Join IPv4 multicast group
     */
    static int join4(FileDescriptor fd, int group, int interf, int source)
        throws IOException
    {
        return joinOrDrop4(true, fd, group, interf, source);
    }

    /**
     * Drop membership of IPv4 multicast group
     */
    static void drop4(FileDescriptor fd, int group, int interf, int source)
        throws IOException
    {
        joinOrDrop4(false, fd, group, interf, source);
    }

    private static native int joinOrDrop4(boolean join, FileDescriptor fd, int group, int interf, int source)
        throws IOException;

    /**
     * Block IPv4 source
     */
    static int block4(FileDescriptor fd, int group, int interf, int source)
        throws IOException
    {
        return blockOrUnblock4(true, fd, group, interf, source);
    }

    /**
     * Unblock IPv6 source
     */
    static void unblock4(FileDescriptor fd, int group, int interf, int source)
        throws IOException
    {
        blockOrUnblock4(false, fd, group, interf, source);
    }

    private static native int blockOrUnblock4(boolean block, FileDescriptor fd, int group,
                                              int interf, int source)
        throws IOException;

    /**
     * Join IPv6 multicast group
     */
    static int join6(FileDescriptor fd, byte[] group, int index, byte[] source)
        throws IOException
    {
        return joinOrDrop6(true, fd, group, index, source);
    }

    /**
     * Drop membership of IPv6 multicast group
     */
    static void drop6(FileDescriptor fd, byte[] group, int index, byte[] source)
        throws IOException
    {
        joinOrDrop6(false, fd, group, index, source);
    }

    private static native int joinOrDrop6(boolean join, FileDescriptor fd, byte[] group, int index, byte[] source)
        throws IOException;

    /**
     * Block IPv6 source
     */
    static int block6(FileDescriptor fd, byte[] group, int index, byte[] source)
        throws IOException
    {
        return blockOrUnblock6(true, fd, group, index, source);
    }

    /**
     * Unblock IPv6 source
     */
    static void unblock6(FileDescriptor fd, byte[] group, int index, byte[] source)
        throws IOException
    {
        blockOrUnblock6(false, fd, group, index, source);
    }

    static native int blockOrUnblock6(boolean block, FileDescriptor fd, byte[] group, int index, byte[] source)
        throws IOException;

    static native void setInterface4(FileDescriptor fd, int interf) throws IOException;

    static native int getInterface4(FileDescriptor fd) throws IOException;

    static native void setInterface6(FileDescriptor fd, int index) throws IOException;

    static native int getInterface6(FileDescriptor fd) throws IOException;

    private static native void initIDs();

    /**
     * Event masks for the various poll system calls.
     * They will be set platform dependent in the static initializer below.
     */
    public static final short POLLIN;
    public static final short POLLOUT;

    public static UnixDomainSocketAddress checkUnixAddress(SocketAddress sa) {
        if (sa == null)
            return null;
        if (!(sa instanceof UnixDomainSocketAddress))
            throw new UnsupportedAddressTypeException();
        UnixDomainSocketAddress usa = (UnixDomainSocketAddress)sa;
        return usa;
    }

    public static boolean isUnixDomainSupported() {
        return unixDomainSupported;
    }

    public static int unixDomainMaxNameLen() {
        return unixDomainSupported ? unixDomainMaxNameLen0() : -1;
    }

    static UnixDomainSocketAddress getRevealedLocalAddress(UnixDomainSocketAddress addr) {
        SecurityManager sm = System.getSecurityManager();
        if (addr == null || sm == null)
            return addr;

        try{
            FilePermission p = new FilePermission(addr.getPath().toString(), "read");
            sm.checkPermission(p);
            // Security check passed
        } catch (SecurityException e) {
            // Return unnamed address only if security check fails
            addr = UnixDomainSocketAddress.UNNAMED;
        }
        return addr;
    }

    static String getRevealedLocalAddressAsString(UnixDomainSocketAddress addr) {
        return System.getSecurityManager() == null ? addr.toString() :
                UnixDomainSocketAddress.UNNAMED.toString();
    }

    // -- Socket operations --

    public static FileDescriptor unixDomainSocket() throws IOException {
        return IOUtil.newFD(unixDomainSocket0());
    }

    private static native int unixDomainSocket0();

    private static native boolean unixDomainSocketSupported();

    static native void unixDomainBind(FileDescriptor fd, UnixDomainSocketAddress addr)
        throws IOException;

    static native int unixDomainConnect(FileDescriptor fd, UnixDomainSocketAddress remote)
        throws IOException;

    static native int unixDomainAccept(FileDescriptor fd,
                                     FileDescriptor newfd,
                                     SocketAddress[] isaa)
        throws IOException;

    static native int unixDomainMaxNameLen0();

    public static native UnixDomainSocketAddress localUnixAddress(FileDescriptor fd)
        throws IOException;

    public static final short POLLERR;
    public static final short POLLHUP;
    public static final short POLLNVAL;
    public static final short POLLCONN;

    static native short pollinValue();
    static native short polloutValue();
    static native short pollerrValue();
    static native short pollhupValue();
    static native short pollnvalValue();
    static native short pollconnValue();

    static {
        initIDs();

        POLLIN     = pollinValue();
        POLLOUT    = polloutValue();
        POLLERR    = pollerrValue();
        POLLHUP    = pollhupValue();
        POLLNVAL   = pollnvalValue();
        POLLCONN   = pollconnValue();
    }

    static {
        int availLevel = isExclusiveBindAvailable();
        if (availLevel >= 0) {
            String exclBindProp = GetPropertyAction
                    .privilegedGetProperty("sun.net.useExclusiveBind");
            if (exclBindProp != null) {
                exclusiveBind = exclBindProp.isEmpty() ?
                        true : Boolean.parseBoolean(exclBindProp);
            } else if (availLevel == 1) {
                exclusiveBind = true;
            } else {
                exclusiveBind = false;
            }
        } else {
            exclusiveBind = false;
        }

        fastLoopback = isFastTcpLoopbackRequested();
    }
}<|MERGE_RESOLUTION|>--- conflicted
+++ resolved
@@ -377,40 +377,6 @@
         }
     }
 
-<<<<<<< HEAD
-    static InetAddress anyLocalInet4;
-    static InetAddress anyLocalInet6;
-    static InetAddress inet4LoopBack;
-    static InetAddress inet6LoopBack;
-
-    private static PrivilegedAction<Void> initAction = () -> {
-        try {
-            anyLocalInet4 = inet4FromInt(0);
-            anyLocalInet6 = InetAddress.getByName("::0");
-            inet4LoopBack = InetAddress.getByName("127.0.0.1");
-            inet6LoopBack = InetAddress.getByName("::1");
-            return null;
-        } catch (IOException e) {
-            throw new InternalError(e);
-        }
-    };
-
-    static {
-        AccessController.doPrivileged(initAction);
-    }
-
-    static InetSocketAddress anyLocalAddress(ProtocolFamily family) {
-        if (family == StandardProtocolFamily.INET) {
-            return new InetSocketAddress(anyLocalInet4, 0);
-        } else if (family == StandardProtocolFamily.INET6) {
-            return new InetSocketAddress(anyLocalInet6, 0);
-        } else {
-            throw new UnsupportedAddressTypeException();
-        }
-    }
-
-=======
->>>>>>> 6feb23a9
     /**
      * Returns an IPv6 address as a byte array
      */
