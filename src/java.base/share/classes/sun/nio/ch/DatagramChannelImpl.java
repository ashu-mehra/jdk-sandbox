--- conflicted
+++ resolved
@@ -158,10 +158,8 @@
     // set true/false when socket is already bound and SO_REUSEADDR is emulated
     private boolean isReuseAddress;
 
-    // If set to false, blocking operations will not be interruptible
-    private final boolean interruptible;
-
     // -- End of fields protected by stateLock
+
 
     DatagramChannelImpl(SelectorProvider sp, boolean interruptible) throws IOException {
         this(sp, (Net.isIPv6Available()
@@ -170,24 +168,7 @@
                 interruptible);
     }
 
-<<<<<<< HEAD
-    public DatagramChannelImpl(SelectorProvider sp, boolean interruptible) throws IOException {
-        this(sp, (Net.isIPv6Available()
-                ? StandardProtocolFamily.INET6
-                : StandardProtocolFamily.INET),
-		        interruptible);
-    }
-
-    public DatagramChannelImpl(SelectorProvider sp, ProtocolFamily family)
-=======
     DatagramChannelImpl(SelectorProvider sp, ProtocolFamily family, boolean interruptible)
->>>>>>> c6a4cea7
-        throws IOException
-    { 
-        this(sp, family, true);
-    }
-
-    private DatagramChannelImpl(SelectorProvider sp, ProtocolFamily family, boolean interruptible)
         throws IOException
     {
         super(sp);
@@ -211,7 +192,6 @@
             this.family = family;
             this.fd = fd = Net.socket(family, false);
             this.fdVal = IOUtil.fdVal(fd);
-            this.interruptible = interruptible;
 
             sockAddrs = NativeSocketAddress.allocate(3);
             readLock.lock();
@@ -275,7 +255,6 @@
         Runnable releaser = releaserFor(fd, sockAddrs);
         this.cleaner = CleanerFactory.cleaner().register(this, releaser);
 
-        this.interruptible = true;
         synchronized (stateLock) {
             this.localAddress = Net.localAddress(fd);
         }
@@ -503,15 +482,9 @@
     private SocketAddress beginRead(boolean blocking, boolean mustBeConnected)
         throws IOException
     {
-<<<<<<< HEAD
-        if (blocking) {
-            // set hook for Thread.interrupt if interruptible
-            checkBegin();
-=======
         if (blocking && interruptible) {
             // set hook for Thread.interrupt
             begin();
->>>>>>> c6a4cea7
         }
         SocketAddress remote;
         synchronized (stateLock) {
@@ -527,18 +500,14 @@
         return remote;
     }
 
-    private void checkBegin() {
-        if(interruptible)
-            begin();
-    }
-
     /**
      * Marks the end of a read operation that may have blocked.
      *
      * @throws AsynchronousCloseException if the channel was closed asynchronously
      */
     private void endRead(boolean blocking, boolean completed)
-            throws AsynchronousCloseException {
+        throws AsynchronousCloseException
+    {
         if (blocking) {
             synchronized (stateLock) {
                 readerThread = 0;
@@ -546,25 +515,12 @@
                     tryFinishClose();
                 }
             }
-<<<<<<< HEAD
-            // remove hook for Thread.interrupt if interruptible
-            checkEnd(completed);
-        }
-    }
-
-    private void checkEnd(boolean completed) throws AsynchronousCloseException {
-        if (interruptible) {
-            end(completed);
-        } else if (!completed && !isOpen()) {
-            throw new AsynchronousCloseException();
-=======
             if (interruptible) {
                 // remove hook for Thread.interrupt (may throw AsynchronousCloseException)
                 end(completed);
             } else if (!completed && !isOpen()) {
                 throw new AsynchronousCloseException();
             }
->>>>>>> c6a4cea7
         }
     }
 
@@ -983,7 +939,7 @@
                 }
             } finally {
                 endRead(blocking, n > 0);
-                assert IOStatus.check(n) : "Unexpected IO status: " + n;
+                assert IOStatus.check(n);
             }
             return IOStatus.normalize(n);
         } finally {
@@ -1012,7 +968,7 @@
                 }
             } finally {
                 endRead(blocking, n > 0);
-                assert IOStatus.check(n) : "Unexpected IO status: " + n;
+                assert IOStatus.check(n);
             }
             return IOStatus.normalize(n);
         } finally {
@@ -1032,15 +988,9 @@
     private SocketAddress beginWrite(boolean blocking, boolean mustBeConnected)
         throws IOException
     {
-<<<<<<< HEAD
-        if (blocking) {
-            // set hook for Thread.interrupt if interruptible
-            checkBegin();
-=======
         if (blocking && interruptible) {
             // set hook for Thread.interrupt
             begin();
->>>>>>> c6a4cea7
         }
         SocketAddress remote;
         synchronized (stateLock) {
@@ -1071,10 +1021,6 @@
                     tryFinishClose();
                 }
             }
-<<<<<<< HEAD
-            // remove hook for Thread.interrupt if interruptible
-            checkEnd(completed);
-=======
 
             if (interruptible) {
                 // remove hook for Thread.interrupt (may throw AsynchronousCloseException)
@@ -1082,7 +1028,6 @@
             } else if (!completed && !isOpen()) {
                 throw new AsynchronousCloseException();
             }
->>>>>>> c6a4cea7
         }
     }
 
@@ -1105,7 +1050,7 @@
                 }
             } finally {
                 endWrite(blocking, n > 0);
-                assert IOStatus.check(n) : "Unexpected IO status: " + n;
+                assert IOStatus.check(n);
             }
             return IOStatus.normalize(n);
         } finally {
@@ -1134,7 +1079,7 @@
                 }
             } finally {
                 endWrite(blocking, n > 0);
-                assert IOStatus.check(n) : "Unexpected IO status: " + n;
+                assert IOStatus.check(n);
             }
             return IOStatus.normalize(n);
         } finally {
