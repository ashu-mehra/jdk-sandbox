/*
 * Copyright (c) 2000, 2019, Oracle and/or its affiliates. All rights reserved.
 * DO NOT ALTER OR REMOVE COPYRIGHT NOTICES OR THIS FILE HEADER.
 *
 * This code is free software; you can redistribute it and/or modify it
 * under the terms of the GNU General Public License version 2 only, as
 * published by the Free Software Foundation.  Oracle designates this
 * particular file as subject to the "Classpath" exception as provided
 * by Oracle in the LICENSE file that accompanied this code.
 *
 * This code is distributed in the hope that it will be useful, but WITHOUT
 * ANY WARRANTY; without even the implied warranty of MERCHANTABILITY or
 * FITNESS FOR A PARTICULAR PURPOSE.  See the GNU General Public License
 * version 2 for more details (a copy is included in the LICENSE file that
 * accompanied this code).
 *
 * You should have received a copy of the GNU General Public License version
 * 2 along with this work; if not, write to the Free Software Foundation,
 * Inc., 51 Franklin St, Fifth Floor, Boston, MA 02110-1301 USA.
 *
 * Please contact Oracle, 500 Oracle Parkway, Redwood Shores, CA 94065 USA
 * or visit www.oracle.com if you need additional information or have any
 * questions.
 */

package sun.nio.ch;

import java.io.FileDescriptor;
import java.io.IOException;
import java.net.InetAddress;
import java.net.InetSocketAddress;
import java.net.ProtocolFamily;
import java.net.Socket;
import java.net.SocketAddress;
import java.net.SocketException;
import java.net.SocketOption;
import java.net.SocketTimeoutException;
import java.net.StandardProtocolFamily;
import java.net.StandardSocketOptions;
import java.nio.ByteBuffer;
import java.nio.channels.AlreadyBoundException;
import java.nio.channels.AlreadyConnectedException;
import java.nio.channels.AsynchronousCloseException;
import java.nio.channels.ClosedChannelException;
import java.nio.channels.ConnectionPendingException;
import java.nio.channels.IllegalBlockingModeException;
import java.nio.channels.NoConnectionPendingException;
import java.nio.channels.NotYetConnectedException;
import java.nio.channels.SelectionKey;
import java.nio.channels.SocketChannel;
import java.nio.channels.spi.SelectorProvider;
import java.util.Collections;
import java.util.HashSet;
import java.util.Objects;
import java.util.Set;
import java.util.concurrent.locks.ReentrantLock;

import sun.net.ConnectionResetException;
import sun.net.NetHooks;
import sun.net.ext.ExtendedSocketOptions;
import sun.net.util.SocketExceptions;

/**
 * An implementation of SocketChannels
 */

abstract class SocketChannelImpl
    extends SocketChannel
    implements SelChImpl
{
    // Used to make native read and write calls
    private static final NativeDispatcher nd = new SocketDispatcher();

    // Our file descriptor object
    private final FileDescriptor fd;
    private final int fdVal;

    // Lock held by current reading or connecting thread
    private final ReentrantLock readLock = new ReentrantLock();

    // Lock held by current writing or connecting thread
    private final ReentrantLock writeLock = new ReentrantLock();

    // Lock held by any thread that modifies the state fields declared below
    // DO NOT invoke a blocking I/O operation while holding this lock!
    private final Object stateLock = new Object();

    // Input/Output closed
    private volatile boolean isInputClosed;
    private volatile boolean isOutputClosed;

    // Connection reset protected by readLock
    private boolean connectionReset;

    // -- The following fields are protected by stateLock

    // State, increases monotonically
    private static final int ST_UNCONNECTED = 0;
    private static final int ST_CONNECTIONPENDING = 1;
    private static final int ST_CONNECTED = 2;
    private static final int ST_CLOSING = 3;
    private static final int ST_CLOSED = 4;
    private volatile int state;  // need stateLock to change

    // IDs of native threads doing reads and writes, for signalling
    private long readerThread;
    private long writerThread;

    // Binding
    private SocketAddress localAddress;
    private SocketAddress remoteAddress;
    private boolean isBound;

    // Socket adaptor, created on demand
    private Socket socket;

    // -- End of fields protected by stateLock

<<<<<<< HEAD
=======
    // the protocol family requested by the user
    private final ProtocolFamily family;

>>>>>>> bf468e1e
    // Constructor for normal connecting sockets
    //
    SocketChannelImpl(SelectorProvider sp) throws IOException {
        this(sp, Net.isIPv6Available()
                ? StandardProtocolFamily.INET6
                : StandardProtocolFamily.INET);
    }

    SocketChannelImpl(SelectorProvider sp, ProtocolFamily family) throws IOException {
        super(sp);
        this.fd = Net.socket(family, true);
        this.fdVal = IOUtil.fdVal(fd);
        this.family = family;
    }

    SocketChannelImpl(SelectorProvider sp, FileDescriptor fd, boolean bound)
        throws IOException
    {
        super(sp);
        this.fd = fd;
        this.fdVal = IOUtil.fdVal(fd);
        this.family = Net.isIPv6Available()
                ? StandardProtocolFamily.INET6
                : StandardProtocolFamily.INET;

        if (bound) {
            synchronized (stateLock) {
                this.localAddress = localAddressImpl(fd);
            }
        }
    }

    // Constructor for sockets obtained from server sockets
    //
    SocketChannelImpl(SelectorProvider sp, FileDescriptor fd, SocketAddress isa)
        throws IOException
    {
        super(sp);
        this.fd = fd;
        this.fdVal = IOUtil.fdVal(fd);
        this.family = Net.isIPv6Available()
                ? StandardProtocolFamily.INET6
                : StandardProtocolFamily.INET;

        synchronized (stateLock) {
            this.localAddress = localAddressImpl(fd);
            this.remoteAddress = isa;
            this.state = ST_CONNECTED;
        }
    }

    /**
     * Checks that the channel is open.
     *
     * @throws ClosedChannelException if channel is closed (or closing)
     */
    private void ensureOpen() throws ClosedChannelException {
        if (!isOpen())
            throw new ClosedChannelException();
    }

    /**
     * Checks that the channel is open and connected.
     *
     * @apiNote This method uses the "state" field to check if the channel is
     * open. It should never be used in conjuncion with isOpen or ensureOpen
     * as these methods check AbstractInterruptibleChannel's closed field - that
     * field is set before implCloseSelectableChannel is called and so before
     * the state is changed.
     *
     * @throws ClosedChannelException if channel is closed (or closing)
     * @throws NotYetConnectedException if open and not connected
     */
    private void ensureOpenAndConnected() throws ClosedChannelException {
        int state = this.state;
        if (state < ST_CONNECTED) {
            throw new NotYetConnectedException();
        } else if (state > ST_CONNECTED) {
            throw new ClosedChannelException();
        }
    }

    @Override
    public Socket socket() {
        synchronized (stateLock) {
            if (socket == null)
                socket = SocketAdaptor.create(this);
            return socket;
        }
    }

    abstract SocketAddress localAddressImpl(FileDescriptor fd) throws IOException;

    abstract SocketAddress getRevealedLocalAddress(SocketAddress address);

    @Override
    public SocketAddress getLocalAddress() throws IOException {
        synchronized (stateLock) {
            ensureOpen();
            return getRevealedLocalAddress(localAddress);
        }
    }

    @Override
    public SocketAddress getRemoteAddress() throws IOException {
        synchronized (stateLock) {
            ensureOpen();
            return remoteAddress;
        }
    }

    /**
     * If special handling of a socket option is required, override this in subclass
     * and return true.
     *
     * @param name
     * @param value
     * @param <T>
     * @return
     * @throws IOException
     */
    <T> boolean setOptionSpecial(SocketOption<T> name, T value) throws IOException {
        return false;
    }

    /**
     * If special handling of a socket option is required, override this in subclass
     * and return the option value.
     *
     * @param name
     * @param <T>
     * @return
     * @throws IOException
     */
    <T> T getOptionSpecial(SocketOption<T> name) throws IOException {
        return null;
    }

    @Override
    @SuppressWarnings("unchecked")
    public <T> T getOption(SocketOption<T> name)
        throws IOException
    {
        Objects.requireNonNull(name);
        if (!supportedOptions().contains(name))
            throw new UnsupportedOperationException("'" + name + "' not supported");

        synchronized (stateLock) {
            ensureOpen();
<<<<<<< HEAD
            T ret;
            if ((ret = getOptionSpecial(name)) != null)
                return ret;
=======

            if (name == StandardSocketOptions.IP_TOS) {
                Net.setSocketOption(fd, family, name, value);
                return this;
            }

            if (name == StandardSocketOptions.SO_REUSEADDR && Net.useExclusiveBind()) {
                // SO_REUSEADDR emulated when using exclusive bind
                isReuseAddress = (Boolean)value;
                return this;
            }
>>>>>>> bf468e1e

            // no options that require special handling
            return (T) Net.getSocketOption(getFD(), name); // AF_UNIX
        }
    }

    @Override
    public <T> SocketChannel setOption(SocketOption<T> name, T value)
        throws IOException
    {
        Objects.requireNonNull(name);
        if (!supportedOptions().contains(name))
            throw new UnsupportedOperationException("'" + name + "' not supported");
        if (!name.type().isInstance(value))
            throw new IllegalArgumentException("Invalid value '" + value + "'");

        synchronized (stateLock) {
            ensureOpen();
<<<<<<< HEAD
            if (setOptionSpecial(name, value))
                return this;
=======

            if (name == StandardSocketOptions.SO_REUSEADDR && Net.useExclusiveBind()) {
                // SO_REUSEADDR emulated when using exclusive bind
                return (T)Boolean.valueOf(isReuseAddress);
            }

            // special handling for IP_TOS: always return 0 when IPv6
            if (name == StandardSocketOptions.IP_TOS) {
                return (T) Net.getSocketOption(fd, family, name);
            }

>>>>>>> bf468e1e
            // no options that require special handling
            Net.setSocketOption(getFD(), name, value);
            return this;
        }
    }

    /**
     * Marks the beginning of a read operation that might block.
     *
     * @throws ClosedChannelException if the channel is closed
     * @throws NotYetConnectedException if the channel is not yet connected
     */
    private void beginRead(boolean blocking) throws ClosedChannelException {
        if (blocking) {
            // set hook for Thread.interrupt
            begin();

            synchronized (stateLock) {
                ensureOpenAndConnected();
                // record thread so it can be signalled if needed
                readerThread = NativeThread.current();
            }
        } else {
            ensureOpenAndConnected();
        }
    }

    /**
     * Marks the end of a read operation that may have blocked.
     *
     * @throws AsynchronousCloseException if the channel was closed due to this
     * thread being interrupted on a blocking read operation.
     */
    private void endRead(boolean blocking, boolean completed)
        throws AsynchronousCloseException
    {
        if (blocking) {
            synchronized (stateLock) {
                readerThread = 0;
                if (state == ST_CLOSING) {
                    tryFinishClose();
                }
            }
            // remove hook for Thread.interrupt
            end(completed);
        }
    }

    private void throwConnectionReset() throws SocketException {
        throw new SocketException("Connection reset");
    }

    @Override
    public int read(ByteBuffer buf) throws IOException {
        Objects.requireNonNull(buf);

        readLock.lock();
        try {
            boolean blocking = isBlocking();
            int n = 0;
            try {
                beginRead(blocking);

                // check if connection has been reset
                if (connectionReset)
                    throwConnectionReset();

                // check if input is shutdown
                if (isInputClosed)
                    return IOStatus.EOF;

                n = IOUtil.read(fd, buf, -1, nd);
                if (blocking) {
                    while (IOStatus.okayToRetry(n) && isOpen()) {
                        park(Net.POLLIN);
                        n = IOUtil.read(fd, buf, -1, nd);
                    }
                }
            } catch (ConnectionResetException e) {
                connectionReset = true;
                throwConnectionReset();
            } finally {
                endRead(blocking, n > 0);
                if (n <= 0 && isInputClosed)
                    return IOStatus.EOF;
            }
            return IOStatus.normalize(n);
        } finally {
            readLock.unlock();
        }
    }

    @Override
    public long read(ByteBuffer[] dsts, int offset, int length)
        throws IOException
    {
        Objects.checkFromIndexSize(offset, length, dsts.length);

        readLock.lock();
        try {
            boolean blocking = isBlocking();
            long n = 0;
            try {
                beginRead(blocking);

                // check if connection has been reset
                if (connectionReset)
                    throwConnectionReset();

                // check if input is shutdown
                if (isInputClosed)
                    return IOStatus.EOF;

                n = IOUtil.read(fd, dsts, offset, length, nd);
                if (blocking) {
                    while (IOStatus.okayToRetry(n) && isOpen()) {
                        park(Net.POLLIN);
                        n = IOUtil.read(fd, dsts, offset, length, nd);
                    }
                }
            } catch (ConnectionResetException e) {
                connectionReset = true;
                throwConnectionReset();
            } finally {
                endRead(blocking, n > 0);
                if (n <= 0 && isInputClosed)
                    return IOStatus.EOF;
            }
            return IOStatus.normalize(n);
        } finally {
            readLock.unlock();
        }
    }

    /**
     * Marks the beginning of a write operation that might block.
     *
     * @throws ClosedChannelException if the channel is closed or output shutdown
     * @throws NotYetConnectedException if the channel is not yet connected
     */
    private void beginWrite(boolean blocking) throws ClosedChannelException {
        if (blocking) {
            // set hook for Thread.interrupt
            begin();

            synchronized (stateLock) {
                ensureOpenAndConnected();
                if (isOutputClosed)
                    throw new ClosedChannelException();
                // record thread so it can be signalled if needed
                writerThread = NativeThread.current();
            }
        } else {
            ensureOpenAndConnected();
        }
    }

    /**
     * Marks the end of a write operation that may have blocked.
     *
     * @throws AsynchronousCloseException if the channel was closed due to this
     * thread being interrupted on a blocking write operation.
     */
    private void endWrite(boolean blocking, boolean completed)
        throws AsynchronousCloseException
    {
        if (blocking) {
            synchronized (stateLock) {
                writerThread = 0;
                if (state == ST_CLOSING) {
                    tryFinishClose();
                }
            }
            // remove hook for Thread.interrupt
            end(completed);
        }
    }

    @Override
    public int write(ByteBuffer buf) throws IOException {
        Objects.requireNonNull(buf);

        writeLock.lock();
        try {
            boolean blocking = isBlocking();
            int n = 0;
            try {
                beginWrite(blocking);
                n = IOUtil.write(fd, buf, -1, nd);
                if (blocking) {
                    while (IOStatus.okayToRetry(n) && isOpen()) {
                        park(Net.POLLOUT);
                        n = IOUtil.write(fd, buf, -1, nd);
                    }
                }
            } finally {
                endWrite(blocking, n > 0);
                if (n <= 0 && isOutputClosed)
                    throw new AsynchronousCloseException();
            }
            return IOStatus.normalize(n);
        } finally {
            writeLock.unlock();
        }
    }

    @Override
    public long write(ByteBuffer[] srcs, int offset, int length)
        throws IOException
    {
        Objects.checkFromIndexSize(offset, length, srcs.length);

        writeLock.lock();
        try {
            boolean blocking = isBlocking();
            long n = 0;
            try {
                beginWrite(blocking);
                n = IOUtil.write(fd, srcs, offset, length, nd);
                if (blocking) {
                    while (IOStatus.okayToRetry(n) && isOpen()) {
                        park(Net.POLLOUT);
                        n = IOUtil.write(fd, srcs, offset, length, nd);
                    }
                }
            } finally {
                endWrite(blocking, n > 0);
                if (n <= 0 && isOutputClosed)
                    throw new AsynchronousCloseException();
            }
            return IOStatus.normalize(n);
        } finally {
            writeLock.unlock();
        }
    }

    /**
     * Writes a byte of out of band data.
     */
    int sendOutOfBandData(byte b) throws IOException {
        writeLock.lock();
        try {
            boolean blocking = isBlocking();
            int n = 0;
            try {
                beginWrite(blocking);
                if (blocking) {
                    do {
                        n = Net.sendOOB(fd, b);
                    } while (n == IOStatus.INTERRUPTED && isOpen());
                } else {
                    n = Net.sendOOB(fd, b);
                }
            } finally {
                endWrite(blocking, n > 0);
                if (n <= 0 && isOutputClosed)
                    throw new AsynchronousCloseException();
            }
            return IOStatus.normalize(n);
        } finally {
            writeLock.unlock();
        }
    }

    @Override
    protected void implConfigureBlocking(boolean block) throws IOException {
        readLock.lock();
        try {
            writeLock.lock();
            try {
                lockedConfigureBlocking(block);
            } finally {
                writeLock.unlock();
            }
        } finally {
            readLock.unlock();
        }
    }

    /**
     * Adjusts the blocking mode. readLock or writeLock must already be held.
     */
    private void lockedConfigureBlocking(boolean block) throws IOException {
        assert readLock.isHeldByCurrentThread() || writeLock.isHeldByCurrentThread();
        synchronized (stateLock) {
            ensureOpen();
            IOUtil.configureBlocking(fd, block);
        }
    }

    /**
     * Adjusts the blocking mode if the channel is open. readLock or writeLock
     * must already be held.
     *
     * @return {@code true} if the blocking mode was adjusted, {@code false} if
     *         the blocking mode was not adjusted because the channel is closed
     */
    private boolean tryLockedConfigureBlocking(boolean block) throws IOException {
        assert readLock.isHeldByCurrentThread() || writeLock.isHeldByCurrentThread();
        synchronized (stateLock) {
            if (isOpen()) {
                IOUtil.configureBlocking(fd, block);
                return true;
            } else {
                return false;
            }
        }
    }

    /**
     * Returns the local address, or null if not bound
     */
    SocketAddress localAddress() {
        synchronized (stateLock) {
            return localAddress;
        }
    }

    /**
     * Returns the remote address, or null if not connected
     */
    SocketAddress remoteAddress() {
        synchronized (stateLock) {
            return remoteAddress;
        }
    }

    abstract SocketAddress bindImpl(SocketAddress local) throws IOException;

    @Override
    public SocketChannel bind(SocketAddress local) throws IOException {
        readLock.lock();
        try {
            writeLock.lock();
            try {
                synchronized (stateLock) {
                    ensureOpen();
                    if (state == ST_CONNECTIONPENDING)
                        throw new ConnectionPendingException();
                    if (localAddress != null)
                        throw new AlreadyBoundException();
<<<<<<< HEAD
                    localAddress = bindImpl(local);
                    isBound = true;
=======
                    InetSocketAddress isa = (local == null) ?
                        Net.anyLocalSocketAddress(family) :
                        Net.checkAddress(local, family);
                    SecurityManager sm = System.getSecurityManager();
                    if (sm != null) {
                        sm.checkListen(isa.getPort());
                    }
                    NetHooks.beforeTcpBind(fd, isa.getAddress(), isa.getPort());
                    Net.bind(family, fd, isa.getAddress(), isa.getPort());
                    localAddress = Net.localAddress(fd);
>>>>>>> bf468e1e
                }
            } finally {
                writeLock.unlock();
            }
        } finally {
            readLock.unlock();
        }
        return this;
    }

    boolean isBound() {
        synchronized (stateLock) {
            return isBound;
        }
    }

    @Override
    public boolean isConnected() {
        return (state == ST_CONNECTED);
    }

    @Override
    public boolean isConnectionPending() {
        return (state == ST_CONNECTIONPENDING);
    }

    /**
     * Marks the beginning of a connect operation that might block.
     * @param blocking true if configured blocking
     * @param isa the remote address
     * @throws ClosedChannelException if the channel is closed
     * @throws AlreadyConnectedException if already connected
     * @throws ConnectionPendingException is a connection is pending
     * @throws IOException if the pre-connect hook fails
     */
    private void beginConnect(boolean blocking, SocketAddress sa)
        throws IOException
    {
        if (blocking) {
            // set hook for Thread.interrupt
            begin();
        }
        synchronized (stateLock) {
            ensureOpen();
            int state = this.state;
            if (state == ST_CONNECTED)
                throw new AlreadyConnectedException();
            if (state == ST_CONNECTIONPENDING)
                throw new ConnectionPendingException();
            assert state == ST_UNCONNECTED;
            this.state = ST_CONNECTIONPENDING;

            if (localAddress == null && sa instanceof InetSocketAddress) {
                InetSocketAddress isa = (InetSocketAddress)sa;
                NetHooks.beforeTcpConnect(fd, isa.getAddress(), isa.getPort());
            }
            remoteAddress = sa;

            if (blocking) {
                // record thread so it can be signalled if needed
                readerThread = NativeThread.current();
            }
        }
    }

    /**
     * Marks the end of a connect operation that may have blocked.
     *
     * @throws AsynchronousCloseException if the channel was closed due to this
     * thread being interrupted on a blocking connect operation.
     * @throws IOException if completed and unable to obtain the local address
     */
    private void endConnect(boolean blocking, boolean completed)
        throws IOException
    {
        endRead(blocking, completed);

        if (completed) {
            synchronized (stateLock) {
                if (state == ST_CONNECTIONPENDING) {
                    localAddress = getConnectedAddress(fd);
                    state = ST_CONNECTED;
                }
            }
        }
    }

    abstract SocketAddress getConnectedAddress(FileDescriptor fd) throws IOException;

    /**
     * Checks the remote address to which this channel is to be connected.
     */
<<<<<<< HEAD
    abstract SocketAddress checkRemote(SocketAddress sa) throws IOException;

    abstract int connectImpl(FileDescriptor fd,SocketAddress sa) throws IOException;
=======
    private InetSocketAddress checkRemote(SocketAddress sa) throws IOException {
        return checkRemote(sa, Net.UNSPEC);
    }

    private InetSocketAddress checkRemote(SocketAddress sa,
                                          ProtocolFamily family) throws IOException
    {
        InetSocketAddress isa = Net.checkAddress(sa, family);
        SecurityManager sm = System.getSecurityManager();
        if (sm != null) {
            sm.checkConnect(isa.getAddress().getHostAddress(), isa.getPort());
        }
        if (isa.getAddress().isAnyLocalAddress()) {
            if (family == Net.UNSPEC)
                return new InetSocketAddress(InetAddress.getLocalHost(), isa.getPort());
            else
                return loopbackAddressFor(isa);
        } else {
            return isa;
        }
    }
>>>>>>> bf468e1e

    private static InetSocketAddress loopbackAddressFor(InetSocketAddress any) {
        InetAddress anyAddr = any.getAddress();
        assert anyAddr.isAnyLocalAddress();
        InetAddress la = Net.loopBackAddressFor(anyAddr.getClass());
        return new InetSocketAddress(la, any.getPort());
    }

    @Override
    public boolean connect(SocketAddress remote) throws IOException {
<<<<<<< HEAD
        SocketAddress sa = checkRemote(remote);
=======
        InetSocketAddress isa = checkRemote(remote, family);
>>>>>>> bf468e1e
        try {
            readLock.lock();
            try {
                writeLock.lock();
                try {
                    boolean blocking = isBlocking();
                    boolean connected = false;
                    try {
<<<<<<< HEAD
                        beginConnect(blocking, sa);
                        int n = connectImpl(fd, sa);
=======
                        beginConnect(blocking, isa);
                        int n = Net.connect(family,
                                            fd,
                                            isa.getAddress(),
                                            isa.getPort());
>>>>>>> bf468e1e
                        if (n > 0) {
                            connected = true;
                        } else if (blocking) {
                            assert IOStatus.okayToRetry(n);
                            boolean polled = false;
                            while (!polled && isOpen()) {
                                park(Net.POLLOUT);
                                polled = Net.pollConnectNow(fd);
                            }
                            connected = polled && isOpen();
                        }
                    } finally {
                        endConnect(blocking, connected);
                    }
                    return connected;
                } finally {
                    writeLock.unlock();
                }
            } finally {
                readLock.unlock();
            }
        } catch (IOException ioe) {
            // connect failed, close the channel
            close();
            throw SocketExceptions.of(ioe, sa);
        }
    }

    /**
     * Marks the beginning of a finishConnect operation that might block.
     *
     * @throws ClosedChannelException if the channel is closed
     * @throws NoConnectionPendingException if no connection is pending
     */
    private void beginFinishConnect(boolean blocking) throws ClosedChannelException {
        if (blocking) {
            // set hook for Thread.interrupt
            begin();
        }
        synchronized (stateLock) {
            ensureOpen();
            if (state != ST_CONNECTIONPENDING)
                throw new NoConnectionPendingException();
            if (blocking) {
                // record thread so it can be signalled if needed
                readerThread = NativeThread.current();
            }
        }
    }

    /**
     * Marks the end of a finishConnect operation that may have blocked.
     *
     * @throws AsynchronousCloseException if the channel was closed due to this
     * thread being interrupted on a blocking connect operation.
     * @throws IOException if completed and unable to obtain the local address
     */
    private void endFinishConnect(boolean blocking, boolean completed)
        throws IOException
    {
        endRead(blocking, completed);

        if (completed) {
            synchronized (stateLock) {
                if (state == ST_CONNECTIONPENDING) {
                    localAddress = getConnectedAddress(fd);
                    state = ST_CONNECTED;
                }
            }
        }
    }

    @Override
    public boolean finishConnect() throws IOException {
        try {
            readLock.lock();
            try {
                writeLock.lock();
                try {
                    // no-op if already connected
                    if (isConnected())
                        return true;

                    boolean blocking = isBlocking();
                    boolean connected = false;
                    try {
                        beginFinishConnect(blocking);
                        boolean polled = Net.pollConnectNow(fd);
                        if (blocking) {
                            while (!polled && isOpen()) {
                                park(Net.POLLOUT);
                                polled = Net.pollConnectNow(fd);
                            }
                        }
                        connected = polled && isOpen();
                    } finally {
                        endFinishConnect(blocking, connected);
                    }
                    assert (blocking && connected) ^ !blocking;
                    return connected;
                } finally {
                    writeLock.unlock();
                }
            } finally {
                readLock.unlock();
            }
        } catch (IOException ioe) {
            // connect failed, close the channel
            close();
            throw SocketExceptions.of(ioe, remoteAddress);
        }
    }

    /**
     * Closes the socket if there are no I/O operations in progress and the
     * channel is not registered with a Selector.
     */
    private boolean tryClose() throws IOException {
        assert Thread.holdsLock(stateLock) && state == ST_CLOSING;
        if ((readerThread == 0) && (writerThread == 0) && !isRegistered()) {
            state = ST_CLOSED;
            nd.close(fd);
            return true;
        } else {
            return false;
        }
    }

    /**
     * Invokes tryClose to attempt to close the socket.
     *
     * This method is used for deferred closing by I/O and Selector operations.
     */
    private void tryFinishClose() {
        try {
            tryClose();
        } catch (IOException ignore) { }
    }

    /**
     * Closes this channel when configured in blocking mode.
     *
     * If there is an I/O operation in progress then the socket is pre-closed
     * and the I/O threads signalled, in which case the final close is deferred
     * until all I/O operations complete.
     *
     * Note that a channel configured blocking may be registered with a Selector
     * This arises when a key is canceled and the channel configured to blocking
     * mode before the key is flushed from the Selector.
     */
    private void implCloseBlockingMode() throws IOException {
        synchronized (stateLock) {
            assert state < ST_CLOSING;
            state = ST_CLOSING;
            if (!tryClose()) {
                long reader = readerThread;
                long writer = writerThread;
                if (reader != 0 || writer != 0) {
                    nd.preClose(fd);
                    if (reader != 0)
                        NativeThread.signal(reader);
                    if (writer != 0)
                        NativeThread.signal(writer);
                }
            }
        }
    }

    /**
     * Closes this channel when configured in non-blocking mode.
     *
     * If the channel is registered with a Selector then the close is deferred
     * until the channel is flushed from all Selectors.
     *
     * If the socket is connected and the channel is registered with a Selector
     * then the socket is shutdown for writing so that the peer reads EOF. In
     * addition, if SO_LINGER is set to a non-zero value then it is disabled so
     * that the deferred close does not wait.
     */
    private void implCloseNonBlockingMode() throws IOException {
        boolean connected;
        synchronized (stateLock) {
            assert state < ST_CLOSING;
            connected = (state == ST_CONNECTED);
            state = ST_CLOSING;
        }

        // wait for any read/write operations to complete
        readLock.lock();
        readLock.unlock();
        writeLock.lock();
        writeLock.unlock();

        // if the socket cannot be closed because it's registered with a Selector
        // then shutdown the socket for writing.
        synchronized (stateLock) {
            if (state == ST_CLOSING && !tryClose() && connected && isRegistered()) {
                try {
                    SocketOption<Integer> opt = StandardSocketOptions.SO_LINGER;
                    int interval = (int) Net.getSocketOption(fd, Net.UNSPEC, opt);
                    if (interval != 0) {
                        if (interval > 0) {
                            // disable SO_LINGER
                            Net.setSocketOption(fd, Net.UNSPEC, opt, -1);
                        }
                        Net.shutdown(fd, Net.SHUT_WR);
                    }
                } catch (IOException ignore) { }
            }
        }
    }

    /**
     * Invoked by implCloseChannel to close the channel.
     */
    @Override
    protected void implCloseSelectableChannel() throws IOException {
        assert !isOpen();
        if (isBlocking()) {
            implCloseBlockingMode();
        } else {
            implCloseNonBlockingMode();
        }
    }

    @Override
    public void kill() {
        synchronized (stateLock) {
            if (state == ST_CLOSING) {
                tryFinishClose();
            }
        }
    }

    @Override
    public SocketChannel shutdownInput() throws IOException {
        synchronized (stateLock) {
            ensureOpen();
            if (!isConnected())
                throw new NotYetConnectedException();
            if (!isInputClosed) {
                Net.shutdown(fd, Net.SHUT_RD);
                long thread = readerThread;
                if (thread != 0)
                    NativeThread.signal(thread);
                isInputClosed = true;
            }
            return this;
        }
    }

    @Override
    public SocketChannel shutdownOutput() throws IOException {
        synchronized (stateLock) {
            ensureOpen();
            if (!isConnected())
                throw new NotYetConnectedException();
            if (!isOutputClosed) {
                Net.shutdown(fd, Net.SHUT_WR);
                long thread = writerThread;
                if (thread != 0)
                    NativeThread.signal(thread);
                isOutputClosed = true;
            }
            return this;
        }
    }

    boolean isInputOpen() {
        return !isInputClosed;
    }

    boolean isOutputOpen() {
        return !isOutputClosed;
    }

    /**
     * Waits for a connection attempt to finish with a timeout
     * @throws SocketTimeoutException if the connect timeout elapses
     */
    private boolean finishTimedConnect(long nanos) throws IOException {
        long startNanos = System.nanoTime();
        boolean polled = Net.pollConnectNow(fd);
        while (!polled && isOpen()) {
            long remainingNanos = nanos - (System.nanoTime() - startNanos);
            if (remainingNanos <= 0) {
                throw new SocketTimeoutException("Connect timed out");
            }
            park(Net.POLLOUT, remainingNanos);
            polled = Net.pollConnectNow(fd);
        }
        return polled && isOpen();
    }

    /**
     * Attempts to establish a connection to the given socket address with a
     * timeout. Closes the socket if connection cannot be established.
     *
     * @apiNote This method is for use by the socket adaptor.
     *
     * @throws IllegalBlockingModeException if the channel is non-blocking
     * @throws SocketTimeoutException if the read timeout elapses
     */
    void blockingConnect(SocketAddress remote, long nanos) throws IOException {
        SocketAddress sa = checkRemote(remote);
        try {
            readLock.lock();
            try {
                writeLock.lock();
                try {
                    if (!isBlocking())
                        throw new IllegalBlockingModeException();
                    boolean connected = false;
                    try {
                        beginConnect(true, sa);
                        // change socket to non-blocking
                        lockedConfigureBlocking(false);
                        try {
                            int n = connectImpl(fd, sa);
                            connected = (n > 0) ? true : finishTimedConnect(nanos);
                        } finally {
                            // restore socket to blocking mode (if channel is open)
                            tryLockedConfigureBlocking(true);
                        }
                    } finally {
                        endConnect(true, connected);
                    }
                } finally {
                    writeLock.unlock();
                }
            } finally {
                readLock.unlock();
            }
        } catch (IOException ioe) {
            // connect failed, close the channel
            close();
            throw SocketExceptions.of(ioe, sa);
        }
    }

    /**
     * Attempts to read bytes from the socket into the given byte array.
     */
    private int tryRead(byte[] b, int off, int len) throws IOException {
        ByteBuffer dst = Util.getTemporaryDirectBuffer(len);
        assert dst.position() == 0;
        try {
            int n = nd.read(fd, ((DirectBuffer)dst).address(), len);
            if (n > 0) {
                dst.get(b, off, n);
            }
            return n;
        } finally{
            Util.offerFirstTemporaryDirectBuffer(dst);
        }
    }

    /**
     * Reads bytes from the socket into the given byte array with a timeout.
     * @throws SocketTimeoutException if the read timeout elapses
     */
    private int timedRead(byte[] b, int off, int len, long nanos) throws IOException {
        long startNanos = System.nanoTime();
        int n = tryRead(b, off, len);
        while (n == IOStatus.UNAVAILABLE && isOpen()) {
            long remainingNanos = nanos - (System.nanoTime() - startNanos);
            if (remainingNanos <= 0) {
                throw new SocketTimeoutException("Read timed out");
            }
            park(Net.POLLIN, remainingNanos);
            n = tryRead(b, off, len);
        }
        return n;
    }

    /**
     * Reads bytes from the socket into the given byte array.
     *
     * @apiNote This method is for use by the socket adaptor.
     *
     * @throws IllegalBlockingModeException if the channel is non-blocking
     * @throws SocketTimeoutException if the read timeout elapses
     */
    int blockingRead(byte[] b, int off, int len, long nanos) throws IOException {
        Objects.checkFromIndexSize(off, len, b.length);
        if (len == 0) {
            // nothing to do
            return 0;
        }

        readLock.lock();
        try {
            // check that channel is configured blocking
            if (!isBlocking())
                throw new IllegalBlockingModeException();

            int n = 0;
            try {
                beginRead(true);

                // check if connection has been reset
                if (connectionReset)
                    throwConnectionReset();

                // check if input is shutdown
                if (isInputClosed)
                    return IOStatus.EOF;

                if (nanos > 0) {
                    // change socket to non-blocking
                    lockedConfigureBlocking(false);
                    try {
                        n = timedRead(b, off, len, nanos);
                    } finally {
                        // restore socket to blocking mode (if channel is open)
                        tryLockedConfigureBlocking(true);
                    }
                } else {
                    // read, no timeout
                    n = tryRead(b, off, len);
                    while (IOStatus.okayToRetry(n) && isOpen()) {
                        park(Net.POLLIN);
                        n = tryRead(b, off, len);
                    }
                }
            } catch (ConnectionResetException e) {
                connectionReset = true;
                throwConnectionReset();
            } finally {
                endRead(true, n > 0);
                if (n <= 0 && isInputClosed)
                    return IOStatus.EOF;
            }
            assert n > 0 || n == -1;
            return n;
        } finally {
            readLock.unlock();
        }
    }

    /**
     * Attempts to write a sequence of bytes to the socket from the given
     * byte array.
     */
    private int tryWrite(byte[] b, int off, int len) throws IOException {
        ByteBuffer src = Util.getTemporaryDirectBuffer(len);
        assert src.position() == 0;
        try {
            src.put(b, off, len);
            return nd.write(fd, ((DirectBuffer)src).address(), len);
        } finally {
            Util.offerFirstTemporaryDirectBuffer(src);
        }
    }

    /**
     * Writes a sequence of bytes to the socket from the given byte array.
     *
     * @apiNote This method is for use by the socket adaptor.
     */
    void blockingWriteFully(byte[] b, int off, int len) throws IOException {
        Objects.checkFromIndexSize(off, len, b.length);
        if (len == 0) {
            // nothing to do
            return;
        }

        writeLock.lock();
        try {
            // check that channel is configured blocking
            if (!isBlocking())
                throw new IllegalBlockingModeException();

            // loop until all bytes have been written
            int pos = off;
            int end = off + len;
            beginWrite(true);
            try {
                while (pos < end && isOpen()) {
                    int size = end - pos;
                    int n = tryWrite(b, pos, size);
                    while (IOStatus.okayToRetry(n) && isOpen()) {
                        park(Net.POLLOUT);
                        n = tryWrite(b, pos, size);
                    }
                    if (n > 0) {
                        pos += n;
                    }
                }
            } finally {
                endWrite(true, pos >= end);
            }
        } finally {
            writeLock.unlock();
        }
    }

    /**
     * Return the number of bytes in the socket input buffer.
     */
    int available() throws IOException {
        synchronized (stateLock) {
            ensureOpenAndConnected();
            if (isInputClosed) {
                return 0;
            } else {
                return Net.available(fd);
            }
        }
    }

    /**
     * Translates native poll revent ops into a ready operation ops
     */
    public boolean translateReadyOps(int ops, int initialOps, SelectionKeyImpl ski) {
        int intOps = ski.nioInterestOps();
        int oldOps = ski.nioReadyOps();
        int newOps = initialOps;

        if ((ops & Net.POLLNVAL) != 0) {
            // This should only happen if this channel is pre-closed while a
            // selection operation is in progress
            // ## Throw an error if this channel has not been pre-closed
            return false;
        }

        if ((ops & (Net.POLLERR | Net.POLLHUP)) != 0) {
            newOps = intOps;
            ski.nioReadyOps(newOps);
            return (newOps & ~oldOps) != 0;
        }

        boolean connected = isConnected();
        if (((ops & Net.POLLIN) != 0) &&
            ((intOps & SelectionKey.OP_READ) != 0) && connected)
            newOps |= SelectionKey.OP_READ;

        if (((ops & Net.POLLCONN) != 0) &&
            ((intOps & SelectionKey.OP_CONNECT) != 0) && isConnectionPending())
            newOps |= SelectionKey.OP_CONNECT;

        if (((ops & Net.POLLOUT) != 0) &&
            ((intOps & SelectionKey.OP_WRITE) != 0) && connected)
            newOps |= SelectionKey.OP_WRITE;

        ski.nioReadyOps(newOps);
        return (newOps & ~oldOps) != 0;
    }

    public boolean translateAndUpdateReadyOps(int ops, SelectionKeyImpl ski) {
        return translateReadyOps(ops, ski.nioReadyOps(), ski);
    }

    public boolean translateAndSetReadyOps(int ops, SelectionKeyImpl ski) {
        return translateReadyOps(ops, 0, ski);
    }

    /**
     * Translates an interest operation set into a native poll event set
     */
    public int translateInterestOps(int ops) {
        int newOps = 0;
        if ((ops & SelectionKey.OP_READ) != 0)
            newOps |= Net.POLLIN;
        if ((ops & SelectionKey.OP_WRITE) != 0)
            newOps |= Net.POLLOUT;
        if ((ops & SelectionKey.OP_CONNECT) != 0)
            newOps |= Net.POLLCONN;
        return newOps;
    }

    public FileDescriptor getFD() {
        return fd;
    }

    public int getFDVal() {
        return fdVal;
    }

    abstract String getRevealedLocalAddressAsString(SocketAddress sa);

    @Override
    public String toString() {
        StringBuilder sb = new StringBuilder();
        sb.append(this.getClass().getSuperclass().getName());
        sb.append('[');
        if (!isOpen())
            sb.append("closed");
        else {
            synchronized (stateLock) {
                switch (state) {
                case ST_UNCONNECTED:
                    sb.append("unconnected");
                    break;
                case ST_CONNECTIONPENDING:
                    sb.append("connection-pending");
                    break;
                case ST_CONNECTED:
                    sb.append("connected");
                    if (isInputClosed)
                        sb.append(" ishut");
                    if (isOutputClosed)
                        sb.append(" oshut");
                    break;
                }
                SocketAddress addr = localAddress();
                if (addr != null) {
                    sb.append(" local=");
                    sb.append(getRevealedLocalAddressAsString(addr));
                }
                if (remoteAddress() != null) {
                    sb.append(" remote=");
                    sb.append(remoteAddress().toString());
                }
            }
        }
        sb.append(']');
        return sb.toString();
    }
}<|MERGE_RESOLUTION|>--- conflicted
+++ resolved
@@ -116,25 +116,12 @@
 
     // -- End of fields protected by stateLock
 
-<<<<<<< HEAD
-=======
-    // the protocol family requested by the user
-    private final ProtocolFamily family;
-
->>>>>>> bf468e1e
     // Constructor for normal connecting sockets
     //
     SocketChannelImpl(SelectorProvider sp) throws IOException {
-        this(sp, Net.isIPv6Available()
-                ? StandardProtocolFamily.INET6
-                : StandardProtocolFamily.INET);
-    }
-
-    SocketChannelImpl(SelectorProvider sp, ProtocolFamily family) throws IOException {
         super(sp);
-        this.fd = Net.socket(family, true);
+        this.fd = Net.socket(true);
         this.fdVal = IOUtil.fdVal(fd);
-        this.family = family;
     }
 
     SocketChannelImpl(SelectorProvider sp, FileDescriptor fd, boolean bound)
@@ -143,10 +130,6 @@
         super(sp);
         this.fd = fd;
         this.fdVal = IOUtil.fdVal(fd);
-        this.family = Net.isIPv6Available()
-                ? StandardProtocolFamily.INET6
-                : StandardProtocolFamily.INET;
-
         if (bound) {
             synchronized (stateLock) {
                 this.localAddress = localAddressImpl(fd);
@@ -162,10 +145,6 @@
         super(sp);
         this.fd = fd;
         this.fdVal = IOUtil.fdVal(fd);
-        this.family = Net.isIPv6Available()
-                ? StandardProtocolFamily.INET6
-                : StandardProtocolFamily.INET;
-
         synchronized (stateLock) {
             this.localAddress = localAddressImpl(fd);
             this.remoteAddress = isa;
@@ -271,23 +250,9 @@
 
         synchronized (stateLock) {
             ensureOpen();
-<<<<<<< HEAD
             T ret;
             if ((ret = getOptionSpecial(name)) != null)
                 return ret;
-=======
-
-            if (name == StandardSocketOptions.IP_TOS) {
-                Net.setSocketOption(fd, family, name, value);
-                return this;
-            }
-
-            if (name == StandardSocketOptions.SO_REUSEADDR && Net.useExclusiveBind()) {
-                // SO_REUSEADDR emulated when using exclusive bind
-                isReuseAddress = (Boolean)value;
-                return this;
-            }
->>>>>>> bf468e1e
 
             // no options that require special handling
             return (T) Net.getSocketOption(getFD(), name); // AF_UNIX
@@ -306,22 +271,8 @@
 
         synchronized (stateLock) {
             ensureOpen();
-<<<<<<< HEAD
             if (setOptionSpecial(name, value))
                 return this;
-=======
-
-            if (name == StandardSocketOptions.SO_REUSEADDR && Net.useExclusiveBind()) {
-                // SO_REUSEADDR emulated when using exclusive bind
-                return (T)Boolean.valueOf(isReuseAddress);
-            }
-
-            // special handling for IP_TOS: always return 0 when IPv6
-            if (name == StandardSocketOptions.IP_TOS) {
-                return (T) Net.getSocketOption(fd, family, name);
-            }
-
->>>>>>> bf468e1e
             // no options that require special handling
             Net.setSocketOption(getFD(), name, value);
             return this;
@@ -663,21 +614,8 @@
                         throw new ConnectionPendingException();
                     if (localAddress != null)
                         throw new AlreadyBoundException();
-<<<<<<< HEAD
                     localAddress = bindImpl(local);
                     isBound = true;
-=======
-                    InetSocketAddress isa = (local == null) ?
-                        Net.anyLocalSocketAddress(family) :
-                        Net.checkAddress(local, family);
-                    SecurityManager sm = System.getSecurityManager();
-                    if (sm != null) {
-                        sm.checkListen(isa.getPort());
-                    }
-                    NetHooks.beforeTcpBind(fd, isa.getAddress(), isa.getPort());
-                    Net.bind(family, fd, isa.getAddress(), isa.getPort());
-                    localAddress = Net.localAddress(fd);
->>>>>>> bf468e1e
                 }
             } finally {
                 writeLock.unlock();
@@ -770,33 +708,9 @@
     /**
      * Checks the remote address to which this channel is to be connected.
      */
-<<<<<<< HEAD
     abstract SocketAddress checkRemote(SocketAddress sa) throws IOException;
 
     abstract int connectImpl(FileDescriptor fd,SocketAddress sa) throws IOException;
-=======
-    private InetSocketAddress checkRemote(SocketAddress sa) throws IOException {
-        return checkRemote(sa, Net.UNSPEC);
-    }
-
-    private InetSocketAddress checkRemote(SocketAddress sa,
-                                          ProtocolFamily family) throws IOException
-    {
-        InetSocketAddress isa = Net.checkAddress(sa, family);
-        SecurityManager sm = System.getSecurityManager();
-        if (sm != null) {
-            sm.checkConnect(isa.getAddress().getHostAddress(), isa.getPort());
-        }
-        if (isa.getAddress().isAnyLocalAddress()) {
-            if (family == Net.UNSPEC)
-                return new InetSocketAddress(InetAddress.getLocalHost(), isa.getPort());
-            else
-                return loopbackAddressFor(isa);
-        } else {
-            return isa;
-        }
-    }
->>>>>>> bf468e1e
 
     private static InetSocketAddress loopbackAddressFor(InetSocketAddress any) {
         InetAddress anyAddr = any.getAddress();
@@ -807,11 +721,7 @@
 
     @Override
     public boolean connect(SocketAddress remote) throws IOException {
-<<<<<<< HEAD
         SocketAddress sa = checkRemote(remote);
-=======
-        InetSocketAddress isa = checkRemote(remote, family);
->>>>>>> bf468e1e
         try {
             readLock.lock();
             try {
@@ -820,16 +730,8 @@
                     boolean blocking = isBlocking();
                     boolean connected = false;
                     try {
-<<<<<<< HEAD
                         beginConnect(blocking, sa);
                         int n = connectImpl(fd, sa);
-=======
-                        beginConnect(blocking, isa);
-                        int n = Net.connect(family,
-                                            fd,
-                                            isa.getAddress(),
-                                            isa.getPort());
->>>>>>> bf468e1e
                         if (n > 0) {
                             connected = true;
                         } else if (blocking) {
