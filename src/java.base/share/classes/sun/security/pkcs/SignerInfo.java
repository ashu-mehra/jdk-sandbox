--- conflicted
+++ resolved
@@ -447,19 +447,6 @@
 
             Signature sig = Signature.getInstance(algname);
 
-<<<<<<< HEAD
-            // set parameters before Signature.initSign/initVerify call,
-            // so key can be checked when it's set
-            AlgorithmParameters ap =
-                digestEncryptionAlgorithmId.getParameters();
-            try {
-                SignatureUtil.specialSetParameter(sig, ap);
-            } catch (ProviderException | InvalidAlgorithmParameterException e) {
-                throw new SignatureException(e.getMessage(), e);
-            }
-
-=======
->>>>>>> 7a898e3e
             sig.initVerify(key);
 
             // set parameters after Signature.initSign/initVerify call,
